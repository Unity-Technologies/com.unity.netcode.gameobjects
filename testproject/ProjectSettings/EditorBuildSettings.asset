%YAML 1.1
%TAG !u! tag:unity3d.com,2011:
--- !u!1045 &1
EditorBuildSettings:
  m_ObjectHideFlags: 0
  serializedVersion: 2
  m_Scenes:
  - enabled: 1
    path: Assets/MainMenu.unity
    guid: 21c7fd68cda9dd9488fc0cc01f885e39
  - enabled: 1
    path: Assets/Scenes/ZooSam.unity
    guid: 4683469c9a191411fbda5e426765b2fc
  - enabled: 1
    path: Assets/Samples/SamplesMenu.unity
    guid: 037562c9b1a469f498dfb34256ddf86f
  - enabled: 1
    path: Assets/Tests/Manual/ManualTestsMenu.unity
    guid: 197ba614e9ae3054a8dea7b2bdacad6a
  - enabled: 1
    path: Assets/Tests/Manual/SceneTransitioning/SceneTransitioningTest.unity
    guid: 1c2375a896b2e8c4a841aa61224b8494
  - enabled: 1
    path: Assets/Scenes/SampleScene.unity
    guid: 9fc0d4010bbf28b4594072e72b8655ab
  - enabled: 1
    path: Assets/Tests/Manual/SceneTransitioning/SecondSceneToLoad.unity
    guid: 79c2bf7d6b7a06a42a94982aaf1904d8
  - enabled: 1
    path: Assets/Tests/Manual/RpcTesting/RpcTesting.unity
    guid: 931469794d88a874998f1d5edd265522
  - enabled: 1
    path: Assets/Tests/Manual/SceneTransitioning/ThirdSceneToLoad.unity
    guid: 637ab8340e96a2949adfe5bfdd42b924
  - enabled: 1
    path: Assets/Tests/Manual/ConnectionApproval/ConnectionApprovalTest.unity
    guid: dd570b5916593cb41bab8beb1c9d9315
  - enabled: 1
    path: Assets/Samples/EnableDisableNetworkObject/EnableDisableSceneNetworkObject.unity
    guid: 619b9eba5892d5a4e9dd1d6cafb0059a
  - enabled: 1
    path: Assets/Tests/Manual/NetworkSceneManagerCallbacks/SceneWeAreSwitchingTo.unity
    guid: ee4d4a69e7f79bc4c861cd9a4b99dd0f
  - enabled: 1
    path: Assets/Tests/Manual/NetworkSceneManagerCallbacks/SceneWeAreSwitchingFrom.unity
    guid: 073bd2111475c0643be45b7abe6a97ad
  - enabled: 1
    path: Assets/Scenes/MultiprocessTestScene.unity
    guid: 76743cb7b342c49279327834918a9c6e
  - enabled: 1
    path: Assets/Scenes/EmptyScene.unity
    guid: a2545a872c007404fbb6b0393ab74974
  - enabled: 1
    path: Assets/Tests/Manual/SceneTransitioningAdditive/SceneTransitioningBase1.unity
    guid: 780f96a61e8ac8e41b638ae8ec3a3236
  - enabled: 1
    path: Assets/Tests/Manual/SceneTransitioningAdditive/SceneTransitioningBase2.unity
    guid: 9e437cc704801bc47add735d743985f5
  - enabled: 1
    path: Assets/Tests/Manual/SceneTransitioningAdditive/AdditiveScene1.unity
    guid: 41a0239b0c49e2047b7063c822f0df8a
  - enabled: 1
    path: Assets/Tests/Manual/SceneTransitioningAdditive/AdditiveScene2.unity
    guid: c6a3d883c8253ee43bca4f2b03797d7b
  - enabled: 1
    path: Assets/Tests/Manual/SceneTransitioningAdditive/AdditiveScene3.unity
    guid: 7da3dd618f5b5a34db1f6d3c9511e221
  - enabled: 1
    path: Assets/Tests/Manual/SceneTransitioningAdditive/AdditiveScene4.unity
    guid: dc7e17c86f5ca81478043be306027c13
  - enabled: 1
    path: Assets/Samples/PrefabPool/PrefabPoolExample.unity
    guid: e4732b28c18f52c4dbe06c8a37f7997f
  - enabled: 1
    path: Assets/Samples/PrefabPool/PrefabPoolOverrideExample.unity
    guid: 8c9bee1332e0526429d8a2c929945d60
  - enabled: 1
    path: Assets/Tests/Manual/SceneTransitioningAdditive/AdditiveSceneMultiInstance.unity
    guid: 0ae94f636016d3b40bfbecad57d99553
  - enabled: 1
    path: Assets/Tests/Manual/DontDestroyOnLoad/DontDestroyOnLoadTest.unity
    guid: ff98b91da4ee7ff44bc3aa8a57ad5c12
  - enabled: 1
    path: Assets/Tests/Manual/DontDestroyOnLoad/DontDestroyOnLoad_DestroyNetworkManagerTest.unity
    guid: 7dc1ab12373402546befc7d54e447258
  - enabled: 1
    path: Assets/Tests/Manual/PreserveNetworkObjectsOnShutdown/PreserveNetworkObjects.unity
    guid: 3efb2ada1190a234d801b415fb526ec3
  - enabled: 1
    path: Assets/Samples/Physics/PhysicsSample.unity
    guid: 2c76877ad66aa22458c62a0d74514a91
  - enabled: 1
    path: Assets/Tests/Runtime/ObjectParenting/NetworkObjectParentingTests.unity
    guid: 7522f8723c5674939a3c24acfd83a688
  - enabled: 1
    path: Assets/Tests/Manual/IntegrationTestScenes/UnitTestBaseScene.unity
    guid: fa0b4956a4a0aee48ae43f9116d28354
  - enabled: 1
    path: Assets/Tests/Manual/IntegrationTestScenes/InSceneNetworkObject.unity
    guid: 136692aa47cd577499d03a2b0dabbf28
  - enabled: 1
    path: Assets/Tests/Manual/InSceneObjectParentingTests/InSceneNetworkObjectParentingTest.unity
    guid: f112d7c4abed6c34ca1287cf5ff15b9c
  - enabled: 1
    path: Assets/Tests/Manual/InSceneObjectParentingTests/InSceneNetworkObjectToLoad.unity
    guid: f06a8525a4b5200459f62905c29ce09e
  - enabled: 1
    path: Assets/Tests/Manual/NetworkAnimatorTests/NetworkAnimatorServerOwnerTest.unity
    guid: f88da8bb8d07e11418eaad6524d5cc12
  - enabled: 1
    path: Assets/Samples/Teleport/TeleportSample.unity
    guid: efa247d1f78ca694f8d2dcb5672e8f8b
  - enabled: 1
    path: Assets/Tests/Runtime/ObjectParenting/ParentingInSceneObjects.unity
    guid: 49fd14bff1eceda4f9299721a9029750
  - enabled: 1
    path: Assets/Tests/Manual/NestedNetworkTransforms/NestedNetworkTransforms.unity
    guid: 92b8cccf28cbaba40854a025b66e2ac3
  - enabled: 1
    path: Assets/Tests/Runtime/NetworkTransform/NestedNetworkTransformTestScene.unity
    guid: 14235ed18eff0964cbb3ff7ae2ed1933
  - enabled: 1
    path: Assets/Tests/Manual/DeltaPositionNetworkTransform/DeltaPositionTest.unity
    guid: 19c7c7fb95b74684d8d8f8429b8d4ee5
  - enabled: 1
    path: Assets/Tests/Manual/NestedNetworkTransforms/LerpVsSlerpScene.unity
    guid: 54ca4944ec2b95640a68bc35403a4977
<<<<<<< HEAD
  - enabled: 1
    path: Assets/Tests/Manual/BandwidthTesting/BandwidthTesting.unity
    guid: 062eaf2d61134804b9049c28745f01d7
=======
>>>>>>> 2b2ab9bf
  m_configObjects:
    com.unity.addressableassets: {fileID: 11400000, guid: 5a3d5c53c25349c48912726ae850f3b0,
      type: 2}<|MERGE_RESOLUTION|>--- conflicted
+++ resolved
@@ -125,12 +125,9 @@
   - enabled: 1
     path: Assets/Tests/Manual/NestedNetworkTransforms/LerpVsSlerpScene.unity
     guid: 54ca4944ec2b95640a68bc35403a4977
-<<<<<<< HEAD
   - enabled: 1
     path: Assets/Tests/Manual/BandwidthTesting/BandwidthTesting.unity
     guid: 062eaf2d61134804b9049c28745f01d7
-=======
->>>>>>> 2b2ab9bf
   m_configObjects:
     com.unity.addressableassets: {fileID: 11400000, guid: 5a3d5c53c25349c48912726ae850f3b0,
       type: 2}