%YAML 1.1
%TAG !u! tag:unity3d.com,2011:
--- !u!1045 &1
EditorBuildSettings:
  m_ObjectHideFlags: 0
  serializedVersion: 2
  m_Scenes:
  - enabled: 1
    path: Assets/MainMenu.unity
    guid: 21c7fd68cda9dd9488fc0cc01f885e39
  - enabled: 1
    path: Assets/Samples/SamplesMenu.unity
    guid: 037562c9b1a469f498dfb34256ddf86f
  - enabled: 1
    path: Assets/Tests/Manual/ManualTestsMenu.unity
    guid: 197ba614e9ae3054a8dea7b2bdacad6a
  - enabled: 1
    path: Assets/Tests/Manual/SceneTransitioning/SceneTransitioningTest.unity
    guid: 1c2375a896b2e8c4a841aa61224b8494
  - enabled: 1
    path: Assets/Scenes/SampleScene.unity
    guid: 9fc0d4010bbf28b4594072e72b8655ab
  - enabled: 1
    path: Assets/Tests/Manual/SceneTransitioning/SecondSceneToLoad.unity
    guid: 79c2bf7d6b7a06a42a94982aaf1904d8
  - enabled: 1
    path: Assets/Tests/Manual/RpcTesting/RpcTesting.unity
    guid: 931469794d88a874998f1d5edd265522
  - enabled: 1
    path: Assets/Tests/Manual/SceneTransitioning/ThirdSceneToLoad.unity
    guid: 637ab8340e96a2949adfe5bfdd42b924
  - enabled: 1
    path: Assets/Tests/Manual/ConnectionApproval/ConnectionApprovalTest.unity
    guid: dd570b5916593cb41bab8beb1c9d9315
  - enabled: 1
    path: Assets/Samples/EnableDisableNetworkObject/EnableDisableSceneNetworkObject.unity
    guid: 619b9eba5892d5a4e9dd1d6cafb0059a
  - enabled: 1
    path: Assets/Tests/Manual/NetworkSceneManagerCallbacks/SceneWeAreSwitchingTo.unity
    guid: ee4d4a69e7f79bc4c861cd9a4b99dd0f
  - enabled: 1
    path: Assets/Tests/Manual/NetworkSceneManagerCallbacks/SceneWeAreSwitchingFrom.unity
    guid: 073bd2111475c0643be45b7abe6a97ad
  - enabled: 1
    path: Assets/Scenes/MultiprocessTestScene.unity
    guid: 76743cb7b342c49279327834918a9c6e
  - enabled: 1
    path: Assets/Scenes/EmptyScene.unity
    guid: a2545a872c007404fbb6b0393ab74974
  - enabled: 1
<<<<<<< HEAD
    path: Assets/Tests/Manual/SceneTransitioningAdditive/SceneTransitioningBase1.unity
    guid: 780f96a61e8ac8e41b638ae8ec3a3236
  - enabled: 1
    path: Assets/Tests/Manual/SceneTransitioningAdditive/SceneTransitioningBase2.unity
    guid: 9e437cc704801bc47add735d743985f5
  - enabled: 1
    path: Assets/Tests/Manual/SceneTransitioningAdditive/AdditiveScene1.unity
    guid: 41a0239b0c49e2047b7063c822f0df8a
  - enabled: 1
    path: Assets/Tests/Manual/SceneTransitioningAdditive/AdditiveScene2.unity
    guid: c6a3d883c8253ee43bca4f2b03797d7b
  - enabled: 1
    path: Assets/Tests/Manual/SceneTransitioningAdditive/AdditiveScene3.unity
    guid: 7da3dd618f5b5a34db1f6d3c9511e221
  - enabled: 1
    path: Assets/Tests/Manual/SceneTransitioningAdditive/AdditiveScene4.unity
    guid: dc7e17c86f5ca81478043be306027c13
  - enabled: 1
    path: Assets/Tests/Manual/PrefabPool/PrefabPoolExample.unity
=======
    path: Assets/Samples/PrefabPool/PrefabPoolExample.unity
>>>>>>> f5c51f25
    guid: e4732b28c18f52c4dbe06c8a37f7997f
  - enabled: 1
    path: Assets/Samples/PrefabPool/PrefabPoolOverrideExample.unity
    guid: 8c9bee1332e0526429d8a2c929945d60
  m_configObjects: {}<|MERGE_RESOLUTION|>--- conflicted
+++ resolved
@@ -48,7 +48,6 @@
     path: Assets/Scenes/EmptyScene.unity
     guid: a2545a872c007404fbb6b0393ab74974
   - enabled: 1
-<<<<<<< HEAD
     path: Assets/Tests/Manual/SceneTransitioningAdditive/SceneTransitioningBase1.unity
     guid: 780f96a61e8ac8e41b638ae8ec3a3236
   - enabled: 1
@@ -67,10 +66,7 @@
     path: Assets/Tests/Manual/SceneTransitioningAdditive/AdditiveScene4.unity
     guid: dc7e17c86f5ca81478043be306027c13
   - enabled: 1
-    path: Assets/Tests/Manual/PrefabPool/PrefabPoolExample.unity
-=======
     path: Assets/Samples/PrefabPool/PrefabPoolExample.unity
->>>>>>> f5c51f25
     guid: e4732b28c18f52c4dbe06c8a37f7997f
   - enabled: 1
     path: Assets/Samples/PrefabPool/PrefabPoolOverrideExample.unity
