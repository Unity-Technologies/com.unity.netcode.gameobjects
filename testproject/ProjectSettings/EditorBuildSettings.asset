%YAML 1.1
%TAG !u! tag:unity3d.com,2011:
--- !u!1045 &1
EditorBuildSettings:
  m_ObjectHideFlags: 0
  serializedVersion: 2
  m_Scenes:
  - enabled: 1
    path: Assets/MainMenu.unity
    guid: 21c7fd68cda9dd9488fc0cc01f885e39
  - enabled: 1
    path: Assets/Scenes/ZooSam.unity
    guid: 4683469c9a191411fbda5e426765b2fc
  - enabled: 1
    path: Assets/Samples/SamplesMenu.unity
    guid: 037562c9b1a469f498dfb34256ddf86f
  - enabled: 1
    path: Assets/Tests/Manual/ManualTestsMenu.unity
    guid: 197ba614e9ae3054a8dea7b2bdacad6a
  - enabled: 1
    path: Assets/Tests/Manual/SceneTransitioning/SceneTransitioningTest.unity
    guid: 1c2375a896b2e8c4a841aa61224b8494
  - enabled: 1
    path: Assets/Scenes/SampleScene.unity
    guid: 9fc0d4010bbf28b4594072e72b8655ab
  - enabled: 1
    path: Assets/Tests/Manual/SceneTransitioning/SecondSceneToLoad.unity
    guid: 79c2bf7d6b7a06a42a94982aaf1904d8
  - enabled: 1
    path: Assets/Tests/Manual/RpcTesting/RpcTesting.unity
    guid: 931469794d88a874998f1d5edd265522
  - enabled: 1
    path: Assets/Tests/Manual/SceneTransitioning/ThirdSceneToLoad.unity
    guid: 637ab8340e96a2949adfe5bfdd42b924
  - enabled: 1
    path: Assets/Tests/Manual/ConnectionApproval/ConnectionApprovalTest.unity
    guid: dd570b5916593cb41bab8beb1c9d9315
  - enabled: 1
    path: Assets/Samples/EnableDisableNetworkObject/EnableDisableSceneNetworkObject.unity
    guid: 619b9eba5892d5a4e9dd1d6cafb0059a
  - enabled: 1
    path: Assets/Tests/Manual/NetworkSceneManagerCallbacks/SceneWeAreSwitchingTo.unity
    guid: ee4d4a69e7f79bc4c861cd9a4b99dd0f
  - enabled: 1
    path: Assets/Tests/Manual/NetworkSceneManagerCallbacks/SceneWeAreSwitchingFrom.unity
    guid: 073bd2111475c0643be45b7abe6a97ad
  - enabled: 1
    path: Assets/Scenes/MultiprocessTestScene.unity
    guid: 76743cb7b342c49279327834918a9c6e
  - enabled: 1
    path: Assets/Scenes/EmptyScene.unity
    guid: a2545a872c007404fbb6b0393ab74974
  - enabled: 1
    path: Assets/Tests/Manual/SceneTransitioningAdditive/SceneTransitioningBase1.unity
    guid: 780f96a61e8ac8e41b638ae8ec3a3236
  - enabled: 1
    path: Assets/Tests/Manual/SceneTransitioningAdditive/SceneTransitioningBase2.unity
    guid: 9e437cc704801bc47add735d743985f5
  - enabled: 1
    path: Assets/Tests/Manual/SceneTransitioningAdditive/AdditiveScene1.unity
    guid: 41a0239b0c49e2047b7063c822f0df8a
  - enabled: 1
    path: Assets/Tests/Manual/SceneTransitioningAdditive/AdditiveScene2.unity
    guid: c6a3d883c8253ee43bca4f2b03797d7b
  - enabled: 1
    path: Assets/Tests/Manual/SceneTransitioningAdditive/AdditiveScene3.unity
    guid: 7da3dd618f5b5a34db1f6d3c9511e221
  - enabled: 1
    path: Assets/Tests/Manual/SceneTransitioningAdditive/AdditiveScene4.unity
    guid: dc7e17c86f5ca81478043be306027c13
  - enabled: 1
    path: Assets/Samples/PrefabPool/PrefabPoolExample.unity
    guid: e4732b28c18f52c4dbe06c8a37f7997f
  - enabled: 1
    path: Assets/Samples/PrefabPool/PrefabPoolOverrideExample.unity
    guid: 8c9bee1332e0526429d8a2c929945d60
  - enabled: 1
    path: Assets/Tests/Manual/SceneTransitioningAdditive/AdditiveSceneMultiInstance.unity
    guid: 0ae94f636016d3b40bfbecad57d99553
  - enabled: 1
    path: Assets/Tests/Manual/DontDestroyOnLoad/DontDestroyOnLoadTest.unity
    guid: ff98b91da4ee7ff44bc3aa8a57ad5c12
  - enabled: 1
    path: Assets/Tests/Manual/DontDestroyOnLoad/DontDestroyOnLoad_DestroyNetworkManagerTest.unity
    guid: 7dc1ab12373402546befc7d54e447258
  - enabled: 1
<<<<<<< HEAD
    path: Assets/Samples/Physics/PhysicsSample.unity
    guid: 2c76877ad66aa22458c62a0d74514a91
=======
    path: Assets/Tests/Manual/NetworkAnimatorTests/NetworkAnimatorTestScene.unity
    guid: f88da8bb8d07e11418eaad6524d5cc12
>>>>>>> e47b73fa
  m_configObjects: {}<|MERGE_RESOLUTION|>--- conflicted
+++ resolved
@@ -84,11 +84,9 @@
     path: Assets/Tests/Manual/DontDestroyOnLoad/DontDestroyOnLoad_DestroyNetworkManagerTest.unity
     guid: 7dc1ab12373402546befc7d54e447258
   - enabled: 1
-<<<<<<< HEAD
     path: Assets/Samples/Physics/PhysicsSample.unity
     guid: 2c76877ad66aa22458c62a0d74514a91
-=======
+  - enabled: 1
     path: Assets/Tests/Manual/NetworkAnimatorTests/NetworkAnimatorTestScene.unity
     guid: f88da8bb8d07e11418eaad6524d5cc12
->>>>>>> e47b73fa
   m_configObjects: {}