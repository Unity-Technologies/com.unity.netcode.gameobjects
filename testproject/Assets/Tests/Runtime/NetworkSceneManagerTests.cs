--- conflicted
+++ resolved
@@ -83,11 +83,7 @@
             var isHost = serverType == ServerType.Host ? true : false;
 
             // Start the host and  clients
-<<<<<<< HEAD
-            if (!NetcodeIntegrationTestHelpers.Start(isHost, m_ServerNetworkManager, m_ClientNetworkManagers, SceneManagerValidationAndTestRunnerInitialization))
-=======
             if (!MultiInstanceHelpers.Start(isHost, m_ServerNetworkManager, m_ClientNetworkManagers))
->>>>>>> 809afc34
             {
                 Debug.LogError("Failed to start instances");
                 Assert.Fail("Failed to start instances");
@@ -744,11 +740,7 @@
             yield return Setup();
 
             // Start the host and  clients
-<<<<<<< HEAD
-            if (!NetcodeIntegrationTestHelpers.Start(true, m_ServerNetworkManager, m_ClientNetworkManagers, SceneManagerValidationAndTestRunnerInitialization))
-=======
             if (!MultiInstanceHelpers.Start(true, m_ServerNetworkManager, m_ClientNetworkManagers))
->>>>>>> 809afc34
             {
                 Debug.LogError("Failed to start instances");
                 Assert.Fail("Failed to start instances");
