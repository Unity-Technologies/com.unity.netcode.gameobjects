--- conflicted
+++ resolved
@@ -18,14 +18,11 @@
     "precompiledReferences": [
         "nunit.framework.dll"
     ],
-<<<<<<< HEAD
-    "includePlatforms": [
-        "Editor",
-        "macOSStandalone",
-        "LinuxStandalone64",
-        "WindowsStandalone32",
-        "WindowsStandalone64"
+    "autoReferenced": true,
+    "defineConstraints": [
+        "UNITY_INCLUDE_TESTS"
     ],
+    "noEngineReferences": false,
     "versionDefines": [
         {
             "name": "Unity",
@@ -33,12 +30,4 @@
             "define": "UNITY_UNET_PRESENT"
         }
     ]
-=======
-    "autoReferenced": true,
-    "defineConstraints": [
-        "UNITY_INCLUDE_TESTS"
-    ],
-    "versionDefines": [],
-    "noEngineReferences": false
->>>>>>> f0631414
 }