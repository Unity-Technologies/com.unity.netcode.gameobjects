--- conflicted
+++ resolved
@@ -1,8 +1,6 @@
 using System;
-<<<<<<< HEAD
-=======
+using System.Collections.Generic;
 using System.Linq;
->>>>>>> 612bf1e3
 using System.Collections.Generic;
 using System.ComponentModel;
 using System.Diagnostics;
@@ -17,8 +15,6 @@
     public const string IsWorkerArg = "-isWorker";
     private static DirectoryInfo s_MultiprocessDirInfo;
     public static List<Process> Processes = new List<Process>();
-<<<<<<< HEAD
-=======
 
     /// <summary>
     /// This is to detect if we should ignore Multiprocess tests
@@ -28,7 +24,8 @@
     {
         return Environment.GetCommandLineArgs().Contains("-automated") && !Environment.GetCommandLineArgs().Contains("-bypassIgnoreUTR");
     }
->>>>>>> 612bf1e3
+    private static DirectoryInfo s_MultiprocessDirInfo;
+    public static List<Process> Processes = new List<Process>();
 
     public static void StartWorkerNode()
     {
@@ -36,11 +33,7 @@
         {
             Processes = new List<Process>();
         }
-<<<<<<< HEAD
         Debug.Log("Determine whether to start on local or remote nodes");
-=======
-
->>>>>>> 612bf1e3
         string userprofile = "";
 
         if (RuntimeInformation.IsOSPlatform(OSPlatform.Windows))
@@ -51,18 +44,12 @@
         {
             userprofile = Environment.GetEnvironmentVariable("HOME");
         }
-<<<<<<< HEAD
         Debug.Log($"userprofile is {userprofile}");
         s_MultiprocessDirInfo = new DirectoryInfo(Path.Combine(userprofile, ".multiprocess"));
 
         var workerProcess = new Process();
         Processes.Add(workerProcess);
 
-=======
-        // Debug.Log($"userprofile is {userprofile}");
-        s_MultiprocessDirInfo = new DirectoryInfo(Path.Combine(userprofile, ".multiprocess"));
-
-        var workerProcess = new Process();
         if (Processes.Count > 0)
         {
             string message = "";
@@ -73,19 +60,14 @@
             Debug.Log($"Current process count {Processes.Count} with data {message}");
         }
         Processes.Add(workerProcess);
->>>>>>> 612bf1e3
 
         //TODO this should be replaced eventually by proper orchestration for all supported platforms
         // Starting new local processes is a solution to help run perf tests locally. CI should have multi machine orchestration to
         // run performance tests with more realistic conditions.
         string buildInstructions = $"You probably didn't generate your build. Please make sure you build a player using the '{BuildMultiprocessTestPlayer.BuildAndExecuteMenuName}' menu";
-        string extraArgs = "";
         try
         {
-<<<<<<< HEAD
             string extraArgs = "";
-=======
->>>>>>> 612bf1e3
             var buildPath = BuildMultiprocessTestPlayer.ReadBuildInfo().BuildPath;
             switch (Application.platform)
             {
@@ -115,20 +97,14 @@
         }
         string logPath = Path.Combine(s_MultiprocessDirInfo.FullName, $"zlogfile{Processes.Count}");
 
-        string logPath = Path.Combine(s_MultiprocessDirInfo.FullName, $"logfile-mp{Processes.Count}");
-
-
         workerProcess.StartInfo.UseShellExecute = false;
         workerProcess.StartInfo.RedirectStandardError = true;
         workerProcess.StartInfo.RedirectStandardOutput = true;
-<<<<<<< HEAD
         workerProcess.StartInfo.Arguments = $"{IsWorkerArg} -nographics -batchmode -logFile {logPath}"; // Let each process log to a different file
         // workerNode.StartInfo.Arguments += " -deepprofiling"; // enable for deep profiling
-=======
 
         workerProcess.StartInfo.Arguments = $"{IsWorkerArg} {extraArgs} -logFile {logPath} -s {BuildMultiprocessTestPlayer.MainSceneName}";
 
->>>>>>> 612bf1e3
         try
         {
             Debug.Log($"Attempting to start new process, current process count: {Processes.Count}");
@@ -145,8 +121,6 @@
         }
     }
 
-<<<<<<< HEAD
-=======
     public static void ShutdownAllProcesses()
     {
         Debug.Log("Shutting down all processes..");
@@ -172,5 +146,4 @@
 
         Processes.Clear();
     }
->>>>>>> 612bf1e3
 }