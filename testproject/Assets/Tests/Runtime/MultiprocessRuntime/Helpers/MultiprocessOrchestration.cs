using System;
<<<<<<< HEAD
using System.Collections.Generic;
using System.Linq;
=======
using System.Linq;
using System.Collections.Generic;
>>>>>>> d04560fa
using System.ComponentModel;
using System.Diagnostics;
using System.IO;
using System.Runtime.InteropServices;
using Unity.Netcode.MultiprocessRuntimeTests;
using UnityEngine;
using Debug = UnityEngine.Debug;

public class MultiprocessOrchestration
{
    public const string IsWorkerArg = "-isWorker";
    private static DirectoryInfo s_MultiprocessDirInfo;
    public static List<Process> Processes = new List<Process>();
<<<<<<< HEAD
=======

    /// <summary>
    /// This is to detect if we should ignore Multiprocess tests
    /// For testing, include the -bypassIgnoreUTR command line parameter when running UTR.
    /// </summary>
    public static bool ShouldIgnoreUTRTests()
    {
        return Environment.GetCommandLineArgs().Contains("-automated") && !Environment.GetCommandLineArgs().Contains("-bypassIgnoreUTR");
    }
>>>>>>> d04560fa

    /// <summary>
    /// This is to detect if we should ignore Multiprocess tests
    /// For testing, include the -bypassIgnoreUTR command line parameter when running UTR.
    /// </summary>
    public static bool ShouldIgnoreUTRTests()
    {
        return Environment.GetCommandLineArgs().Contains("-automated") && !Environment.GetCommandLineArgs().Contains("-bypassIgnoreUTR");
    }
    
    public static void StartWorkerNode()
    {
        if (Processes == null)
        {
            Processes = new List<Process>();
        }
<<<<<<< HEAD
        Debug.Log("Determine whether to start on local or remote nodes");
=======

>>>>>>> d04560fa
        string userprofile = "";

        if (RuntimeInformation.IsOSPlatform(OSPlatform.Windows))
        {
            userprofile = Environment.GetEnvironmentVariable("USERPROFILE");
        }
        else
        {
            userprofile = Environment.GetEnvironmentVariable("HOME");
        }
<<<<<<< HEAD
        Debug.Log($"userprofile is {userprofile}");
        s_MultiprocessDirInfo = new DirectoryInfo(Path.Combine(userprofile, ".multiprocess"));

        var workerProcess = new Process();
        Processes.Add(workerProcess);

=======
        // Debug.Log($"userprofile is {userprofile}");
        s_MultiprocessDirInfo = new DirectoryInfo(Path.Combine(userprofile, ".multiprocess"));

        var workerProcess = new Process();
>>>>>>> d04560fa
        if (Processes.Count > 0)
        {
            string message = "";
            foreach (var p in Processes)
            {
                message += $" {p.Id} {p.HasExited} {p.StartTime} ";
            }
            Debug.Log($"Current process count {Processes.Count} with data {message}");
        }
        Processes.Add(workerProcess);

        //TODO this should be replaced eventually by proper orchestration for all supported platforms
        // Starting new local processes is a solution to help run perf tests locally. CI should have multi machine orchestration to
        // run performance tests with more realistic conditions.
        string buildInstructions = $"You probably didn't generate your build. Please make sure you build a player using the '{BuildMultiprocessTestPlayer.BuildAndExecuteMenuName}' menu";
        string extraArgs = "";
        try
        {
            var buildPath = BuildMultiprocessTestPlayer.ReadBuildInfo().BuildPath;
            switch (Application.platform)
            {
                case RuntimePlatform.OSXPlayer:
                case RuntimePlatform.OSXEditor:
                    workerProcess.StartInfo.FileName = $"{buildPath}.app/Contents/MacOS/testproject";
                    extraArgs += "-popupwindow -screen-width 100 -screen-height 100";
                    break;
                case RuntimePlatform.WindowsPlayer:
                case RuntimePlatform.WindowsEditor:
                    workerProcess.StartInfo.FileName = $"{buildPath}.exe";
                    extraArgs += "-popupwindow -screen-width 100 -screen-height 100";
                    break;
                case RuntimePlatform.LinuxPlayer:
                case RuntimePlatform.LinuxEditor:
                    workerProcess.StartInfo.FileName = $"{buildPath}";
                    extraArgs += "-nographics";
                    break;
                default:
                    throw new NotImplementedException($"{nameof(StartWorkerNode)}: Current platform is not supported");
            }
        }
        catch (FileNotFoundException)
        {
            Debug.LogError($"Could not find build info file. {buildInstructions}");
            throw;
        }
        string logPath = Path.Combine(s_MultiprocessDirInfo.FullName, $"zlogfile{Processes.Count}");

        string logPath = Path.Combine(s_MultiprocessDirInfo.FullName, $"logfile-mp{Processes.Count}");


        workerProcess.StartInfo.UseShellExecute = false;
        workerProcess.StartInfo.RedirectStandardError = true;
        workerProcess.StartInfo.RedirectStandardOutput = true;
<<<<<<< HEAD
        workerProcess.StartInfo.Arguments = $"{IsWorkerArg} -nographics -batchmode -logFile {logPath}"; // Let each process log to a different file
        // workerNode.StartInfo.Arguments += " -deepprofiling"; // enable for deep profiling
=======
>>>>>>> d04560fa

        workerProcess.StartInfo.Arguments = $"{IsWorkerArg} {extraArgs} -logFile {logPath} -s {BuildMultiprocessTestPlayer.MainSceneName}";

        try
        {
            Debug.Log($"Attempting to start new process, current process count: {Processes.Count}");
            var newProcessStarted = workerProcess.Start();
            if (!newProcessStarted)
            {
                throw new Exception("Failed to start worker process!");
            }
        }
        catch (Win32Exception e)
        {
            Debug.LogError($"Error starting player, {buildInstructions}, {e.Message} {e.Data} {e.ErrorCode}");
            throw;
        }
    }

    public static void ShutdownAllProcesses()
    {
        Debug.Log("Shutting down all processes..");
        foreach (var process in Processes)
        {
            Debug.Log($"Shutting down process {process.Id} with state {process.HasExited}");
            try
            {
                if (!process.HasExited)
                {
                    // Close process by sending a close message to its main window.
                    process.CloseMainWindow();

                    // Free resources associated with process.
                    process.Close();
                }
            }
            catch (Exception ex)
            {
                Debug.LogException(ex);
            }
        }

        Processes.Clear();
    }
}<|MERGE_RESOLUTION|>--- conflicted
+++ resolved
@@ -1,11 +1,6 @@
 using System;
-<<<<<<< HEAD
-using System.Collections.Generic;
-using System.Linq;
-=======
 using System.Linq;
 using System.Collections.Generic;
->>>>>>> d04560fa
 using System.ComponentModel;
 using System.Diagnostics;
 using System.IO;
@@ -19,8 +14,6 @@
     public const string IsWorkerArg = "-isWorker";
     private static DirectoryInfo s_MultiprocessDirInfo;
     public static List<Process> Processes = new List<Process>();
-<<<<<<< HEAD
-=======
 
     /// <summary>
     /// This is to detect if we should ignore Multiprocess tests
@@ -30,28 +23,14 @@
     {
         return Environment.GetCommandLineArgs().Contains("-automated") && !Environment.GetCommandLineArgs().Contains("-bypassIgnoreUTR");
     }
->>>>>>> d04560fa
 
-    /// <summary>
-    /// This is to detect if we should ignore Multiprocess tests
-    /// For testing, include the -bypassIgnoreUTR command line parameter when running UTR.
-    /// </summary>
-    public static bool ShouldIgnoreUTRTests()
-    {
-        return Environment.GetCommandLineArgs().Contains("-automated") && !Environment.GetCommandLineArgs().Contains("-bypassIgnoreUTR");
-    }
-    
     public static void StartWorkerNode()
     {
         if (Processes == null)
         {
             Processes = new List<Process>();
         }
-<<<<<<< HEAD
-        Debug.Log("Determine whether to start on local or remote nodes");
-=======
 
->>>>>>> d04560fa
         string userprofile = "";
 
         if (RuntimeInformation.IsOSPlatform(OSPlatform.Windows))
@@ -62,19 +41,10 @@
         {
             userprofile = Environment.GetEnvironmentVariable("HOME");
         }
-<<<<<<< HEAD
-        Debug.Log($"userprofile is {userprofile}");
-        s_MultiprocessDirInfo = new DirectoryInfo(Path.Combine(userprofile, ".multiprocess"));
-
-        var workerProcess = new Process();
-        Processes.Add(workerProcess);
-
-=======
         // Debug.Log($"userprofile is {userprofile}");
         s_MultiprocessDirInfo = new DirectoryInfo(Path.Combine(userprofile, ".multiprocess"));
 
         var workerProcess = new Process();
->>>>>>> d04560fa
         if (Processes.Count > 0)
         {
             string message = "";
@@ -120,7 +90,6 @@
             Debug.LogError($"Could not find build info file. {buildInstructions}");
             throw;
         }
-        string logPath = Path.Combine(s_MultiprocessDirInfo.FullName, $"zlogfile{Processes.Count}");
 
         string logPath = Path.Combine(s_MultiprocessDirInfo.FullName, $"logfile-mp{Processes.Count}");
 
@@ -128,11 +97,6 @@
         workerProcess.StartInfo.UseShellExecute = false;
         workerProcess.StartInfo.RedirectStandardError = true;
         workerProcess.StartInfo.RedirectStandardOutput = true;
-<<<<<<< HEAD
-        workerProcess.StartInfo.Arguments = $"{IsWorkerArg} -nographics -batchmode -logFile {logPath}"; // Let each process log to a different file
-        // workerNode.StartInfo.Arguments += " -deepprofiling"; // enable for deep profiling
-=======
->>>>>>> d04560fa
 
         workerProcess.StartInfo.Arguments = $"{IsWorkerArg} {extraArgs} -logFile {logPath} -s {BuildMultiprocessTestPlayer.MainSceneName}";
 
