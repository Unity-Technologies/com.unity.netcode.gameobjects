using System;
<<<<<<< HEAD
=======
using System.Linq;
>>>>>>> 612bf1e3
using System.Collections.Generic;
using System.ComponentModel;
using System.Diagnostics;
using System.IO;
using System.Runtime.InteropServices;
using Unity.Netcode.MultiprocessRuntimeTests;
using UnityEngine;
using Debug = UnityEngine.Debug;

public class MultiprocessOrchestration
{
    public const string IsWorkerArg = "-isWorker";
    private static DirectoryInfo s_MultiprocessDirInfo;
    public static List<Process> Processes = new List<Process>();
<<<<<<< HEAD
=======

    /// <summary>
    /// This is to detect if we should ignore Multiprocess tests
    /// For testing, include the -bypassIgnoreUTR command line parameter when running UTR.
    /// </summary>
    public static bool ShouldIgnoreUTRTests()
    {
        return Environment.GetCommandLineArgs().Contains("-automated") && !Environment.GetCommandLineArgs().Contains("-bypassIgnoreUTR");
    }
>>>>>>> 612bf1e3

    public static void StartWorkerNode()
    {
        if (Processes == null)
        {
            Processes = new List<Process>();
        }

        string userprofile = "";

        if (RuntimeInformation.IsOSPlatform(OSPlatform.Windows))
        {
            userprofile = Environment.GetEnvironmentVariable("USERPROFILE");
        }
        else
        {
            userprofile = Environment.GetEnvironmentVariable("HOME");
        }
        // Debug.Log($"userprofile is {userprofile}");
        s_MultiprocessDirInfo = new DirectoryInfo(Path.Combine(userprofile, ".multiprocess"));

        var workerProcess = new Process();
        if (Processes.Count > 0)
        {
            string message = "";
            foreach (var p in Processes)
            {
                message += $" {p.Id} {p.HasExited} {p.StartTime} ";
            }
            Debug.Log($"Current process count {Processes.Count} with data {message}");
        }
        Processes.Add(workerProcess);

        //TODO this should be replaced eventually by proper orchestration for all supported platforms
        // Starting new local processes is a solution to help run perf tests locally. CI should have multi machine orchestration to
        // run performance tests with more realistic conditions.
        string buildInstructions = $"You probably didn't generate your build. Please make sure you build a player using the '{BuildMultiprocessTestPlayer.BuildAndExecuteMenuName}' menu";
        string extraArgs = "";
        try
        {
            var buildPath = BuildMultiprocessTestPlayer.ReadBuildInfo().BuildPath;
            switch (Application.platform)
            {
                case RuntimePlatform.OSXPlayer:
                case RuntimePlatform.OSXEditor:
                    workerProcess.StartInfo.FileName = $"{buildPath}.app/Contents/MacOS/testproject";
                    extraArgs += "-popupwindow -screen-width 100 -screen-height 100";
                    break;
                case RuntimePlatform.WindowsPlayer:
                case RuntimePlatform.WindowsEditor:
                    workerProcess.StartInfo.FileName = $"{buildPath}.exe";
                    extraArgs += "-popupwindow -screen-width 100 -screen-height 100";
                    break;
                case RuntimePlatform.LinuxPlayer:
                case RuntimePlatform.LinuxEditor:
                    workerProcess.StartInfo.FileName = $"{buildPath}";
                    extraArgs += "-nographics";
                    break;
                default:
                    throw new NotImplementedException($"{nameof(StartWorkerNode)}: Current platform is not supported");
            }
        }
        catch (FileNotFoundException)
        {
            Debug.LogError($"Could not find build info file. {buildInstructions}");
            throw;
        }

        string logPath = Path.Combine(s_MultiprocessDirInfo.FullName, $"logfile-mp{Processes.Count}");

<<<<<<< HEAD
        workerProcess.StartInfo.UseShellExecute = false;
        workerProcess.StartInfo.RedirectStandardError = true;
        workerProcess.StartInfo.RedirectStandardOutput = true;
        workerProcess.StartInfo.Arguments = $"{IsWorkerArg} {extraArgs} -logFile {logPath} -s {BuildMultiprocessTestPlayer.MainSceneName}";
        // workerNode.StartInfo.Arguments += " -deepprofiling"; // enable for deep profiling
=======

        workerProcess.StartInfo.UseShellExecute = false;
        workerProcess.StartInfo.RedirectStandardError = true;
        workerProcess.StartInfo.RedirectStandardOutput = true;

        workerProcess.StartInfo.Arguments = $"{IsWorkerArg} {extraArgs} -logFile {logPath} -s {BuildMultiprocessTestPlayer.MainSceneName}";

>>>>>>> 612bf1e3
        try
        {
            Debug.Log($"Attempting to start new process, current process count: {Processes.Count}");
            var newProcessStarted = workerProcess.Start();
            if (!newProcessStarted)
            {
                throw new Exception("Failed to start worker process!");
            }
        }
        catch (Win32Exception e)
        {
            Debug.LogError($"Error starting player, {buildInstructions}, {e.Message} {e.Data} {e.ErrorCode}");
            throw;
        }
    }

<<<<<<< HEAD
    public static void KillAllProcesses()
    {
        Debug.Log("Killing processes...");
        foreach (var process in Processes)
        {
            Debug.Log($"Killing process {process.Id} with state {process.HasExited}");
            if (!process.HasExited)
            {
                try
                {
                    process.Kill();
                }
                catch(Exception e)
                {
                    Debug.LogError(e.Message);
                }
                
            }
        }
=======
    public static void ShutdownAllProcesses()
    {
        Debug.Log("Shutting down all processes..");
        foreach (var process in Processes)
        {
            Debug.Log($"Shutting down process {process.Id} with state {process.HasExited}");
            try
            {
                if (!process.HasExited)
                {
                    // Close process by sending a close message to its main window.
                    process.CloseMainWindow();

                    // Free resources associated with process.
                    process.Close();
                }
            }
            catch (Exception ex)
            {
                Debug.LogException(ex);
            }
        }

>>>>>>> 612bf1e3
        Processes.Clear();
    }
}<|MERGE_RESOLUTION|>--- conflicted
+++ resolved
@@ -1,8 +1,5 @@
 using System;
-<<<<<<< HEAD
-=======
 using System.Linq;
->>>>>>> 612bf1e3
 using System.Collections.Generic;
 using System.ComponentModel;
 using System.Diagnostics;
@@ -17,8 +14,6 @@
     public const string IsWorkerArg = "-isWorker";
     private static DirectoryInfo s_MultiprocessDirInfo;
     public static List<Process> Processes = new List<Process>();
-<<<<<<< HEAD
-=======
 
     /// <summary>
     /// This is to detect if we should ignore Multiprocess tests
@@ -28,7 +23,6 @@
     {
         return Environment.GetCommandLineArgs().Contains("-automated") && !Environment.GetCommandLineArgs().Contains("-bypassIgnoreUTR");
     }
->>>>>>> 612bf1e3
 
     public static void StartWorkerNode()
     {
@@ -99,13 +93,6 @@
 
         string logPath = Path.Combine(s_MultiprocessDirInfo.FullName, $"logfile-mp{Processes.Count}");
 
-<<<<<<< HEAD
-        workerProcess.StartInfo.UseShellExecute = false;
-        workerProcess.StartInfo.RedirectStandardError = true;
-        workerProcess.StartInfo.RedirectStandardOutput = true;
-        workerProcess.StartInfo.Arguments = $"{IsWorkerArg} {extraArgs} -logFile {logPath} -s {BuildMultiprocessTestPlayer.MainSceneName}";
-        // workerNode.StartInfo.Arguments += " -deepprofiling"; // enable for deep profiling
-=======
 
         workerProcess.StartInfo.UseShellExecute = false;
         workerProcess.StartInfo.RedirectStandardError = true;
@@ -113,7 +100,6 @@
 
         workerProcess.StartInfo.Arguments = $"{IsWorkerArg} {extraArgs} -logFile {logPath} -s {BuildMultiprocessTestPlayer.MainSceneName}";
 
->>>>>>> 612bf1e3
         try
         {
             Debug.Log($"Attempting to start new process, current process count: {Processes.Count}");
@@ -130,27 +116,6 @@
         }
     }
 
-<<<<<<< HEAD
-    public static void KillAllProcesses()
-    {
-        Debug.Log("Killing processes...");
-        foreach (var process in Processes)
-        {
-            Debug.Log($"Killing process {process.Id} with state {process.HasExited}");
-            if (!process.HasExited)
-            {
-                try
-                {
-                    process.Kill();
-                }
-                catch(Exception e)
-                {
-                    Debug.LogError(e.Message);
-                }
-                
-            }
-        }
-=======
     public static void ShutdownAllProcesses()
     {
         Debug.Log("Shutting down all processes..");
@@ -174,7 +139,6 @@
             }
         }
 
->>>>>>> 612bf1e3
         Processes.Clear();
     }
 }