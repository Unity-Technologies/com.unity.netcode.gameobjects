using System;
using System.Linq;
using System.Net.NetworkInformation;
using System.Net;
using System.Net.Sockets;
using System.Collections.Generic;
using System.ComponentModel;
using System.Diagnostics;
using System.IO;
using System.Runtime.InteropServices;
using Unity.Netcode.MultiprocessRuntimeTests;
using UnityEngine;
using Debug = UnityEngine.Debug;

public class MultiprocessOrchestration
{
<<<<<<< HEAD
    private static FileInfo s_Localip_fileinfo;
=======
    public static bool IsPerformanceTest;
>>>>>>> b75c74ea
    public const string IsWorkerArg = "-isWorker";
    private static DirectoryInfo s_MultiprocessDirInfo;
    public static DirectoryInfo MultiprocessDirInfo
    {
        private set => s_MultiprocessDirInfo = value;
        get => s_MultiprocessDirInfo != null ? s_MultiprocessDirInfo : initMultiprocessDirinfo();
    }
    private static List<Process> s_Processes = new List<Process>();
    private static int s_TotalProcessCounter = 0;
    public static string UserProfile_Home;

    private static DirectoryInfo initMultiprocessDirinfo()
    {
        if (RuntimeInformation.IsOSPlatform(OSPlatform.Windows))
        {
            UserProfile_Home = Environment.GetEnvironmentVariable("USERPROFILE");
        }
        else
        {
            UserProfile_Home = Environment.GetEnvironmentVariable("HOME");
        }
        s_MultiprocessDirInfo = new DirectoryInfo(Path.Combine(UserProfile_Home, ".multiprocess"));
        if (!MultiprocessDirInfo.Exists)
        {
            MultiprocessDirInfo.Create();
        }
        s_Localip_fileinfo = new FileInfo(Path.Combine(s_MultiprocessDirInfo.FullName, "localip"));
        return s_MultiprocessDirInfo;
    }

    static MultiprocessOrchestration()
    {
        initMultiprocessDirinfo();
        MultiprocessLogger.Log($" userprofile: {s_MultiprocessDirInfo.FullName} localipfile: {s_Localip_fileinfo}");
    }

    /// <summary>
    /// Test to see if multimachine testing is enabled via command line switch.
    /// The result of this setting is so that any tests that want to run multimachine tests can
    /// decide if they are enabled or not.
    /// </summary>
    /// <returns></returns>
    public static bool ShouldRunMultiMachineTests()
    {
        return Environment.GetCommandLineArgs().Contains("-enableMultiMachineTesting");
    }

    public static BokkenMachine ProvisionWorkerNode(string platformString)
    {
        var bokkenMachine = BokkenMachine.Parse(platformString);
        bokkenMachine.PathToJson = Path.Combine(s_MultiprocessDirInfo.FullName, $"{bokkenMachine.Name}.json");
        var fi = new FileInfo(bokkenMachine.PathToJson);
        MultiprocessLogger.Log($"ProvisionWorkerNode - {bokkenMachine.PathToJson}: {fi.Exists}, parsed from {platformString}");
        if (!fi.Exists)
        {
            MultiprocessLogger.Log($"WARNING: Need to provision and set up a new machine named {bokkenMachine.Name} with path {bokkenMachine.PathToJson} because {fi.FullName} doesn't exist");
            bokkenMachine.Provision();
            bokkenMachine.Setup();
        }
        else
        {
            MultiprocessLogger.Log($"A machine named {bokkenMachine.Name} with path {bokkenMachine.PathToJson} already exists");
        }
        MultiprocessLogger.Log("ProvisionWorkerNode - Complete");
        return bokkenMachine;
    }

    public static void LogProcessList()
    {
        if (s_Processes != null)
        {
            foreach (var process in s_Processes)
            {
                if (!process.HasExited)
                {
                    MultiprocessLogger.Log($"Process item: {process.StartTime} {process.StartInfo.Arguments}");
                }
            }
        }
    }

    public static void ClearProcesslist()
    {
        if (s_Processes != null)
        {
            foreach (var process in s_Processes)
            {
                MultiprocessLogger.Log("About to call HasExited on a process");
                try
                {
                    if (!process.HasExited)
                    {
                        MultiprocessLogger.Log($"Teardown found an active process from MultiprocessOrchestration {process.ProcessName} {process.Id} {process.StartInfo.Arguments}");
                        process.CloseMainWindow();
                        process.Close();
                    }
                }
                catch (InvalidOperationException ioe)
                {
                    MultiprocessLogger.Log($"HasExited threw an exception {ioe.Message} {ioe.StackTrace}");
                }
            }
            s_Processes.Clear();
        }
    }

    public static string StartWorkerOnLocalNode()
    {
        MultiprocessLogger.Log($"Starting Worker on local node because: ShouldRunMultiMachineTests is {ShouldRunMultiMachineTests()}");
        var workerProcess = new Process();
        s_TotalProcessCounter++;
        if (s_Processes.Count > 0)
        {
            MultiprocessLogger.Log($"s_Processes.Count is {s_Processes.Count}");
        }

        //TODO this should be replaced eventually by proper orchestration for all supported platforms
        // Starting new local processes is a solution to help run perf tests locally. CI should have multi machine orchestration to
        // run performance tests with more realistic conditions.
        string buildInstructions = $"You probably didn't generate your build. Please make sure you build a player using the '{BuildMultiprocessTestPlayer.BuildAndExecuteMenuName}' menu";
        string extraArgs = "";
        try
        {
            var buildPath = BuildMultiprocessTestPlayer.ReadBuildInfo().BuildPath;
            switch (Application.platform)
            {
                case RuntimePlatform.OSXPlayer:
                case RuntimePlatform.OSXEditor:
                    workerProcess.StartInfo.FileName = $"{buildPath}.app/Contents/MacOS/testproject";
                    // extraArgs += "-popupwindow -screen-width 100 -screen-height 100";
                    extraArgs += "-batchmode -nographics";
                    break;
                case RuntimePlatform.WindowsPlayer:
                case RuntimePlatform.WindowsEditor:
                    workerProcess.StartInfo.FileName = $"{buildPath}.exe";
                    //extraArgs += "-popupwindow -screen-width 100 -screen-height 100";
                    extraArgs += "-batchmode -nographics";
                    break;
                case RuntimePlatform.LinuxPlayer:
                case RuntimePlatform.LinuxEditor:
                    workerProcess.StartInfo.FileName = $"{buildPath}";
                    // extraArgs += "-popupwindow -screen-width 100 -screen-height 100";
                    extraArgs += "-batchmode -nographics";
                    break;
                default:
                    throw new NotImplementedException($"Current platform is not supported");
            }
        }
        catch (FileNotFoundException)
        {
            Debug.LogError($"Could not find build info file. {buildInstructions}");
            throw;
        }

        MultiprocessLogger.Log($"extraArgs {extraArgs} workerProcess.StartInfo.FileName {workerProcess.StartInfo.FileName}");

        string logPath = Path.Combine(MultiprocessDirInfo.FullName, $"logfile-mp{s_TotalProcessCounter}.log");

        workerProcess.StartInfo.UseShellExecute = false;
        workerProcess.StartInfo.RedirectStandardError = true;
        workerProcess.StartInfo.RedirectStandardOutput = true;
        workerProcess.StartInfo.Arguments = $"{IsWorkerArg} {extraArgs} -logFile {logPath} -s {BuildMultiprocessTestPlayer.MainSceneName}";

        try
        {
            MultiprocessLogger.Log($"Attempting to start new process, current process count: {s_Processes.Count} with arguments {workerProcess.StartInfo.Arguments}");
            var newProcessStarted = workerProcess.Start();
            if (!newProcessStarted)
            {
                throw new Exception("Failed to start worker process!");
            }
            s_Processes.Add(workerProcess);
        }
        catch (Win32Exception e)
        {
            MultiprocessLogger.LogError($"Error starting player, {buildInstructions}, {e}");
            throw;
        }
        return logPath;
    }

    public static string[] GetRemotePlatformList()
    {
        // "default-win:test-win,default-mac:test-mac"
        string encodedPlatformList = Environment.GetEnvironmentVariable("MP_PLATFORM_LIST");
        if (encodedPlatformList == null)
        {
            MultiprocessLogger.Log($"MP_PLATFORM_LIST is null!");
            return null;
        }
        else
        {
            MultiprocessLogger.Log($"MP_PLATFORM_LIST is: {encodedPlatformList}");
        }
        string[] separated = encodedPlatformList.Split(',');
        return separated;

    }

    public static void StartWorkersOnRemoteNodes(FileInfo rootdir_fileinfo)
    {
        string launch_platform = Environment.GetEnvironmentVariable("LAUNCH_PLATFORM");
        MultiprocessLogger.Log("StartWorkerOnRemoteNodes");
        // That suggests sufficient information to determine that we can run remotely
        string rootdir = (File.ReadAllText(rootdir_fileinfo.FullName)).Trim();
        var fileName = Path.Combine(rootdir, "BokkenCore31", "bin", "Debug", "netcoreapp3.1", "BokkenCore31.dll");
        var fileNameInfo = new FileInfo(fileName);

        MultiprocessLogger.Log($"launching {fileName} does it exist {fileNameInfo.Exists} ");

        var workerProcess = new Process();

        workerProcess.StartInfo.FileName = Path.Combine("dotnet");
        workerProcess.StartInfo.UseShellExecute = false;
        workerProcess.StartInfo.RedirectStandardError = true;
        workerProcess.StartInfo.RedirectStandardOutput = true;
        workerProcess.StartInfo.Arguments = $"{fileName} launch {launch_platform}";
        try
        {
            MultiprocessLogger.Log($"{workerProcess.StartInfo.Arguments}");
            var newProcessStarted = workerProcess.Start();
            if (!newProcessStarted)
            {
                throw new Exception("Failed to start worker process!");
            }
            else
            {
                MultiprocessLogger.Log($" {workerProcess.HasExited} ");
            }
        }
        catch (Win32Exception e)
        {
            MultiprocessLogger.LogError($"Error starting bokken process, {e.Message} {e.Data} {e.ErrorCode}");
            throw;
        }
    }

    public static void KillAllTestPlayersOnRemoteMachines()
    {
        foreach (var f in MultiprocessDirInfo.GetFiles("*.json"))
        {
            BokkenMachine.KillMultiprocessTestPlayer(f.FullName);
        }
    }

    public static void ShutdownAllProcesses(bool launchRemotely, int logCount)
    {

        MultiprocessLogger.Log($"{logCount + 0.1f} Shutting down all processes... by clearing the process from the stack");
        s_Processes.Clear();
        if (launchRemotely && ShouldRunMultiMachineTests())
        {
            MultiprocessLogger.Log($"{logCount + 0.2f} Shutting down all Bokken processes... by clearing the process from the stack");
            BokkenMachine.ProcessList.Clear();
        }
    }

    private static void WriteLocalIP(string localip)
    {
        using StreamWriter sw = File.CreateText(s_Localip_fileinfo.FullName);
        sw.WriteLine(localip);
    }

    public static string GetLocalIPAddress()
    {
        string bOKKEN_HOST_IP = Environment.GetEnvironmentVariable("BOKKEN_HOST_IP");
        if (!string.IsNullOrEmpty(bOKKEN_HOST_IP) && bOKKEN_HOST_IP.Contains("."))
        {
            MultiprocessLogger.Log($"BOKKEN_HOST_IP was found as {bOKKEN_HOST_IP}");
            return bOKKEN_HOST_IP;
        }

        if (s_Localip_fileinfo.Exists)
        {
            string alllines = File.ReadAllText(s_Localip_fileinfo.FullName).Trim();
            MultiprocessLogger.Log($"localIP file was found as {alllines}");
            return alllines;
        }

        string localhostname = Dns.GetHostName();

        try
        {
            if (!localhostname.Equals("Mac-mini.local"))
            {
                var host = Dns.GetHostEntry(localhostname);

                foreach (var ip in host.AddressList)
                {

                    if (ip.AddressFamily == AddressFamily.InterNetwork)
                    {
                        string localIPAddress = ip.ToString();

                        WriteLocalIP(localIPAddress);
                        return localIPAddress;
                    }
                }
            }
        }
        catch (Exception e)
        {
            MultiprocessLogger.LogError("Error: " + e.Message);
            MultiprocessLogger.LogError("Error Stack: " + e.StackTrace);
        }

        try
        {
            return GetLocalIPAddressFromNetworkInterface();
        }
        catch (Exception e)
        {
            MultiprocessLogger.LogError("Error: " + e.Message);
            MultiprocessLogger.LogError("Error Stack: " + e.StackTrace);
        }

        throw new Exception("No network adapters with an IPv4 address in the system!");
    }

    private static string GetLocalIPAddressFromNetworkInterface()
    {
        NetworkInterface[] interfaces = NetworkInterface.GetAllNetworkInterfaces();
        foreach (NetworkInterface ni in interfaces)
        {
            foreach (UnicastIPAddressInformation ip in ni.GetIPProperties().UnicastAddresses)
            {

                if (ip.Address.ToString().Contains(".") && !ip.Address.ToString().Equals("127.0.0.1"))
                {
                    // TODO: Write this to a file so we don't have to keep getting this IP over and over
                    WriteLocalIP(ip.Address.ToString());
                    return ip.Address.ToString();
                }
            }
        }
        return "";
    }
}<|MERGE_RESOLUTION|>--- conflicted
+++ resolved
@@ -14,11 +14,8 @@
 
 public class MultiprocessOrchestration
 {
-<<<<<<< HEAD
     private static FileInfo s_Localip_fileinfo;
-=======
     public static bool IsPerformanceTest;
->>>>>>> b75c74ea
     public const string IsWorkerArg = "-isWorker";
     private static DirectoryInfo s_MultiprocessDirInfo;
     public static DirectoryInfo MultiprocessDirInfo
