--- conflicted
+++ resolved
@@ -25,13 +25,8 @@
 
 #if UNITY_EDITOR
     [MenuItem(BuildAndExecuteMenuName)]
-<<<<<<< HEAD
-        public static void BuildNoDebug()
+    public static void BuildRelease()
         {
-=======
-    public static void BuildRelease()
-    {
->>>>>>> 2fba2c4a
         var report = BuildPlayer();
         if (report.summary.result != BuildResult.Succeeded)
             {
@@ -39,15 +34,9 @@
             }
         }
 
-<<<<<<< HEAD
-    [MenuItem(MultiprocessBaseMenuName+"/Build Test Player in debug mode")]
+    [MenuItem(MultiprocessBaseMenuName + "/Build Test Player (Debug)")]
         public static void BuildDebug()
         {
-=======
-    [MenuItem(MultiprocessBaseMenuName + "/Build Test Player (Debug)")]
-    public static void BuildDebug()
-    {
->>>>>>> 2fba2c4a
         var report = BuildPlayer(true);
         if (report.summary.result != BuildResult.Succeeded)
             {
