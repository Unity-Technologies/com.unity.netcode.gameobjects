--- conflicted
+++ resolved
@@ -127,11 +127,7 @@
         // if we've tried all the configuration types and none of them are correct then we should log it and just go with the default values
         if (ConfigurationType == ConfigurationType.Unknown)
         {
-<<<<<<< HEAD
             MultiprocessLogger.Log("Unable to determine configuration for NetworkManager via commandline, webapi or config file");
-=======
-            // throw new Exception("Unable to determine configuration for NetworkManager via commandline, webapi or config file");
->>>>>>> 20304f1c
         }
 
         if (Instance != null)
