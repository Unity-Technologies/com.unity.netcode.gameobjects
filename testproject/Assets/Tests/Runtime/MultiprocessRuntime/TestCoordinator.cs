using System;
using System.Collections.Generic;
using System.Diagnostics;
using System.Linq;
using System.Reflection;
using Unity.Netcode;
using NUnit.Framework;
using UnityEngine;
using Unity.Netcode.MultiprocessRuntimeTests;
#if UNITY_UNET_PRESENT
using Unity.Netcode.Transports.UNET;
#endif
using Unity.Netcode.Transports.UTP;

/// <summary>
/// TestCoordinator
/// Used for coordinating multiprocess end to end tests. Used to call RPCs on other nodes and gather results
/// This is needed to coordinate server and client execution steps. The current remote player test runner hardcodes test
/// to run in a bootstrap scene before launching the player and doesn't call each tests individually. There's not opportunity
/// to coordinate test execution between client and server with that model.
/// The only per tests communication already existing is to get the results per test as they are running
/// With this test coordinator, it's not possible to start a main test node with the test runner and have that server start other worker nodes
/// on which to execute client tests. We use netcode as both a test framework and as the target of our performance tests.
/// </summary>
[RequireComponent(typeof(NetworkObject))]
public class TestCoordinator : NetworkBehaviour
{
    public const int PerTestTimeoutSec = 5 * 60; // seconds

    public const float MaxWaitTimeoutSec = 60;
    private const char k_MethodFullNameSplitChar = '@';

    private bool m_ShouldShutdown;
    private float m_TimeSinceLastConnected;
    private float m_TimeSinceLastKeepAlive;

    public static TestCoordinator Instance;

    private Dictionary<ulong, List<float>> m_TestResultsLocal = new Dictionary<ulong, List<float>>(); // this isn't super efficient, but since it's used for signaling around the tests, shouldn't be too bad
    private Dictionary<ulong, bool> m_ClientIsFinished = new Dictionary<ulong, bool>();

    public static List<ulong> AllClientIdsWithResults => Instance.m_TestResultsLocal.Keys.ToList();
    public static List<ulong> AllClientIdsExceptMine => NetworkManager.Singleton.ConnectedClients.Keys.ToList().FindAll(client => client != NetworkManager.Singleton.LocalClientId);

    // Multimachine support
    private static int s_ProcessId;
    public static string Rawgithash;

    private ConfigurationType m_ConfigurationType;
    public ConfigurationType ConfigurationType
    {
        get { return m_ConfigurationType; }
        private set
        {
            if (m_ConfigurationType != value)
            {
                m_ConfigurationType = value;
            }
        }
    }
    private string m_ConnectAddress = "127.0.0.1";
    public static string Port = "3076";
    private bool m_IsClient;

    private void SetConfigurationTypeAndConnect(ConfigurationType type)
    {
        ConfigurationType = type;
        SetAddressAndPort();
        bool startClientResult = NetworkManager.Singleton.StartClient();
        MultiprocessLogger.Log($"Starting client");
    }

    public void Awake()
    {
        // Set enabled to false and only enable when we know our configuration
        enabled = false;
        MultiprocessLogger.Log($"Initialize All Steps... start version 15.7.2022.1239");
        ExecuteStepInContext.InitializeAllSteps();
        MultiprocessLogger.Log($"Initialize All Steps... done");

        NetworkManager.OnClientConnectedCallback += OnClientConnectedCallback;

        MultiprocessLogger.Log("Awake - Initialize All Steps");
        ExecuteStepInContext.InitializeAllSteps();

        s_ProcessId = Process.GetCurrentProcess().Id;
<<<<<<< HEAD
        MultiprocessLogger.Log($"Awake {s_ProcessId} {ConfigurationTools.GetLocalIPAddress()}");
=======
>>>>>>> 8bac8aa1
        ReadGitHashFile();

        if (!MultiprocessOrchestration.IsHost)
        {
            // Configuration via command line (supported for many but not all platforms)
            bool isClient = Environment.GetCommandLineArgs().Any(value => value == MultiprocessOrchestration.IsWorkerArg);
            if (isClient)
            {
                MultiprocessLogger.Log("Setting up via command line - client");
                m_IsClient = isClient;
                var cli = new CommandLineProcessor(Environment.GetCommandLineArgs());
                if (Environment.GetCommandLineArgs().Any(value => value == "-ip"))
                {
                    m_ConnectAddress = cli.TransportAddress;
                }
                if (Environment.GetCommandLineArgs().Any(value => value == "-p"))
                {
                    Port = cli.TransportPort;
                }
                SetConfigurationTypeAndConnect(ConfigurationType.CommandLine);
            }

            if (ConfigurationType == ConfigurationType.Unknown)
            {
                bool isHost = Environment.GetCommandLineArgs().Any(value => value == "host");
                if (isHost)
                {
                    MultiprocessLogger.Log("Setting up via command line - host");
                    var cli = new CommandLineProcessor(Environment.GetCommandLineArgs());
                    ConfigurationType = ConfigurationType.CommandLine;
                }
            }


            // Configuration via configuration file - all platform support but set at build time
            if (ConfigurationType == ConfigurationType.Unknown)
            {
                //TODO: For next PR
            }

            // configuration via WebApi - works on all platforms and is set at run time
            if (ConfigurationType == ConfigurationType.Unknown)
            {
                MultiprocessLogger.Log($"Awake {s_ProcessId} - Calling ConfigureViewWebApi");
                ConfigureViaWebApi();
                MultiprocessLogger.Log($"Awake {s_ProcessId} - Calling ConfigureViewWebApi completed {ConfigurationType}");
            }
        }
        else
        {
            ConfigurationType = ConfigurationType.Host;
        }

        if (Instance != null)
        {
            MultiprocessLogger.LogError("Multiple test coordinator, destroying this instance");
            Destroy(gameObject);
            return;
        }

        Instance = this;
    }

    private async void ConfigureViaWebApi()
    {
        MultiprocessLogger.Log($"ConfigureViaWebApi - start {Rawgithash}");
        var jobQueue = await ConfigurationTools.GetRemoteConfig();
        MultiprocessLogger.Log($"ConfigureViaWebApi - GetRemoteConfig completed");
        foreach (var job in jobQueue.JobQueueItems)
        {
            if (Rawgithash.Equals(job.GitHash))
            {
                MultiprocessLogger.Log($"Job match between {Rawgithash} and {job.GitHash} - claiming job");
                ConfigurationTools.ClaimJobQueueItem(job);
                m_ConnectAddress = job.HostIp;
                m_IsClient = true;
                MultiprocessLogHandler.JobId = job.JobId;
                SetConfigurationTypeAndConnect(ConfigurationType.Remote);
                MultiprocessLogger.Log($"Job match between {Rawgithash} and {job.GitHash} - job claimed");
                break;
            }
            else
            {
                MultiprocessLogger.Log($"No match between {Rawgithash} and {job.GitHash}");
            }
        }
        MultiprocessLogger.Log($"ConfigureViaWebApi - end {ConfigurationType}");
    }

    private void ReadGitHashFile()
    {
        Rawgithash = "uninitialized";
        try
        {
            var githash_resource = Resources.Load<TextAsset>("Text/githash");
            if (githash_resource != null)
            {
                Rawgithash = githash_resource.ToString();
                if (!string.IsNullOrEmpty(Rawgithash))
                {
                    Rawgithash = Rawgithash.Trim();
                    MultiprocessLogger.Log($"Rawgithash is {Rawgithash}");
                }
            }
        }
        catch (Exception e)
        {
            MultiprocessLogger.Log($"Exception getting githash resource file: {e.Message}");
        }
    }

    private void SetAddressAndPort()
    {
        MultiprocessLogger.Log($"SetAddressAndPort - {Port} {m_ConnectAddress} IsClient: {m_IsClient} IsHost: {MultiprocessOrchestration.IsHost}");
        var ushortport = ushort.Parse(Port);
        var transport = NetworkManager.Singleton.NetworkConfig.NetworkTransport;
        MultiprocessLogger.Log($"transport is {transport}");
        switch (transport)
        {
#if UNITY_UNET_PRESENT
            case UNetTransport unetTransport:
                unetTransport.ConnectPort = ushortport;
                unetTransport.ServerListenPort = ushortport;
                if (m_IsClient)
                {
                    MultiprocessLogger.Log($"Setting ConnectAddress to {m_ConnectAddress} port {ushortport} isClient: {m_IsClient}");
                    unetTransport.ConnectAddress = m_ConnectAddress;
                }
                break;
#endif
            case UnityTransport unityTransport:
                MultiprocessLogger.Log($"Setting unityTransport.ConnectionData.Port {ushortport}, isClient: {m_IsClient}, Address {m_ConnectAddress}");
                unityTransport.ConnectionData.Port = ushortport;
                unityTransport.ConnectionData.Address = m_ConnectAddress;
                break;
            default:
                MultiprocessLogger.LogError($"The transport {transport} has no case");
                break;
        }
    }

    public void Start()
    {
<<<<<<< HEAD
        MultiprocessLogger.Log($"Start - ishost {NetworkManager.Singleton.IsHost} and isclient {NetworkManager.Singleton.IsClient}");
        MultiprocessLogger.Log($"IsInvoking: {NetworkManager.Singleton.IsInvoking()} " +
            $" IsActiveAndEnabled: {NetworkManager.Singleton.isActiveAndEnabled}");
=======
        MultiprocessLogger.Log($"TestCoordinator - Start");
>>>>>>> 8bac8aa1
    }

    public void Update()
    {
        if (Time.time - m_TimeSinceLastKeepAlive > PerTestTimeoutSec)
        {
            QuitApplication();
            Assert.Fail("Stayed idle too long");
        }

        if ((IsServer && NetworkManager.Singleton.IsListening) || (IsClient && NetworkManager.Singleton.IsConnectedClient))
        {
            m_TimeSinceLastConnected = Time.time;
        }
        else if (Time.time - m_TimeSinceLastConnected > MaxWaitTimeoutSec || m_ShouldShutdown)
        {
            // Make sure we don't have zombie processes
            MultiprocessLogger.Log($"quitting application, shouldShutdown set to {m_ShouldShutdown}, is listening {NetworkManager.Singleton.IsListening}, is connected client {NetworkManager.Singleton.IsConnectedClient}");
            if (!m_ShouldShutdown)
            {
                QuitApplication();
                Assert.Fail($"something wrong happened, was not connected for {Time.time - m_TimeSinceLastConnected} seconds");
            }
        }
    }

    private static void QuitApplication()
    {
#if UNITY_EDITOR
        UnityEditor.EditorApplication.isPlaying = false;
#else
        Application.Quit();
#endif
    }

    public void TestRunTeardown()
    {
        m_TestResultsLocal.Clear();
    }

    public void OnEnable()
    {
        MultiprocessLogger.Log($"OnEnable - Setting OnClientDisconnectCallback {IsClient} {m_IsClient}");
        MultiprocessLogger.Log($"TestCoordinator enabled - NetworkManager singlton set? {NetworkManager.Singleton != null}");
        NetworkManager.OnClientDisconnectCallback += OnClientDisconnectCallback;
    }

    public void OnDisable()
    {
        if (IsSpawned && NetworkObject != null && NetworkObject.NetworkManager != null)
        {
            MultiprocessLogger.Log("OnDisable - Removing OnClientDisconnectCallback");
            NetworkManager.OnClientDisconnectCallback -= OnClientDisconnectCallback;
        }
        base.OnDestroy();
    }

    // Once we are connected, we can run the update method
    public void OnClientConnectedCallback(ulong clientId)
    {
<<<<<<< HEAD
        MultiprocessLogger.Log($"OnClientConnectedCallback - Host/Server/Client {NetworkManager.Singleton.IsHost}/{NetworkManager.Singleton.IsServer}/{NetworkManager.Singleton.IsClient}");
        MultiprocessLogger.Log($"OnClientConnectedCallback - Enabling behavior {clientId}");
        enabled = true;
=======
        if (enabled == false)
        {
            MultiprocessLogger.Log($"OnClientConnectedCallback enabling behavior clientId: {clientId} {NetworkManager.Singleton.IsHost}/{NetworkManager.Singleton.IsClient} IsRegistering:{ExecuteStepInContext.IsRegistering}");
            enabled = true;
        }
>>>>>>> 8bac8aa1
    }

    private static void OnClientDisconnectCallback(ulong clientId)
    {
        MultiprocessLogger.Log($"Host/Server/Client {NetworkManager.Singleton.IsHost}/{NetworkManager.Singleton.IsServer}/{NetworkManager.Singleton.IsClient}");
        if (clientId == NetworkManager.ServerClientId || clientId == NetworkManager.Singleton.LocalClientId)
        {
            // if disconnect callback is for me or for server, quit, we're done here
            MultiprocessLogger.Log($"received disconnect from {clientId}, quitting isclient: {NetworkManager.Singleton.IsClient}");
            QuitApplication();
        }
    }

    private static string GetMethodInfo(Action<byte[]> method)
    {
        return $"{method.Method.DeclaringType.FullName}{k_MethodFullNameSplitChar}{method.Method.Name}";
    }

    private static string GetMethodInfo(Action method)
    {
        return $"{method.Method.DeclaringType.FullName}{k_MethodFullNameSplitChar}{method.Method.Name}";
    }

    public static IEnumerable<(ulong clientId, float result)> ConsumeCurrentResult()
    {
        foreach (var kv in Instance.m_TestResultsLocal)
        {
            while (kv.Value.Count > 0)
            {
                var toReturn = (kv.Key, kv.Value[0]);
                kv.Value.RemoveAt(0);
                yield return toReturn;
            }
        }
    }

    public static IEnumerable<float> ConsumeCurrentResult(ulong clientId)
    {
        var allResults = Instance.m_TestResultsLocal[clientId];
        while (allResults.Count > 0)
        {
            var toReturn = allResults[0];
            allResults.RemoveAt(0);
            yield return toReturn;
        }
    }

    public static float PeekLatestResult(ulong clientId)
    {
        if (Instance.m_TestResultsLocal.ContainsKey(clientId) && Instance.m_TestResultsLocal[clientId].Count > 0)
        {
            return Instance.m_TestResultsLocal[clientId].Last();
        }

        return float.NaN;
    }

    /// <summary>
    /// Returns appropriate lambda according to parameters
    /// Includes time check to make sure this times out
    /// </summary>
    /// <param name="useTimeoutException"></param>
    /// <returns></returns>
    /// <exception cref="Exception"></exception>
    public static Func<bool> ResultIsSet(bool useTimeoutException = true)
    {
        var startWaitTime = Time.time;
        return () =>
        {
            if (Time.time - startWaitTime > MaxWaitTimeoutSec)
            {
                if (useTimeoutException)
                {
                    throw new Exception($"timeout while waiting for results, didn't get results for {Time.time - startWaitTime} seconds");
                }

                return true;
            }

            foreach (var clientIdAndTestResultList in Instance.m_TestResultsLocal)
            {
                if (clientIdAndTestResultList.Value.Count > 0)
                {
                    return true;
                }
            }

            return false;
        };
    }

    public static Func<bool> ConsumeClientIsFinished(ulong clientId, bool useTimeoutException = true)
    {
        var startWaitTime = Time.time;
        return () =>
        {
            if (Time.time - startWaitTime > MaxWaitTimeoutSec)
            {
                if (useTimeoutException)
                {
                    throw new Exception($"timeout while waiting for client finished, didn't get results for {Time.time - startWaitTime} seconds");
                }
                else
                {
                    return true;
                }
            }

            if (Instance.m_ClientIsFinished.ContainsKey(clientId) && Instance.m_ClientIsFinished[clientId])
            {
                Instance.m_ClientIsFinished[clientId] = false; // consume
                return true;
            }

            return false;
        };
    }

    [ServerRpc(RequireOwnership = false)]
    public void ClientFinishedServerRpc(ServerRpcParams p = default)
    {
        // signal from clients to the server to say the client is done with it's task
        m_ClientIsFinished[p.Receive.SenderClientId] = true;
    }

    public void InvokeFromMethodActionRpc(Action<byte[]> methodInfo, params byte[] args)
    {
        var methodInfoString = GetMethodInfo(methodInfo);
        InvokeFromMethodNameClientRpc(methodInfoString, args, new ClientRpcParams { Send = new ClientRpcSendParams { TargetClientIds = AllClientIdsExceptMine.ToArray() } });
    }

    public void InvokeFromMethodActionRpc(Action methodInfo)
    {
        var methodInfoString = GetMethodInfo(methodInfo);
        InvokeFromMethodNameClientRpc(methodInfoString, null, new ClientRpcParams { Send = new ClientRpcSendParams { TargetClientIds = AllClientIdsExceptMine.ToArray() } });
    }

    [ClientRpc]
    public void TriggerActionIdClientRpc(string actionId, byte[] args, bool ignoreException, ClientRpcParams clientRpcParams = default)
    {
<<<<<<< HEAD
        MultiprocessLogger.Log($"AmIHost: {NetworkManager.Singleton.IsHost} received RPC from server, client side triggering action ID {actionId}");
=======
        MultiprocessLogger.Log($"received RPC from server, client side triggering action ID {actionId}");
        WriteLogServerRpc($"received RPC from server, client side triggering action ID {actionId} {ExecuteStepInContext.AllActions.Count}");
>>>>>>> 8bac8aa1
        try
        {
            MultiprocessLogger.Log($"ActionId: {actionId}");
            ExecuteStepInContext val;
            if (!ExecuteStepInContext.AllActions.TryGetValue(actionId, out val))
            {
                MultiprocessLogger.Log($"Trying to get {actionId} from AllActions and it was not found, {ExecuteStepInContext.AllActions.Count}");
                foreach (var key in ExecuteStepInContext.AllActions.Keys)
                {
                    MultiprocessLogger.Log($"Trying to get {actionId} from AllActions and it was not found, what was found was: {key}");
                }
            }
            ExecuteStepInContext.AllActions[actionId].Invoke(args);
        }
        catch (Exception e)
        {
            WriteErrorServerRpc(e.ToString());

            if (!ignoreException)
            {
                throw;
            }
            else
            {
                Instance.ClientFinishedServerRpc();
            }
        }
    }

    [ClientRpc]
    public void InvokeFromMethodNameClientRpc(string methodInfoString, byte[] args, ClientRpcParams clientRpcParams = default)
    {
        try
        {
            var split = methodInfoString.Split(k_MethodFullNameSplitChar);
            var (classToExecute, staticMethodToExecute) = (split[0], split[1]);

            var foundType = Type.GetType(classToExecute);
            if (foundType == null)
            {
                throw new Exception($"couldn't find {classToExecute}");
            }

            var foundMethod = foundType.GetMethod(staticMethodToExecute, BindingFlags.Public | BindingFlags.NonPublic | BindingFlags.Static);
            if (foundMethod == null)
            {
                throw new MissingMethodException($"couldn't find method {staticMethodToExecute}");
            }

            foundMethod.Invoke(null, args != null ? new object[] { args } : null);
        }
        catch (Exception e)
        {
            WriteErrorServerRpc(e.ToString());
            throw;
        }
    }

    [ClientRpc]
    public void CloseRemoteClientRpc()
    {
        try
        {
            NetworkManager.Singleton.Shutdown();
            m_ShouldShutdown = true; // wait until isConnectedClient is false to run Application Quit in next update
            MultiprocessLogger.Log("Quitting player cleanly");
            Application.Quit();
        }
        catch (Exception e)
        {
            WriteErrorServerRpc(e.ToString());
            throw;
        }
    }

    [ClientRpc]
    public void KeepAliveClientRpc()
    {
        m_TimeSinceLastKeepAlive = Time.time;
    }

    [ServerRpc(RequireOwnership = false)]
    public void WriteTestResultsServerRpc(float result, ServerRpcParams receiveParams = default)
    {
        var senderId = receiveParams.Receive.SenderClientId;
        MultiprocessLogger.Log($"Server received result [{result}] from sender [{senderId}]");
        if (!m_TestResultsLocal.ContainsKey(senderId))
        {
            m_TestResultsLocal[senderId] = new List<float>();
        }

        m_TestResultsLocal[senderId].Add(result);
    }

    /// <summary>
    /// Use this to communicate client-side errors for server-side logging using the MultiprocessLogger.
    /// </summary>
    /// <remarks>
    /// Use <see cref="NetworkLog.LogErrorServer"/> to log server-side without MultiprocessLogger formatting.
    /// </remarks>
    [ServerRpc(RequireOwnership = false)]
    public void WriteErrorServerRpc(string errorMessage, ServerRpcParams receiveParams = default)
    {
        MultiprocessLogger.LogError($"[Netcode-Server Sender={receiveParams.Receive.SenderClientId}] {errorMessage}");
    }

    [ServerRpc(RequireOwnership = false)]
    public void WriteLogServerRpc(string logMessage, ServerRpcParams receiveParams = default)
    {
        MultiprocessLogger.Log($"[Netcode-Server Sender={receiveParams.Receive.SenderClientId}] {logMessage}");
    }
}
<|MERGE_RESOLUTION|>--- conflicted
+++ resolved
@@ -84,10 +84,7 @@
         ExecuteStepInContext.InitializeAllSteps();
 
         s_ProcessId = Process.GetCurrentProcess().Id;
-<<<<<<< HEAD
         MultiprocessLogger.Log($"Awake {s_ProcessId} {ConfigurationTools.GetLocalIPAddress()}");
-=======
->>>>>>> 8bac8aa1
         ReadGitHashFile();
 
         if (!MultiprocessOrchestration.IsHost)
@@ -231,13 +228,9 @@
 
     public void Start()
     {
-<<<<<<< HEAD
         MultiprocessLogger.Log($"Start - ishost {NetworkManager.Singleton.IsHost} and isclient {NetworkManager.Singleton.IsClient}");
         MultiprocessLogger.Log($"IsInvoking: {NetworkManager.Singleton.IsInvoking()} " +
             $" IsActiveAndEnabled: {NetworkManager.Singleton.isActiveAndEnabled}");
-=======
-        MultiprocessLogger.Log($"TestCoordinator - Start");
->>>>>>> 8bac8aa1
     }
 
     public void Update()
@@ -298,17 +291,10 @@
     // Once we are connected, we can run the update method
     public void OnClientConnectedCallback(ulong clientId)
     {
-<<<<<<< HEAD
         MultiprocessLogger.Log($"OnClientConnectedCallback - Host/Server/Client {NetworkManager.Singleton.IsHost}/{NetworkManager.Singleton.IsServer}/{NetworkManager.Singleton.IsClient}");
         MultiprocessLogger.Log($"OnClientConnectedCallback - Enabling behavior {clientId}");
         enabled = true;
-=======
-        if (enabled == false)
-        {
-            MultiprocessLogger.Log($"OnClientConnectedCallback enabling behavior clientId: {clientId} {NetworkManager.Singleton.IsHost}/{NetworkManager.Singleton.IsClient} IsRegistering:{ExecuteStepInContext.IsRegistering}");
-            enabled = true;
-        }
->>>>>>> 8bac8aa1
+        MultiprocessLogger.Log($"OnClientConnectedCallback enabling behavior clientId: {clientId} {NetworkManager.Singleton.IsHost}/{NetworkManager.Singleton.IsClient} IsRegistering:{ExecuteStepInContext.IsRegistering}");
     }
 
     private static void OnClientDisconnectCallback(ulong clientId)
@@ -449,12 +435,8 @@
     [ClientRpc]
     public void TriggerActionIdClientRpc(string actionId, byte[] args, bool ignoreException, ClientRpcParams clientRpcParams = default)
     {
-<<<<<<< HEAD
         MultiprocessLogger.Log($"AmIHost: {NetworkManager.Singleton.IsHost} received RPC from server, client side triggering action ID {actionId}");
-=======
-        MultiprocessLogger.Log($"received RPC from server, client side triggering action ID {actionId}");
         WriteLogServerRpc($"received RPC from server, client side triggering action ID {actionId} {ExecuteStepInContext.AllActions.Count}");
->>>>>>> 8bac8aa1
         try
         {
             MultiprocessLogger.Log($"ActionId: {actionId}");
