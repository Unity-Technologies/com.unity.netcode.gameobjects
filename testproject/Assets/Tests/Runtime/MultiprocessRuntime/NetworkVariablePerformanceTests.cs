--- conflicted
+++ resolved
@@ -1,4 +1,3 @@
-#if ONE_TIME_SETUP_WIP
 using System;
 using System.Collections;
 using System.Collections.Generic;
@@ -238,16 +237,11 @@
         [OneTimeTearDown]
         public override void TeardownSuite()
         {
-<<<<<<< HEAD
-            if (!ShouldIgnoreTests)
-=======
             base.TeardownSuite();
             if (!IsPerformanceTest && !IgnorMultiprocessTests)
->>>>>>> 612bf1e3
             {
                 s_ServerObjectPool.Dispose();
             }
-            base.TeardownSuite();
         }
 
         private static void SetupSpawnedObject(OneNetVar spawnedObject)
@@ -260,5 +254,4 @@
             OneNetVar.Stop();
         }
     }
-}
-#endif+}