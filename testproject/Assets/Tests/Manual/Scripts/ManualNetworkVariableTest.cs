--- conflicted
+++ resolved
@@ -107,36 +107,6 @@
             {
                 // compute the delta in tick between client and server,
                 // as seen from the client, when it receives a value not from itself
-<<<<<<< HEAD
-                if (m_TestVar.LastModifiedTick != NetworkTimeSystem.NoTick)
-                {
-                    int delta = NetworkManager.Singleton.PredictedTime.Tick - m_TestVar.LastModifiedTick;
-                    m_Count++;
-
-                    if (!m_Valid)
-                    {
-                        m_Valid = true;
-                        m_MinDelta = delta;
-                        m_MaxDelta = delta;
-                        m_LastModifiedTick = m_TestVar.LastModifiedTick;
-                    }
-                    else
-                    {
-                        m_MinDelta = Math.Min(delta, m_MinDelta);
-                        m_MaxDelta = Math.Max(delta, m_MaxDelta);
-
-                        // tick should not go backward
-                        if (m_TestVar.LastModifiedTick == m_LastModifiedTick)
-                        {
-                            m_Problems += "Same remote tick receive twice\n";
-                        }
-                        else if (m_TestVar.LastModifiedTick < m_LastModifiedTick)
-                        {
-                            m_Problems += "Ticks went backward\n";
-                        }
-                    }
-                }
-=======
 
                // MSW: This test relies on the LocalTick variable which was otherwise dormant
                //  and remove from MLAPI.  
@@ -172,7 +142,6 @@
 //                        }
 //                    }
 //                }
->>>>>>> 459c041c
             }
 
             if (m_Count == k_EndIterations)
