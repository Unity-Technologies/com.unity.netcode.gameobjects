using MLAPI;
using UnityEngine;
using UnityEngine.UI;

namespace TestProject.ManualTests
{
    /// <summary>
    /// A general object that can be used for testing purposes
    /// </summary>
    public class GenericNetworkObjectBehaviour : NetworkBehaviour
    {
        [SerializeField]
        [Tooltip("This will make the spawned objects move around randomly.  !Caution! You can generate a lot of objects this way!")]
        private bool m_MoveRandomly = true;

        private Rigidbody m_RigidBody;
        private MeshRenderer m_MeshRenderer;
        private Vector3 m_Direction;
        private float m_Velocity;

        private void Start()
        {
            m_RigidBody = GetComponent<Rigidbody>();
            m_MeshRenderer = GetComponent<MeshRenderer>();
        }

        /// <summary>
        /// Handles disabling the MeshRenderer when the client despawns a NetworkObject
        /// </summary>
        public override void OnNetworkDespawn()
        {
            if (!IsServer)
            {
                if (m_MeshRenderer == null)
                {
                    m_MeshRenderer = GetComponent<MeshRenderer>();
                }

                if (m_MeshRenderer != null)
                {
                    m_MeshRenderer.enabled = false;
                }
            }
            base.OnNetworkDespawn();
        }

        private float m_VisibilitySpawn;
        /// <summary>
        /// Handles setting a delay before the newly spawned object is visible
        /// Note: this might get removed once the snapshot system is synchronizing
        /// NetworkObjects' spawn and despawn.
        /// </summary>
        public override void OnNetworkSpawn()
        {
            if (!IsServer)
            {
                if (m_MeshRenderer == null)
                {
                    m_MeshRenderer = GetComponent<MeshRenderer>();
                }
                m_MeshRenderer.enabled = false;
                m_VisibilitySpawn = Time.realtimeSinceStartup + 0.12f;
                if(NetworkObject.NetworkObjectId == 0)
                {
                    Debug.Log("Spawning NetworkObjectId 0!");
                }
            }
            base.OnNetworkSpawn();
        }

        public void ShouldMoveRandomly(bool shouldMoveRandomly)
        {
            m_MoveRandomly = shouldMoveRandomly;
        }

        /// <summary>
        /// Sets the object's direction and velocity
        /// </summary>
        /// <param name="direction">vector3 direction</param>
        /// <param name="velocity">float velocity</param>
        public void SetDirectionAndVelocity(Vector3 direction, float velocity)
        {
            m_Direction = direction;
            m_Direction.Normalize();
            m_Direction.y = 0;
            m_Velocity = velocity;
        }

        /// <summary>
        /// Handles moving the object based on its current direction and velocity
        /// </summary>
        private void FixedUpdate()
        {
            if (NetworkManager != null && NetworkManager.IsListening)
            {
                if (IsOwner)
                {
                    m_RigidBody.MovePosition(transform.position + m_Direction * (m_Velocity * Time.fixedDeltaTime));

                    if (m_MoveRandomly && Random.Range(0.0f, 1.0f) < 0.01f)
                    {
                        var dir = Random.insideUnitCircle;
                        m_Direction.x = dir.x;
                        m_Direction.z = dir.y;
                    }
                }
                else
                {
                    if (NetworkObject != null && !NetworkObject.isActiveAndEnabled)
                    {
                        Debug.LogWarning($"{nameof(GenericNetworkObjectBehaviour)} id {NetworkObject.NetworkObjectId} is not active and enabled but game object is still active!");
                    }
                }
            }
        }

<<<<<<< HEAD
        private bool m_ShouldDespawn;



        private void Update()
        {
            if(IsOwner && m_ShouldDespawn)
            {
                m_ShouldDespawn = false;
                NetworkObject.Despawn(IsRemovedFromPool);
                if (!IsRemovedFromPool)
                {
                    NetworkObject.gameObject.SetActive(false);
=======
                    if (NetworkObject != null && !NetworkObject.IsSpawned)
                    {
                        Debug.LogWarning($"{nameof(GenericNetworkObjectBehaviour)} id {NetworkObject.NetworkObjectId} is not spawned but still active and enabled");
                        gameObject.SetActive(false);
                    }
>>>>>>> d6b2a486
                }
            }
        }

        /// <summary>
        /// Tells us that we are registered with a NetworkPefab pool
        /// This is primarily for late joining clients and object synchronization.
        /// </summary>
        public bool IsRegisteredPoolObject;

        /// <summary>
        /// This tells us that the NetworkObject has been removed from a pool
        /// This is primarily to handle NetworkPrefab pool that was loaded in an additive scene and the
        /// additive scene was unloaded but the NetworkObject persisted (i.e. was spawned in a different scene)
        /// </summary>
        public bool IsRemovedFromPool;

        private void Update()
        {
            if(IsOwner && m_ShouldDespawn && NetworkObject != null)
            {
                m_ShouldDespawn = false;

                NetworkObject.Despawn(HasHandler);
                if (!HasHandler)
                {
                    NetworkObject.gameObject.SetActive(false);
                    NetworkObject.gameObject.transform.position = Vector3.zero;
                }
            }
            else if (!IsServer)
            {
                // This is here to handle any short term latency between the time
                // an object becomes spawned to the time it takes to update its first
                // position.
                if (m_MeshRenderer != null && !m_MeshRenderer.enabled)
                {
                    if (m_VisibilitySpawn < Time.realtimeSinceStartup)
                    {
                        m_MeshRenderer.enabled = true;
                    }
                }
            }

        }

        [HideInInspector]
        public bool HasHandler;

        private bool m_ShouldDespawn;

        private void OnTriggerEnter(Collider other)
        {
<<<<<<< HEAD
            if (IsOwner && !m_ShouldDespawn)
=======
            if (IsOwner && gameObject.activeInHierarchy)
>>>>>>> d6b2a486
            {
                if (other.CompareTag("GenericObject") || other.CompareTag("Floor"))
                {
                    return;
                }
                else
                {
                    m_ShouldDespawn = true;
<<<<<<< HEAD

                    // NSS REMOVE WHEN FIXED: New message ordering changes that force a message to try and match its
                    // invoker's NetworkUpdateLoop stage will cause this despawn message to happen during the early Fixed Update
                    // stages.  This, in turn, will cause the client side to fail to disable itself.  The current "work around" is
                    // to despawn and disable within the MonoBehaviour.Update so the message is not invoked in FIXED_UPDATE
                    //NetworkObject.Despawn(IsRemovedFromPool);
                    //if (!IsRemovedFromPool)
                    //{
                    //    NetworkObject.gameObject.SetActive(false);
                    //}
=======
>>>>>>> d6b2a486
                }
            }
        }
    }
}<|MERGE_RESOLUTION|>--- conflicted
+++ resolved
@@ -114,31 +114,6 @@
             }
         }
 
-<<<<<<< HEAD
-        private bool m_ShouldDespawn;
-
-
-
-        private void Update()
-        {
-            if(IsOwner && m_ShouldDespawn)
-            {
-                m_ShouldDespawn = false;
-                NetworkObject.Despawn(IsRemovedFromPool);
-                if (!IsRemovedFromPool)
-                {
-                    NetworkObject.gameObject.SetActive(false);
-=======
-                    if (NetworkObject != null && !NetworkObject.IsSpawned)
-                    {
-                        Debug.LogWarning($"{nameof(GenericNetworkObjectBehaviour)} id {NetworkObject.NetworkObjectId} is not spawned but still active and enabled");
-                        gameObject.SetActive(false);
-                    }
->>>>>>> d6b2a486
-                }
-            }
-        }
-
         /// <summary>
         /// Tells us that we are registered with a NetworkPefab pool
         /// This is primarily for late joining clients and object synchronization.
@@ -188,11 +163,7 @@
 
         private void OnTriggerEnter(Collider other)
         {
-<<<<<<< HEAD
             if (IsOwner && !m_ShouldDespawn)
-=======
-            if (IsOwner && gameObject.activeInHierarchy)
->>>>>>> d6b2a486
             {
                 if (other.CompareTag("GenericObject") || other.CompareTag("Floor"))
                 {
@@ -201,19 +172,6 @@
                 else
                 {
                     m_ShouldDespawn = true;
-<<<<<<< HEAD
-
-                    // NSS REMOVE WHEN FIXED: New message ordering changes that force a message to try and match its
-                    // invoker's NetworkUpdateLoop stage will cause this despawn message to happen during the early Fixed Update
-                    // stages.  This, in turn, will cause the client side to fail to disable itself.  The current "work around" is
-                    // to despawn and disable within the MonoBehaviour.Update so the message is not invoked in FIXED_UPDATE
-                    //NetworkObject.Despawn(IsRemovedFromPool);
-                    //if (!IsRemovedFromPool)
-                    //{
-                    //    NetworkObject.gameObject.SetActive(false);
-                    //}
-=======
->>>>>>> d6b2a486
                 }
             }
         }
