using System.Collections.Generic;
using Unity.Netcode;

namespace TestProject.ManualTests
{
    /// <summary>
    /// StatsInfoContainer
    /// Used to transfer server statistics to a requesting client
    /// </summary>
    public struct StatsInfoContainer : INetworkSerializable
    {
        public List<float> StatValues;

<<<<<<< HEAD
        public void NetworkSerialize<T>(BufferSerializer<T> serializer) where T : IBufferSerializerImplementation
=======
        public void NetworkSerialize<T>(BufferSerializer<T> serializer) where T : IReaderWriter
>>>>>>> 6181e7e0
        {
            if (serializer.IsReader)
            {
                float[] statValuesArray = null;
                serializer.SerializeValue(ref statValuesArray);
                StatValues = new List<float>(statValuesArray);
            }
            else
            {
                float[] statValuesArray = StatValues?.ToArray() ?? new float[0];
                serializer.SerializeValue(ref statValuesArray);
            }
        }
    }
}<|MERGE_RESOLUTION|>--- conflicted
+++ resolved
@@ -11,11 +11,7 @@
     {
         public List<float> StatValues;
 
-<<<<<<< HEAD
-        public void NetworkSerialize<T>(BufferSerializer<T> serializer) where T : IBufferSerializerImplementation
-=======
         public void NetworkSerialize<T>(BufferSerializer<T> serializer) where T : IReaderWriter
->>>>>>> 6181e7e0
         {
             if (serializer.IsReader)
             {
