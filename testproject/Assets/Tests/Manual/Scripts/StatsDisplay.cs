using System.Collections;
using System.Collections.Generic;
using UnityEngine;
using UnityEngine.SceneManagement;
using UnityEngine.UI;
using Unity.Multiplayer.Netcode;

namespace TestProject.ManualTests
{
    public class StatsDisplay : NetworkBehaviour
    {
        [SerializeField]
        private GameObject m_ClientServerToggle;
        private bool m_ClientMode = true;
        private Rect m_Stats;
        private string m_LastStatsDump;
        private Text m_ClientServerToggleText;
        private List<ulong> m_ClientsToUpdate = new List<ulong>();

        private bool m_IsServer;

        private void Start()
        {
            m_Stats = new Rect(5, 10, 175, 300);
            GUI.contentColor = new Color(196, 196, 196, 196);
            GUI.backgroundColor = new Color(96, 96, 96, 96);
            if (m_ClientServerToggle != null)
            {
                m_ClientServerToggleText = m_ClientServerToggle.GetComponentInChildren<Text>();
            }

            if (NetworkManager && NetworkManager.IsListening && !NetworkManager.IsServer)
            {
                m_ClientServerToggle.SetActive(true);
            }
            else
            {
                m_ClientServerToggle.SetActive(false);
            }
        }

        public override void OnNetworkSpawn()
        {
            if (NetworkManager.IsServer)
            {
                m_IsServer = true;
                NetworkManager.OnClientConnectedCallback += OnClientConnectedCallback;
            }
            else
            {
                m_ClientServerToggle.SetActive(true);
                UpdateButton();
            }
            StartCoroutine("UpdateTextStatus");
        }

        /// <summary>
        /// Invoked when a client connects
        /// </summary>
        /// <param name="clientId"></param>
        private void OnClientConnectedCallback(ulong clientId)
        {
            if (!IsServer)
            {
                var networkObject = GetComponent<NetworkObject>();
                if (networkObject != null)
                {
                    networkObject.SpawnWithOwnership(clientId, true);
                }
            }
        }

        /// <summary>
        /// Remove our OnClientConnectedCallback registration when we are destroyed
        /// </summary>
        private void OnDestroy()
        {
            if (NetworkManager != null)
            {
                NetworkManager.OnClientConnectedCallback -= OnClientConnectedCallback;
            }
        }

        /// <summary>
        /// Used by UI Button click event
        /// </summary>
        public void ToggleClientSever()
        {
            if (NetworkManager.Singleton != null && NetworkManager.Singleton.IsClient)
            {
                m_ClientMode = !m_ClientMode;
                GetStatsServerRPC(NetworkManager.Singleton.LocalClientId);
                UpdateButton();
            }
        }

        /// <summary>
        /// Draw the stats
        /// </summary>
        private void OnGUI()
        {
            if (NetworkManager && NetworkManager.IsListening)
            {
                GUI.TextArea(m_Stats, m_LastStatsDump);
            }
        }


        /// <summary>
        /// Updates the text of the button for switching between server and client stats
        /// </summary>
        private void UpdateButton()
        {
            if (m_ClientServerToggleText != null)
            {
                m_ClientServerToggleText.text = m_ClientMode ? "Show Server Stats" : "Show Client Stats";
            }
        }

        /// <summary>
        /// RPC Used for the server to send stats info to the client
        /// </summary>
        /// <param name="statsinfo"></param>
        [ClientRpc]
        private void ReceiveStatsClientRpc(StatsInfoContainer statsinfo)
        {
            m_LastStatsDump = "Server Stats";
            m_LastStatsDump += "\ndeltaTime: [" + Time.deltaTime.ToString() + "]";
            /* if (ProfilerStatManager.AllStats.Count != statsinfo.StatValues.Count)
            {
                Debug.LogError("[StatsDisplay-Error][Mismatch] Received " + statsinfo.StatValues.Count.ToString() + " values and have " + ProfilerStatManager.AllStats.Count.ToString() + " profiler stats entries!");
            }
            else
            {
                var statsCounter = 0;
                foreach (ProfilerStat p in ProfilerStatManager.AllStats)
                {
                    if (m_LastStatsDump != string.Empty)
                    {
                        m_LastStatsDump += "\n";
                    }
                    m_LastStatsDump += p.PrettyPrintName + ": " + statsinfo.StatValues[statsCounter].ToString(("0.0"));
                    statsCounter++;
                }
<<<<<<< HEAD
                m_LastStatsDump += $"Active Scene: {SceneManager.GetActiveScene().name}";
            }
=======
            } */
>>>>>>> f8a7ef01
        }

        /// <summary>
        /// RPC used to notify server that a specific client wants to receive its stats info
        /// </summary>
        /// <param name="clientId"></param>
        [ServerRpc(RequireOwnership = false)]
        public void GetStatsServerRPC(ulong clientId)
        {
            if (!m_ClientsToUpdate.Contains(clientId))
            {
                m_ClientsToUpdate.Add(clientId);
            }
            else if (m_ClientsToUpdate.Contains(clientId))
            {
                m_ClientsToUpdate.Remove(clientId);
            }
        }

        /// <summary>
        /// Coroutine to update the stats information
        /// </summary>
        /// <returns></returns>
        private IEnumerator UpdateTextStatus()
        {
            while (true)
            {
                if (NetworkManager.Singleton)
                {
                    if (m_ClientMode)
                    {
                        m_LastStatsDump = m_IsServer ? "Server Stats" : "Client Stats";
                        m_LastStatsDump += "\ndeltaTime: [" + Time.deltaTime.ToString() + "]";
                        /* foreach (ProfilerStat p in ProfilerStatManager.AllStats)
                        {
                            if (m_LastStatsDump != string.Empty)
                            {
                                m_LastStatsDump += "\n";
                            }
                            m_LastStatsDump += p.PrettyPrintName + ": " + p.SampleRate().ToString("0.0");
<<<<<<< HEAD
                        }
                        m_LastStatsDump += $"Active Scene: {SceneManager.GetActiveScene().name}";

=======
                        } */
>>>>>>> f8a7ef01
                    }
                    if (NetworkManager.Singleton.IsServer && m_ClientsToUpdate.Count > 0)
                    {
                        var statsInfoContainer = new StatsInfoContainer();
                        statsInfoContainer.StatValues = new List<float>();
                        /* foreach (ProfilerStat p in ProfilerStatManager.AllStats)
                        {
                            statsInfoContainer.StatValues.Add(p.SampleRate());
                        } */
                        ReceiveStatsClientRpc(statsInfoContainer);
                    }
                }
                yield return new WaitForSeconds(0.5f);
            }
        }
    }
}<|MERGE_RESOLUTION|>--- conflicted
+++ resolved
@@ -142,12 +142,8 @@
                     m_LastStatsDump += p.PrettyPrintName + ": " + statsinfo.StatValues[statsCounter].ToString(("0.0"));
                     statsCounter++;
                 }
-<<<<<<< HEAD
                 m_LastStatsDump += $"Active Scene: {SceneManager.GetActiveScene().name}";
-            }
-=======
-            } */
->>>>>>> f8a7ef01
+            }*/
         }
 
         /// <summary>
@@ -188,13 +184,9 @@
                                 m_LastStatsDump += "\n";
                             }
                             m_LastStatsDump += p.PrettyPrintName + ": " + p.SampleRate().ToString("0.0");
-<<<<<<< HEAD
-                        }
+                        }*/
                         m_LastStatsDump += $"Active Scene: {SceneManager.GetActiveScene().name}";
 
-=======
-                        } */
->>>>>>> f8a7ef01
                     }
                     if (NetworkManager.Singleton.IsServer && m_ClientsToUpdate.Count > 0)
                     {
