--- conflicted
+++ resolved
@@ -53,13 +53,6 @@
             {
                 SpawnSlider.gameObject.SetActive(false);
             }
-<<<<<<< HEAD
-
-            //This registers early under the condition of a scene transition
-            RegisterCustomPrefabHandler();
-
-=======
->>>>>>> d6b2a486
         }
 
         /// <summary>
@@ -89,12 +82,9 @@
             }
         }
 
-<<<<<<< HEAD
-        private void DeRegisterCustomPrefabHandler()
-=======
-
         private void DeregisterCustomPrefabHandler()
         {
+            // Register the custom spawn handler?
             if (EnableHandler && NetworkManager && NetworkManager.PrefabHandler != null && m_MyCustomPrefabSpawnHandler != null)
             {
                 NetworkManager.PrefabHandler.RemoveHandler(ServerObjectToPool);
@@ -103,27 +93,6 @@
                     NetworkManager.PrefabHandler.RemoveHandler(m_ObjectToSpawn);
                 }
             }
-        }
-
-
-
-        /// <summary>
-        /// When disabled, stop spawning objects
-        /// </summary>
-        private void OnDisable()
->>>>>>> d6b2a486
-        {
-            // Register the custom spawn handler?
-            if (EnableHandler && NetworkManager && NetworkManager.PrefabHandler != null && m_MyCustomPrefabSpawnHandler != null)
-            {
-                NetworkManager.PrefabHandler.RemoveHandler(ServerObjectToPool);
-                if (IsClient && m_ObjectToSpawn != null)
-                {
-                    NetworkManager.PrefabHandler.RemoveHandler(m_ObjectToSpawn);
-                }
-            }
-
-
         }
 
         private void OnDisable()
@@ -131,15 +100,6 @@
             StopCoroutine(SpawnObjects());
             DeRegisterCustomPrefabHandler();
             CleanNetworkObjects();
-        }
-
-        /// <summary>
-        /// General clean up
-        /// The custom prefab handler is unregistered here
-        /// </summary>
-        private void OnDestroy()
-        {
-
         }
 
         private void CleanNetworkObjects()
@@ -189,50 +149,9 @@
             {
                 SpawnSliderValueText.text = SpawnsPerSecond.ToString();
             }
-
-<<<<<<< HEAD
-            //Call this again in case we didn't have access to the NetworkManager already (i.e. first scene loaded)
-            RegisterCustomPrefabHandler();
-
-        }
-
-        /// <summary>
-=======
-            if (SwitchScene)
-            {
-                SwitchScene.OnSceneSwitchBegin += OnSceneSwitchBegin;
-            }
-        }
-
-        /// <summary>
-        /// Detect when we are switching scenes in order
-        /// to assure we stop spawning objects
-        /// </summary>
-        private void OnSceneSwitchBegin()
-        {
-            DeregisterCustomPrefabHandler();
-            if (IsServer)
-            {
-                StopCoroutine(SpawnObjects());
-
-                if (m_ObjectPool != null)
-                {
-                    foreach (var obj in m_ObjectPool)
-                    {
-                        var networkObject = obj.GetComponent<NetworkObject>();
-                        if (networkObject.IsSpawned)
-                        {
-                            networkObject.Despawn(true);
-                        }
-                        Destroy(obj);
-                    }
-                    m_ObjectPool.Clear();
-                }
-            }
-        }
-
-        /// <summary>
->>>>>>> d6b2a486
+        }
+
+        /// <summary>
         /// Override NetworkBehaviour.NetworkStart
         /// </summary>
         public override void OnNetworkSpawn()
@@ -257,20 +176,6 @@
         /// </summary>
         public void InitializeObjectPool()
         {
-<<<<<<< HEAD
-            // Start by defining the server only network prefab for pooling
-            m_ObjectToSpawn = ServerObjectToPool;
-
-            // If we are a host, then we have to get the NetworkPrefab Override (if one exists)
-            if (IsHost && !EnableHandler)
-            {
-                m_ObjectToSpawn = NetworkManager.GetNetworkPrefabOverride(m_ObjectToSpawn);
-            }
-            // If we are a client and we are using the custom prefab override handler, then we need to use that for our pool
-            // This also checks to see if the ClientObjectToPool is set, if not then we are just using the custom prefab override handler
-            // to assure the client-side uses the NetworkObject pool as opposed to always spawning and destroying NetworkObjects.
-            else if (IsClient && EnableHandler && ClientObjectToPool != null)
-=======
             // Base construction and registration of the custom prefab handler.
             RegisterCustomPrefabHandler();
 
@@ -279,7 +184,6 @@
 
             // Host and Client need to do an extra step
             if (IsClient)
->>>>>>> d6b2a486
             {
                 if (EnableHandler && ClientObjectToPool != null)
                 {
@@ -290,23 +194,6 @@
                     m_ObjectToSpawn = NetworkManager.GetNetworkPrefabOverride(m_ObjectToSpawn);
                 }
 
-<<<<<<< HEAD
-            // If we are enabling the handler, then we can control which NetworkObject will be used for spawning.
-            // If we are the server but do not have a handler, then we use a less efficient server-side only pool (clients will instantiate and destroy on their side)
-            if (EnableHandler || IsServer)
-            {
-                // In order to account for any NetworkPrefab override defined within the NetworkManager, we do one last check to assure we are creating a pool
-                // of the right NetworkPrefab objects, otherwise GetNetworkPrefabOverride will return back the same m_ObjectToSpawn
-                // NOTE: We filter out the case where we are a server, as the server will send the original NetworkPrefab GlobalObjectIdHash.
-                // If we enable this for dedicated server, then the server would spawn the override prefab which will cause the client to create a pool that is
-                // never used and the client(s) will spawn and destroy GameObjects outside of the pool.
-                if (EnableHandler && IsClient)
-                {
-                    m_ObjectToSpawn = NetworkManager.GetNetworkPrefabOverride(m_ObjectToSpawn);
-                    NetworkManager.PrefabHandler.AddHandler(m_ObjectToSpawn, m_MyCustomPrefabSpawnHandler);
-                }
-
-=======
                 // Since the host should spawn the override, we need to register the host to link it to the originally registered ServerObjectToPool
                 if (IsHost && EnableHandler && ServerObjectToPool != m_ObjectToSpawn)
                 {
@@ -317,17 +204,12 @@
 
             if (EnableHandler || IsServer)
             {
->>>>>>> d6b2a486
                 m_ObjectPool = new List<GameObject>(PoolSize);
 
                 for (int i = 0; i < PoolSize; i++)
                 {
-<<<<<<< HEAD
-                    AddNewInstance();
-=======
                     var gameObject = AddNewInstance();
                     gameObject.SetActive(false);
->>>>>>> d6b2a486
                 }
             }
         }
@@ -361,28 +243,8 @@
         private GameObject AddNewInstance()
         {
             var obj = Instantiate(m_ObjectToSpawn);
-<<<<<<< HEAD
-            var genericBehaviour = obj.GetComponent<GenericNetworkObjectBehaviour>();
-            if (genericBehaviour)
-            {
-                genericBehaviour.IsRegisteredPoolObject = true;
-            }
-            else
-            {
-                // If your spawn generator is not in the target active scene, then to properly synchronize your NetworkObjects
-                // for late joining players you **must** set the scene that the NetworkObject depends on
-                // (i.e. NetworkObjet pool with custom Network Prefab Handler)
-                if (gameObject.scene != UnityEngine.SceneManagement.SceneManager.GetActiveScene())
-                {
-                    var networkObject = obj.GetComponent<NetworkObject>();
-                    networkObject.SetSceneAsDependency(gameObject.scene.name);
-                }
-            }
-            obj.SetActive(false);
-=======
             var genericNetworkObjectBehaviour = obj.GetComponent<GenericNetworkObjectBehaviour>();
             genericNetworkObjectBehaviour.HasHandler = EnableHandler;
->>>>>>> d6b2a486
             m_ObjectPool.Add(obj);
             return obj;
         }
@@ -508,11 +370,9 @@
         }
         public void Destroy(NetworkObject networkObject)
         {
-<<<<<<< HEAD
             var genericBehaviour = networkObject.gameObject.GetComponent<GenericNetworkObjectBehaviour>();
             if (genericBehaviour.IsRegisteredPoolObject)
             {
-                //networkObject.transform.position = Vector3.zero;
                 networkObject.gameObject.SetActive(false);
             }
             else
@@ -520,10 +380,6 @@
                 Debug.Log($"NetworkObject {networkObject.name}:{networkObject.NetworkObjectId} is not registered and will be destroyed immediately");
                 Object.DestroyImmediate(networkObject.gameObject);
             }
-=======
-            networkObject.transform.position = new Vector3(0, 0, 0);
-            networkObject.gameObject.SetActive(false);
->>>>>>> d6b2a486
         }
 
         public MyCustomPrefabSpawnHandler(NetworkPrefabPool objectPool)
