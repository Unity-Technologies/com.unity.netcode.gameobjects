%YAML 1.1
%TAG !u! tag:unity3d.com,2011:
--- !u!29 &1
OcclusionCullingSettings:
  m_ObjectHideFlags: 0
  serializedVersion: 2
  m_OcclusionBakeSettings:
    smallestOccluder: 5
    smallestHole: 0.25
    backfaceThreshold: 100
  m_SceneGUID: 00000000000000000000000000000000
  m_OcclusionCullingData: {fileID: 0}
--- !u!104 &2
RenderSettings:
  m_ObjectHideFlags: 0
  serializedVersion: 9
  m_Fog: 0
  m_FogColor: {r: 0.5, g: 0.5, b: 0.5, a: 1}
  m_FogMode: 3
  m_FogDensity: 0.01
  m_LinearFogStart: 0
  m_LinearFogEnd: 300
  m_AmbientSkyColor: {r: 0.212, g: 0.227, b: 0.259, a: 1}
  m_AmbientEquatorColor: {r: 0.114, g: 0.125, b: 0.133, a: 1}
  m_AmbientGroundColor: {r: 0.047, g: 0.043, b: 0.035, a: 1}
  m_AmbientIntensity: 1
  m_AmbientMode: 0
  m_SubtractiveShadowColor: {r: 0.42, g: 0.478, b: 0.627, a: 1}
  m_SkyboxMaterial: {fileID: 10304, guid: 0000000000000000f000000000000000, type: 0}
  m_HaloStrength: 0.5
  m_FlareStrength: 1
  m_FlareFadeSpeed: 3
  m_HaloTexture: {fileID: 0}
  m_SpotCookie: {fileID: 10001, guid: 0000000000000000e000000000000000, type: 0}
  m_DefaultReflectionMode: 0
  m_DefaultReflectionResolution: 128
  m_ReflectionBounces: 1
  m_ReflectionIntensity: 1
  m_CustomReflection: {fileID: 0}
  m_Sun: {fileID: 0}
  m_IndirectSpecularColor: {r: 0.44657898, g: 0.4964133, b: 0.5748178, a: 1}
  m_UseRadianceAmbientProbe: 0
--- !u!157 &3
LightmapSettings:
  m_ObjectHideFlags: 0
  serializedVersion: 12
  m_GIWorkflowMode: 1
  m_GISettings:
    serializedVersion: 2
    m_BounceScale: 1
    m_IndirectOutputScale: 1
    m_AlbedoBoost: 1
    m_EnvironmentLightingMode: 0
    m_EnableBakedLightmaps: 1
    m_EnableRealtimeLightmaps: 0
  m_LightmapEditorSettings:
    serializedVersion: 12
    m_Resolution: 2
    m_BakeResolution: 40
    m_AtlasSize: 1024
    m_AO: 0
    m_AOMaxDistance: 1
    m_CompAOExponent: 1
    m_CompAOExponentDirect: 0
    m_ExtractAmbientOcclusion: 0
    m_Padding: 2
    m_LightmapParameters: {fileID: 0}
    m_LightmapsBakeMode: 1
    m_TextureCompression: 1
    m_FinalGather: 0
    m_FinalGatherFiltering: 1
    m_FinalGatherRayCount: 256
    m_ReflectionCompression: 2
    m_MixedBakeMode: 2
    m_BakeBackend: 1
    m_PVRSampling: 1
    m_PVRDirectSampleCount: 32
    m_PVRSampleCount: 512
    m_PVRBounces: 2
    m_PVREnvironmentSampleCount: 256
    m_PVREnvironmentReferencePointCount: 2048
    m_PVRFilteringMode: 1
    m_PVRDenoiserTypeDirect: 1
    m_PVRDenoiserTypeIndirect: 1
    m_PVRDenoiserTypeAO: 1
    m_PVRFilterTypeDirect: 0
    m_PVRFilterTypeIndirect: 0
    m_PVRFilterTypeAO: 0
    m_PVREnvironmentMIS: 1
    m_PVRCulling: 1
    m_PVRFilteringGaussRadiusDirect: 1
    m_PVRFilteringGaussRadiusIndirect: 5
    m_PVRFilteringGaussRadiusAO: 2
    m_PVRFilteringAtrousPositionSigmaDirect: 0.5
    m_PVRFilteringAtrousPositionSigmaIndirect: 2
    m_PVRFilteringAtrousPositionSigmaAO: 1
    m_ExportTrainingData: 0
    m_TrainingDataDestination: TrainingData
    m_LightProbeSampleCountMultiplier: 4
  m_LightingDataAsset: {fileID: 0}
  m_LightingSettings: {fileID: 903034822}
--- !u!196 &4
NavMeshSettings:
  serializedVersion: 2
  m_ObjectHideFlags: 0
  m_BuildSettings:
    serializedVersion: 2
    agentTypeID: 0
    agentRadius: 0.5
    agentHeight: 2
    agentSlope: 45
    agentClimb: 0.4
    ledgeDropHeight: 0
    maxJumpAcrossDistance: 0
    minRegionArea: 2
    manualCellSize: 0
    cellSize: 0.16666667
    manualTileSize: 0
    tileSize: 256
    accuratePlacement: 0
    maxJobWorkers: 0
    preserveTilesOutsideBounds: 0
    debug:
      m_Flags: 0
  m_NavMeshData: {fileID: 0}
--- !u!1 &37242881
GameObject:
  m_ObjectHideFlags: 0
  m_CorrespondingSourceObject: {fileID: 0}
  m_PrefabInstance: {fileID: 0}
  m_PrefabAsset: {fileID: 0}
  serializedVersion: 6
  m_Component:
  - component: {fileID: 37242883}
  - component: {fileID: 37242882}
  m_Layer: 0
  m_Name: Directional Light
  m_TagString: Untagged
  m_Icon: {fileID: 0}
  m_NavMeshLayer: 0
  m_StaticEditorFlags: 0
  m_IsActive: 1
--- !u!108 &37242882
Light:
  m_ObjectHideFlags: 0
  m_CorrespondingSourceObject: {fileID: 0}
  m_PrefabInstance: {fileID: 0}
  m_PrefabAsset: {fileID: 0}
  m_GameObject: {fileID: 37242881}
  m_Enabled: 1
  serializedVersion: 10
  m_Type: 1
  m_Shape: 0
  m_Color: {r: 1, g: 0.95686275, b: 0.8392157, a: 1}
  m_Intensity: 1
  m_Range: 10
  m_SpotAngle: 30
  m_InnerSpotAngle: 21.80208
  m_CookieSize: 10
  m_Shadows:
    m_Type: 2
    m_Resolution: -1
    m_CustomResolution: -1
    m_Strength: 1
    m_Bias: 0.05
    m_NormalBias: 0.4
    m_NearPlane: 0.2
    m_CullingMatrixOverride:
      e00: 1
      e01: 0
      e02: 0
      e03: 0
      e10: 0
      e11: 1
      e12: 0
      e13: 0
      e20: 0
      e21: 0
      e22: 1
      e23: 0
      e30: 0
      e31: 0
      e32: 0
      e33: 1
    m_UseCullingMatrixOverride: 0
  m_Cookie: {fileID: 0}
  m_DrawHalo: 0
  m_Flare: {fileID: 0}
  m_RenderMode: 0
  m_CullingMask:
    serializedVersion: 2
    m_Bits: 4294967295
  m_RenderingLayerMask: 1
  m_Lightmapping: 4
  m_LightShadowCasterMode: 0
  m_AreaSize: {x: 1, y: 1}
  m_BounceIntensity: 1
  m_ColorTemperature: 6570
  m_UseColorTemperature: 0
  m_BoundingSphereOverride: {x: 0, y: 0, z: 0, w: 0}
  m_UseBoundingSphereOverride: 0
  m_UseViewFrustumForShadowCasterCull: 1
  m_ShadowRadius: 0
  m_ShadowAngle: 0
--- !u!4 &37242883
Transform:
  m_ObjectHideFlags: 0
  m_CorrespondingSourceObject: {fileID: 0}
  m_PrefabInstance: {fileID: 0}
  m_PrefabAsset: {fileID: 0}
  m_GameObject: {fileID: 37242881}
  m_LocalRotation: {x: 0.40821788, y: -0.23456968, z: 0.10938163, w: 0.8754261}
  m_LocalPosition: {x: 0, y: 3, z: 0}
  m_LocalScale: {x: 1, y: 1, z: 1}
  m_ConstrainProportionsScale: 0
  m_Children: []
  m_Father: {fileID: 0}
  m_RootOrder: 1
  m_LocalEulerAnglesHint: {x: 50, y: -30, z: 0}
--- !u!1 &57392470
GameObject:
  m_ObjectHideFlags: 0
  m_CorrespondingSourceObject: {fileID: 0}
  m_PrefabInstance: {fileID: 0}
  m_PrefabAsset: {fileID: 0}
  serializedVersion: 6
  m_Component:
  - component: {fileID: 57392474}
  - component: {fileID: 57392473}
  - component: {fileID: 57392472}
  - component: {fileID: 57392471}
  m_Layer: 0
  m_Name: Side
  m_TagString: Boundary
  m_Icon: {fileID: 0}
  m_NavMeshLayer: 0
  m_StaticEditorFlags: 0
  m_IsActive: 1
--- !u!65 &57392471
BoxCollider:
  m_ObjectHideFlags: 0
  m_CorrespondingSourceObject: {fileID: 0}
  m_PrefabInstance: {fileID: 0}
  m_PrefabAsset: {fileID: 0}
  m_GameObject: {fileID: 57392470}
  m_Material: {fileID: 0}
  m_IsTrigger: 0
  m_Enabled: 1
  serializedVersion: 2
  m_Size: {x: 1, y: 1, z: 1}
  m_Center: {x: 0, y: 0, z: 0}
--- !u!23 &57392472
MeshRenderer:
  m_ObjectHideFlags: 0
  m_CorrespondingSourceObject: {fileID: 0}
  m_PrefabInstance: {fileID: 0}
  m_PrefabAsset: {fileID: 0}
  m_GameObject: {fileID: 57392470}
  m_Enabled: 1
  m_CastShadows: 1
  m_ReceiveShadows: 1
  m_DynamicOccludee: 1
  m_StaticShadowCaster: 0
  m_MotionVectors: 1
  m_LightProbeUsage: 1
  m_ReflectionProbeUsage: 1
  m_RayTracingMode: 2
  m_RayTraceProcedural: 0
  m_RenderingLayerMask: 1
  m_RendererPriority: 0
  m_Materials:
  - {fileID: 2100000, guid: 00cf8ac777c8c42e8967157f70fbfcbf, type: 2}
  m_StaticBatchInfo:
    firstSubMesh: 0
    subMeshCount: 0
  m_StaticBatchRoot: {fileID: 0}
  m_ProbeAnchor: {fileID: 0}
  m_LightProbeVolumeOverride: {fileID: 0}
  m_ScaleInLightmap: 1
  m_ReceiveGI: 1
  m_PreserveUVs: 0
  m_IgnoreNormalsForChartDetection: 0
  m_ImportantGI: 0
  m_StitchLightmapSeams: 1
  m_SelectedEditorRenderState: 3
  m_MinimumChartSize: 4
  m_AutoUVMaxDistance: 0.5
  m_AutoUVMaxAngle: 89
  m_LightmapParameters: {fileID: 0}
  m_SortingLayerID: 0
  m_SortingLayer: 0
  m_SortingOrder: 0
  m_AdditionalVertexStreams: {fileID: 0}
--- !u!33 &57392473
MeshFilter:
  m_ObjectHideFlags: 0
  m_CorrespondingSourceObject: {fileID: 0}
  m_PrefabInstance: {fileID: 0}
  m_PrefabAsset: {fileID: 0}
  m_GameObject: {fileID: 57392470}
  m_Mesh: {fileID: 10202, guid: 0000000000000000e000000000000000, type: 0}
--- !u!4 &57392474
Transform:
  m_ObjectHideFlags: 0
  m_CorrespondingSourceObject: {fileID: 0}
  m_PrefabInstance: {fileID: 0}
  m_PrefabAsset: {fileID: 0}
  m_GameObject: {fileID: 57392470}
  m_LocalRotation: {x: -0, y: -0, z: -0, w: 1}
  m_LocalPosition: {x: -30.5, y: 0.49999994, z: 0}
  m_LocalScale: {x: 1, y: 3, z: 62}
  m_ConstrainProportionsScale: 0
  m_Children: []
  m_Father: {fileID: 1332123092}
  m_RootOrder: 3
  m_LocalEulerAnglesHint: {x: 0, y: 0, z: 0}
--- !u!1 &290861168
GameObject:
  m_ObjectHideFlags: 0
  m_CorrespondingSourceObject: {fileID: 0}
  m_PrefabInstance: {fileID: 0}
  m_PrefabAsset: {fileID: 0}
  serializedVersion: 6
  m_Component:
  - component: {fileID: 290861172}
  - component: {fileID: 290861171}
  - component: {fileID: 290861170}
  - component: {fileID: 290861169}
  m_Layer: 5
  m_Name: UI
  m_TagString: Untagged
  m_Icon: {fileID: 0}
  m_NavMeshLayer: 0
  m_StaticEditorFlags: 0
  m_IsActive: 1
--- !u!114 &290861169
MonoBehaviour:
  m_ObjectHideFlags: 0
  m_CorrespondingSourceObject: {fileID: 0}
  m_PrefabInstance: {fileID: 0}
  m_PrefabAsset: {fileID: 0}
  m_GameObject: {fileID: 290861168}
  m_Enabled: 1
  m_EditorHideFlags: 0
  m_Script: {fileID: 11500000, guid: dc42784cf147c0c48a680349fa168899, type: 3}
  m_Name: 
  m_EditorClassIdentifier: 
  m_IgnoreReversedGraphics: 1
  m_BlockingObjects: 0
  m_BlockingMask:
    serializedVersion: 2
    m_Bits: 4294967295
--- !u!114 &290861170
MonoBehaviour:
  m_ObjectHideFlags: 0
  m_CorrespondingSourceObject: {fileID: 0}
  m_PrefabInstance: {fileID: 0}
  m_PrefabAsset: {fileID: 0}
  m_GameObject: {fileID: 290861168}
  m_Enabled: 1
  m_EditorHideFlags: 0
  m_Script: {fileID: 11500000, guid: 0cd44c1031e13a943bb63640046fad76, type: 3}
  m_Name: 
  m_EditorClassIdentifier: 
  m_UiScaleMode: 1
  m_ReferencePixelsPerUnit: 100
  m_ScaleFactor: 1
  m_ReferenceResolution: {x: 1024, y: 768}
  m_ScreenMatchMode: 0
  m_MatchWidthOrHeight: 0.5
  m_PhysicalUnit: 3
  m_FallbackScreenDPI: 96
  m_DefaultSpriteDPI: 96
  m_DynamicPixelsPerUnit: 1
  m_PresetInfoIsWorld: 0
--- !u!223 &290861171
Canvas:
  m_ObjectHideFlags: 0
  m_CorrespondingSourceObject: {fileID: 0}
  m_PrefabInstance: {fileID: 0}
  m_PrefabAsset: {fileID: 0}
  m_GameObject: {fileID: 290861168}
  m_Enabled: 1
  serializedVersion: 3
  m_RenderMode: 0
  m_Camera: {fileID: 575203309}
  m_PlaneDistance: 100
  m_PixelPerfect: 0
  m_ReceivesEvents: 1
  m_OverrideSorting: 0
  m_OverridePixelPerfect: 0
  m_SortingBucketNormalizedSize: 0
  m_AdditionalShaderChannelsFlag: 0
  m_SortingLayerID: 0
  m_SortingOrder: 0
  m_TargetDisplay: 0
--- !u!224 &290861172
RectTransform:
  m_ObjectHideFlags: 0
  m_CorrespondingSourceObject: {fileID: 0}
  m_PrefabInstance: {fileID: 0}
  m_PrefabAsset: {fileID: 0}
  m_GameObject: {fileID: 290861168}
  m_LocalRotation: {x: 0, y: 0, z: 0, w: 1}
  m_LocalPosition: {x: 0, y: 0, z: 0}
  m_LocalScale: {x: 0, y: 0, z: 0}
  m_ConstrainProportionsScale: 0
  m_Children:
  - {fileID: 1919878470}
  - {fileID: 2126410741}
  - {fileID: 2051885573}
  - {fileID: 2128648506}
  - {fileID: 1834318148}
  - {fileID: 2058276876}
  m_Father: {fileID: 0}
  m_RootOrder: 2
  m_LocalEulerAnglesHint: {x: 0, y: 0, z: 0}
  m_AnchorMin: {x: 0, y: 0}
  m_AnchorMax: {x: 0, y: 0}
  m_AnchoredPosition: {x: 0, y: 0}
  m_SizeDelta: {x: 0, y: 0}
  m_Pivot: {x: 0, y: 0}
--- !u!1 &336568645
GameObject:
  m_ObjectHideFlags: 0
  m_CorrespondingSourceObject: {fileID: 0}
  m_PrefabInstance: {fileID: 0}
  m_PrefabAsset: {fileID: 0}
  serializedVersion: 6
  m_Component:
  - component: {fileID: 336568649}
  - component: {fileID: 336568648}
  - component: {fileID: 336568647}
  - component: {fileID: 336568646}
  m_Layer: 0
  m_Name: Floor
  m_TagString: Floor
  m_Icon: {fileID: 0}
  m_NavMeshLayer: 0
  m_StaticEditorFlags: 0
  m_IsActive: 1
--- !u!65 &336568646
BoxCollider:
  m_ObjectHideFlags: 0
  m_CorrespondingSourceObject: {fileID: 0}
  m_PrefabInstance: {fileID: 0}
  m_PrefabAsset: {fileID: 0}
  m_GameObject: {fileID: 336568645}
  m_Material: {fileID: 0}
  m_IsTrigger: 0
  m_Enabled: 1
  serializedVersion: 2
  m_Size: {x: 1, y: 1, z: 1}
  m_Center: {x: 0, y: 0, z: 0}
--- !u!23 &336568647
MeshRenderer:
  m_ObjectHideFlags: 0
  m_CorrespondingSourceObject: {fileID: 0}
  m_PrefabInstance: {fileID: 0}
  m_PrefabAsset: {fileID: 0}
  m_GameObject: {fileID: 336568645}
  m_Enabled: 1
  m_CastShadows: 1
  m_ReceiveShadows: 1
  m_DynamicOccludee: 1
  m_StaticShadowCaster: 0
  m_MotionVectors: 1
  m_LightProbeUsage: 1
  m_ReflectionProbeUsage: 1
  m_RayTracingMode: 2
  m_RayTraceProcedural: 0
  m_RenderingLayerMask: 1
  m_RendererPriority: 0
  m_Materials:
  - {fileID: 2100000, guid: 00cf8ac777c8c42e8967157f70fbfcbf, type: 2}
  m_StaticBatchInfo:
    firstSubMesh: 0
    subMeshCount: 0
  m_StaticBatchRoot: {fileID: 0}
  m_ProbeAnchor: {fileID: 0}
  m_LightProbeVolumeOverride: {fileID: 0}
  m_ScaleInLightmap: 1
  m_ReceiveGI: 1
  m_PreserveUVs: 0
  m_IgnoreNormalsForChartDetection: 0
  m_ImportantGI: 0
  m_StitchLightmapSeams: 1
  m_SelectedEditorRenderState: 3
  m_MinimumChartSize: 4
  m_AutoUVMaxDistance: 0.5
  m_AutoUVMaxAngle: 89
  m_LightmapParameters: {fileID: 0}
  m_SortingLayerID: 0
  m_SortingLayer: 0
  m_SortingOrder: 0
  m_AdditionalVertexStreams: {fileID: 0}
--- !u!33 &336568648
MeshFilter:
  m_ObjectHideFlags: 0
  m_CorrespondingSourceObject: {fileID: 0}
  m_PrefabInstance: {fileID: 0}
  m_PrefabAsset: {fileID: 0}
  m_GameObject: {fileID: 336568645}
  m_Mesh: {fileID: 10202, guid: 0000000000000000e000000000000000, type: 0}
--- !u!4 &336568649
Transform:
  m_ObjectHideFlags: 0
  m_CorrespondingSourceObject: {fileID: 0}
  m_PrefabInstance: {fileID: 0}
  m_PrefabAsset: {fileID: 0}
  m_GameObject: {fileID: 336568645}
  m_LocalRotation: {x: -0, y: -0, z: -0, w: 1}
  m_LocalPosition: {x: 0, y: -0.50000006, z: 0}
  m_LocalScale: {x: 60, y: 1, z: 60}
  m_ConstrainProportionsScale: 0
  m_Children: []
  m_Father: {fileID: 1332123092}
  m_RootOrder: 0
  m_LocalEulerAnglesHint: {x: 0, y: 0, z: 0}
--- !u!1 &519083277
GameObject:
  m_ObjectHideFlags: 0
  m_CorrespondingSourceObject: {fileID: 0}
  m_PrefabInstance: {fileID: 0}
  m_PrefabAsset: {fileID: 0}
  serializedVersion: 6
  m_Component:
  - component: {fileID: 519083278}
  - component: {fileID: 519083281}
  - component: {fileID: 519083280}
  - component: {fileID: 519083279}
  m_Layer: 5
  m_Name: SwitchSceneButton
  m_TagString: Untagged
  m_Icon: {fileID: 0}
  m_NavMeshLayer: 0
  m_StaticEditorFlags: 0
  m_IsActive: 1
--- !u!224 &519083278
RectTransform:
  m_ObjectHideFlags: 0
  m_CorrespondingSourceObject: {fileID: 0}
  m_PrefabInstance: {fileID: 0}
  m_PrefabAsset: {fileID: 0}
  m_GameObject: {fileID: 519083277}
  m_LocalRotation: {x: -0, y: -0, z: -0, w: 1}
  m_LocalPosition: {x: 0, y: 0, z: 0}
  m_LocalScale: {x: 1, y: 1, z: 1}
  m_ConstrainProportionsScale: 0
  m_Children:
  - {fileID: 1472559762}
  m_Father: {fileID: 2051885573}
  m_RootOrder: 0
  m_LocalEulerAnglesHint: {x: 0, y: 0, z: 0}
  m_AnchorMin: {x: 0.5, y: 0}
  m_AnchorMax: {x: 0.5, y: 0}
  m_AnchoredPosition: {x: 0, y: 0}
  m_SizeDelta: {x: 160, y: 30}
  m_Pivot: {x: 0.5, y: 0.5}
--- !u!114 &519083279
MonoBehaviour:
  m_ObjectHideFlags: 0
  m_CorrespondingSourceObject: {fileID: 0}
  m_PrefabInstance: {fileID: 0}
  m_PrefabAsset: {fileID: 0}
  m_GameObject: {fileID: 519083277}
  m_Enabled: 1
  m_EditorHideFlags: 0
  m_Script: {fileID: 11500000, guid: 4e29b1a8efbd4b44bb3f3716e73f07ff, type: 3}
  m_Name: 
  m_EditorClassIdentifier: 
  m_Navigation:
    m_Mode: 3
    m_WrapAround: 0
    m_SelectOnUp: {fileID: 0}
    m_SelectOnDown: {fileID: 0}
    m_SelectOnLeft: {fileID: 0}
    m_SelectOnRight: {fileID: 0}
  m_Transition: 1
  m_Colors:
    m_NormalColor: {r: 1, g: 1, b: 1, a: 1}
    m_HighlightedColor: {r: 0.9607843, g: 0.9607843, b: 0.9607843, a: 1}
    m_PressedColor: {r: 0.78431374, g: 0.78431374, b: 0.78431374, a: 1}
    m_SelectedColor: {r: 0.9607843, g: 0.9607843, b: 0.9607843, a: 1}
    m_DisabledColor: {r: 0.78431374, g: 0.78431374, b: 0.78431374, a: 0.5019608}
    m_ColorMultiplier: 1
    m_FadeDuration: 0.1
  m_SpriteState:
    m_HighlightedSprite: {fileID: 0}
    m_PressedSprite: {fileID: 0}
    m_SelectedSprite: {fileID: 0}
    m_DisabledSprite: {fileID: 0}
  m_AnimationTriggers:
    m_NormalTrigger: Normal
    m_HighlightedTrigger: Highlighted
    m_PressedTrigger: Pressed
    m_SelectedTrigger: Selected
    m_DisabledTrigger: Disabled
  m_Interactable: 1
  m_TargetGraphic: {fileID: 519083280}
  m_OnClick:
    m_PersistentCalls:
      m_Calls:
      - m_Target: {fileID: 2051885574}
        m_TargetAssemblyTypeName: SwitchSceneHandler, Assembly-CSharp
        m_MethodName: OnSwitchScene
        m_Mode: 1
        m_Arguments:
          m_ObjectArgument: {fileID: 0}
          m_ObjectArgumentAssemblyTypeName: UnityEngine.Object, UnityEngine
          m_IntArgument: 0
          m_FloatArgument: 0
          m_StringArgument: 
          m_BoolArgument: 0
        m_CallState: 2
--- !u!114 &519083280
MonoBehaviour:
  m_ObjectHideFlags: 0
  m_CorrespondingSourceObject: {fileID: 0}
  m_PrefabInstance: {fileID: 0}
  m_PrefabAsset: {fileID: 0}
  m_GameObject: {fileID: 519083277}
  m_Enabled: 1
  m_EditorHideFlags: 0
  m_Script: {fileID: 11500000, guid: fe87c0e1cc204ed48ad3b37840f39efc, type: 3}
  m_Name: 
  m_EditorClassIdentifier: 
  m_Material: {fileID: 0}
  m_Color: {r: 0.1981132, g: 0.1981132, b: 0.1981132, a: 1}
  m_RaycastTarget: 1
  m_RaycastPadding: {x: 0, y: 0, z: 0, w: 0}
  m_Maskable: 1
  m_OnCullStateChanged:
    m_PersistentCalls:
      m_Calls: []
  m_Sprite: {fileID: 10905, guid: 0000000000000000f000000000000000, type: 0}
  m_Type: 1
  m_PreserveAspect: 0
  m_FillCenter: 1
  m_FillMethod: 4
  m_FillAmount: 1
  m_FillClockwise: 1
  m_FillOrigin: 0
  m_UseSpriteMesh: 0
  m_PixelsPerUnitMultiplier: 1
--- !u!222 &519083281
CanvasRenderer:
  m_ObjectHideFlags: 0
  m_CorrespondingSourceObject: {fileID: 0}
  m_PrefabInstance: {fileID: 0}
  m_PrefabAsset: {fileID: 0}
  m_GameObject: {fileID: 519083277}
  m_CullTransparentMesh: 1
--- !u!1 &562991978
GameObject:
  m_ObjectHideFlags: 0
  m_CorrespondingSourceObject: {fileID: 0}
  m_PrefabInstance: {fileID: 0}
  m_PrefabAsset: {fileID: 0}
  serializedVersion: 6
  m_Component:
  - component: {fileID: 562991979}
  - component: {fileID: 562991981}
  - component: {fileID: 562991980}
  m_Layer: 5
  m_Name: BoxGeneratorCount
  m_TagString: Untagged
  m_Icon: {fileID: 0}
  m_NavMeshLayer: 0
  m_StaticEditorFlags: 0
  m_IsActive: 1
--- !u!224 &562991979
RectTransform:
  m_ObjectHideFlags: 0
  m_CorrespondingSourceObject: {fileID: 0}
  m_PrefabInstance: {fileID: 0}
  m_PrefabAsset: {fileID: 0}
  m_GameObject: {fileID: 562991978}
  m_LocalRotation: {x: -0, y: -0, z: -0, w: 1}
  m_LocalPosition: {x: 0, y: 0, z: 0}
  m_LocalScale: {x: 1, y: 1, z: 1}
  m_ConstrainProportionsScale: 0
  m_Children: []
  m_Father: {fileID: 2058276876}
  m_RootOrder: 3
  m_LocalEulerAnglesHint: {x: 0, y: 0, z: 0}
  m_AnchorMin: {x: 0.5, y: 0.5}
  m_AnchorMax: {x: 0.5, y: 0.5}
  m_AnchoredPosition: {x: 3, y: 20}
  m_SizeDelta: {x: 160, y: 30}
  m_Pivot: {x: 0.5, y: 0.5}
--- !u!114 &562991980
MonoBehaviour:
  m_ObjectHideFlags: 0
  m_CorrespondingSourceObject: {fileID: 0}
  m_PrefabInstance: {fileID: 0}
  m_PrefabAsset: {fileID: 0}
  m_GameObject: {fileID: 562991978}
  m_Enabled: 1
  m_EditorHideFlags: 0
  m_Script: {fileID: 11500000, guid: 5f7201a12d95ffc409449d95f23cf332, type: 3}
  m_Name: 
  m_EditorClassIdentifier: 
  m_Material: {fileID: 0}
  m_Color: {r: 0.9811321, g: 0.9811321, b: 0.9811321, a: 1}
  m_RaycastTarget: 1
  m_RaycastPadding: {x: 0, y: 0, z: 0, w: 0}
  m_Maskable: 1
  m_OnCullStateChanged:
    m_PersistentCalls:
      m_Calls: []
  m_FontData:
    m_Font: {fileID: 10102, guid: 0000000000000000e000000000000000, type: 0}
    m_FontSize: 18
    m_FontStyle: 1
    m_BestFit: 0
    m_MinSize: 1
    m_MaxSize: 40
    m_Alignment: 4
    m_AlignByGeometry: 0
    m_RichText: 1
    m_HorizontalOverflow: 0
    m_VerticalOverflow: 0
    m_LineSpacing: 1
  m_Text: 0
--- !u!222 &562991981
CanvasRenderer:
  m_ObjectHideFlags: 0
  m_CorrespondingSourceObject: {fileID: 0}
  m_PrefabInstance: {fileID: 0}
  m_PrefabAsset: {fileID: 0}
  m_GameObject: {fileID: 562991978}
  m_CullTransparentMesh: 1
--- !u!1 &575203307
GameObject:
  m_ObjectHideFlags: 0
  m_CorrespondingSourceObject: {fileID: 0}
  m_PrefabInstance: {fileID: 0}
  m_PrefabAsset: {fileID: 0}
  serializedVersion: 6
  m_Component:
  - component: {fileID: 575203310}
  - component: {fileID: 575203309}
  - component: {fileID: 575203308}
  m_Layer: 0
  m_Name: Main Camera
  m_TagString: MainCamera
  m_Icon: {fileID: 0}
  m_NavMeshLayer: 0
  m_StaticEditorFlags: 0
  m_IsActive: 1
--- !u!81 &575203308
AudioListener:
  m_ObjectHideFlags: 0
  m_CorrespondingSourceObject: {fileID: 0}
  m_PrefabInstance: {fileID: 0}
  m_PrefabAsset: {fileID: 0}
  m_GameObject: {fileID: 575203307}
  m_Enabled: 1
--- !u!20 &575203309
Camera:
  m_ObjectHideFlags: 0
  m_CorrespondingSourceObject: {fileID: 0}
  m_PrefabInstance: {fileID: 0}
  m_PrefabAsset: {fileID: 0}
  m_GameObject: {fileID: 575203307}
  m_Enabled: 1
  serializedVersion: 2
  m_ClearFlags: 1
  m_BackGroundColor: {r: 0.19215687, g: 0.3019608, b: 0.4745098, a: 0}
  m_projectionMatrixMode: 1
  m_GateFitMode: 2
  m_FOVAxisMode: 0
  m_SensorSize: {x: 36, y: 24}
  m_LensShift: {x: 0, y: 0}
  m_FocalLength: 50
  m_NormalizedViewPortRect:
    serializedVersion: 2
    x: 0
    y: 0
    width: 1
    height: 1
  near clip plane: 0.3
  far clip plane: 1000
  field of view: 60
  orthographic: 0
  orthographic size: 5
  m_Depth: -1
  m_CullingMask:
    serializedVersion: 2
    m_Bits: 4294967295
  m_RenderingPath: -1
  m_TargetTexture: {fileID: 0}
  m_TargetDisplay: 0
  m_TargetEye: 3
  m_HDR: 1
  m_AllowMSAA: 1
  m_AllowDynamicResolution: 0
  m_ForceIntoRT: 0
  m_OcclusionCulling: 1
  m_StereoConvergence: 10
  m_StereoSeparation: 0.022
--- !u!4 &575203310
Transform:
  m_ObjectHideFlags: 0
  m_CorrespondingSourceObject: {fileID: 0}
  m_PrefabInstance: {fileID: 0}
  m_PrefabAsset: {fileID: 0}
  m_GameObject: {fileID: 575203307}
  m_LocalRotation: {x: 0.41890106, y: -0, z: -0, w: 0.9080319}
  m_LocalPosition: {x: 0, y: 42, z: -46}
  m_LocalScale: {x: 1, y: 1, z: 1}
  m_ConstrainProportionsScale: 0
  m_Children: []
  m_Father: {fileID: 0}
  m_RootOrder: 0
  m_LocalEulerAnglesHint: {x: 49.530003, y: 0, z: 0}
--- !u!1 &859125233
GameObject:
  m_ObjectHideFlags: 0
  m_CorrespondingSourceObject: {fileID: 0}
  m_PrefabInstance: {fileID: 0}
  m_PrefabAsset: {fileID: 0}
  serializedVersion: 6
  m_Component:
  - component: {fileID: 859125234}
  - component: {fileID: 859125236}
  - component: {fileID: 859125235}
  m_Layer: 5
  m_Name: Text
  m_TagString: Untagged
  m_Icon: {fileID: 0}
  m_NavMeshLayer: 0
  m_StaticEditorFlags: 0
  m_IsActive: 1
--- !u!224 &859125234
RectTransform:
  m_ObjectHideFlags: 0
  m_CorrespondingSourceObject: {fileID: 0}
  m_PrefabInstance: {fileID: 0}
  m_PrefabAsset: {fileID: 0}
  m_GameObject: {fileID: 859125233}
  m_LocalRotation: {x: -0, y: -0, z: -0, w: 1}
  m_LocalPosition: {x: 0, y: 0, z: 0}
  m_LocalScale: {x: 1, y: 1, z: 1}
  m_ConstrainProportionsScale: 0
  m_Children: []
  m_Father: {fileID: 2126410741}
  m_RootOrder: 0
  m_LocalEulerAnglesHint: {x: 0, y: 0, z: 0}
  m_AnchorMin: {x: 0, y: 0}
  m_AnchorMax: {x: 1, y: 1}
  m_AnchoredPosition: {x: 0, y: 0}
  m_SizeDelta: {x: 0, y: 0}
  m_Pivot: {x: 0.5, y: 0.5}
--- !u!114 &859125235
MonoBehaviour:
  m_ObjectHideFlags: 0
  m_CorrespondingSourceObject: {fileID: 0}
  m_PrefabInstance: {fileID: 0}
  m_PrefabAsset: {fileID: 0}
  m_GameObject: {fileID: 859125233}
  m_Enabled: 1
  m_EditorHideFlags: 0
  m_Script: {fileID: 11500000, guid: 5f7201a12d95ffc409449d95f23cf332, type: 3}
  m_Name: 
  m_EditorClassIdentifier: 
  m_Material: {fileID: 0}
  m_Color: {r: 1, g: 0.5058824, b: 0.003921569, a: 1}
  m_RaycastTarget: 1
  m_RaycastPadding: {x: 0, y: 0, z: 0, w: 0}
  m_Maskable: 1
  m_OnCullStateChanged:
    m_PersistentCalls:
      m_Calls: []
  m_FontData:
    m_Font: {fileID: 10102, guid: 0000000000000000e000000000000000, type: 0}
    m_FontSize: 14
    m_FontStyle: 0
    m_BestFit: 0
    m_MinSize: 10
    m_MaxSize: 40
    m_Alignment: 4
    m_AlignByGeometry: 0
    m_RichText: 1
    m_HorizontalOverflow: 0
    m_VerticalOverflow: 0
    m_LineSpacing: 1
  m_Text: Show Server Stats
--- !u!222 &859125236
CanvasRenderer:
  m_ObjectHideFlags: 0
  m_CorrespondingSourceObject: {fileID: 0}
  m_PrefabInstance: {fileID: 0}
  m_PrefabAsset: {fileID: 0}
  m_GameObject: {fileID: 859125233}
  m_CullTransparentMesh: 1
--- !u!850595691 &903034822
LightingSettings:
  m_ObjectHideFlags: 0
  m_CorrespondingSourceObject: {fileID: 0}
  m_PrefabInstance: {fileID: 0}
  m_PrefabAsset: {fileID: 0}
  m_Name: 
  serializedVersion: 4
  m_GIWorkflowMode: 1
  m_EnableBakedLightmaps: 1
  m_EnableRealtimeLightmaps: 0
  m_RealtimeEnvironmentLighting: 1
  m_BounceScale: 1
  m_AlbedoBoost: 1
  m_IndirectOutputScale: 1
  m_UsingShadowmask: 1
  m_BakeBackend: 1
  m_LightmapMaxSize: 1024
  m_BakeResolution: 40
  m_Padding: 2
  m_LightmapCompression: 3
  m_AO: 0
  m_AOMaxDistance: 1
  m_CompAOExponent: 1
  m_CompAOExponentDirect: 0
  m_ExtractAO: 0
  m_MixedBakeMode: 2
  m_LightmapsBakeMode: 1
  m_FilterMode: 1
  m_LightmapParameters: {fileID: 15204, guid: 0000000000000000f000000000000000, type: 0}
  m_ExportTrainingData: 0
  m_TrainingDataDestination: TrainingData
  m_RealtimeResolution: 2
  m_ForceWhiteAlbedo: 0
  m_ForceUpdates: 0
  m_FinalGather: 0
  m_FinalGatherRayCount: 256
  m_FinalGatherFiltering: 1
  m_PVRCulling: 1
  m_PVRSampling: 1
  m_PVRDirectSampleCount: 32
  m_PVRSampleCount: 512
  m_PVREnvironmentSampleCount: 256
  m_PVREnvironmentReferencePointCount: 2048
  m_LightProbeSampleCountMultiplier: 4
  m_PVRBounces: 2
  m_PVRMinBounces: 1
  m_PVREnvironmentMIS: 1
  m_PVRFilteringMode: 1
  m_PVRDenoiserTypeDirect: 1
  m_PVRDenoiserTypeIndirect: 1
  m_PVRDenoiserTypeAO: 1
  m_PVRFilterTypeDirect: 0
  m_PVRFilterTypeIndirect: 0
  m_PVRFilterTypeAO: 0
  m_PVRFilteringGaussRadiusDirect: 1
  m_PVRFilteringGaussRadiusIndirect: 5
  m_PVRFilteringGaussRadiusAO: 2
  m_PVRFilteringAtrousPositionSigmaDirect: 0.5
  m_PVRFilteringAtrousPositionSigmaIndirect: 2
  m_PVRFilteringAtrousPositionSigmaAO: 1
  m_PVRTiledBaking: 0
--- !u!1 &1113539278
GameObject:
  m_ObjectHideFlags: 0
  m_CorrespondingSourceObject: {fileID: 0}
  m_PrefabInstance: {fileID: 0}
  m_PrefabAsset: {fileID: 0}
  serializedVersion: 6
  m_Component:
  - component: {fileID: 1113539280}
  - component: {fileID: 1113539279}
  - component: {fileID: 1113539281}
  m_Layer: 0
  m_Name: PooledPrefabSpawnHandler
  m_TagString: Untagged
  m_Icon: {fileID: 0}
  m_NavMeshLayer: 0
  m_StaticEditorFlags: 0
  m_IsActive: 1
--- !u!114 &1113539279
MonoBehaviour:
  m_ObjectHideFlags: 0
  m_CorrespondingSourceObject: {fileID: 0}
  m_PrefabInstance: {fileID: 0}
  m_PrefabAsset: {fileID: 0}
  m_GameObject: {fileID: 1113539278}
  m_Enabled: 1
  m_EditorHideFlags: 0
  m_Script: {fileID: 11500000, guid: 8c48ea35c67e64f7fac22a3f6831ca88, type: 3}
  m_Name: 
  m_EditorClassIdentifier: 
  AutoSpawnEnable: 1
  InitialSpawnDelay: 0.2
  SpawnsPerSecond: 5
  PoolSize: 128
  ObjectSpeed: 8
  DontDestroy: 0
  LabelEnabled: 1
  MaximumSpawnCount: 1000
  HalfFloat: {fileID: 0}
  QuatSynch: {fileID: 0}
  QuatComp: {fileID: 0}
  EnableHandler: 1
  RegisterUsingNetworkObject: 0
  ServerObjectToPool: {fileID: 771575417923360811, guid: c0a45bdb516f341498d933b7a7ed4fc1,
    type: 3}
  ClientObjectToPool: {fileID: 1086419352113069865, guid: ed799d5402b325c4f8f41918224a1ba7,
    type: 3}
  SwitchScene: {fileID: 2051885574}
  SpawnSlider: {fileID: 2058276877}
  SpawnSliderValueText: {fileID: 562991980}
--- !u!4 &1113539280
Transform:
  m_ObjectHideFlags: 0
  m_CorrespondingSourceObject: {fileID: 0}
  m_PrefabInstance: {fileID: 0}
  m_PrefabAsset: {fileID: 0}
  m_GameObject: {fileID: 1113539278}
  m_LocalRotation: {x: 0, y: 0, z: 0, w: 1}
  m_LocalPosition: {x: 0, y: 0.5, z: 0}
  m_LocalScale: {x: 1, y: 1, z: 1}
  m_ConstrainProportionsScale: 0
  m_Children: []
  m_Father: {fileID: 0}
  m_RootOrder: 3
  m_LocalEulerAnglesHint: {x: 0, y: 0, z: 0}
--- !u!114 &1113539281
MonoBehaviour:
  m_ObjectHideFlags: 0
  m_CorrespondingSourceObject: {fileID: 0}
  m_PrefabInstance: {fileID: 0}
  m_PrefabAsset: {fileID: 0}
  m_GameObject: {fileID: 1113539278}
  m_Enabled: 1
  m_EditorHideFlags: 0
  m_Script: {fileID: 11500000, guid: d5a57f767e5e46a458fc5d3c628d0cbb, type: 3}
  m_Name: 
  m_EditorClassIdentifier: 
  GlobalObjectIdHash: 2807568818
  AlwaysReplicateAsRoot: 0
<<<<<<< HEAD
  SynchronizeTransform: 1
=======
  ActiveSceneSynchronization: 0
  SceneMigrationSynchronization: 1
>>>>>>> e0bd7eb0
  DontDestroyWithOwner: 0
  AutoObjectParentSync: 1
--- !u!1 &1332123091
GameObject:
  m_ObjectHideFlags: 0
  m_CorrespondingSourceObject: {fileID: 0}
  m_PrefabInstance: {fileID: 0}
  m_PrefabAsset: {fileID: 0}
  serializedVersion: 6
  m_Component:
  - component: {fileID: 1332123092}
  m_Layer: 0
  m_Name: Level
  m_TagString: Untagged
  m_Icon: {fileID: 0}
  m_NavMeshLayer: 0
  m_StaticEditorFlags: 0
  m_IsActive: 1
--- !u!4 &1332123092
Transform:
  m_ObjectHideFlags: 0
  m_CorrespondingSourceObject: {fileID: 0}
  m_PrefabInstance: {fileID: 0}
  m_PrefabAsset: {fileID: 0}
  m_GameObject: {fileID: 1332123091}
  m_LocalRotation: {x: 0, y: 0, z: 0, w: 1}
  m_LocalPosition: {x: 0, y: 0.000000059604645, z: 0}
  m_LocalScale: {x: 1, y: 1, z: 1}
  m_ConstrainProportionsScale: 0
  m_Children:
  - {fileID: 336568649}
  - {fileID: 2028091272}
  - {fileID: 1857685347}
  - {fileID: 57392474}
  - {fileID: 1336081255}
  m_Father: {fileID: 0}
  m_RootOrder: 4
  m_LocalEulerAnglesHint: {x: 0, y: 0, z: 0}
--- !u!1 &1336081251
GameObject:
  m_ObjectHideFlags: 0
  m_CorrespondingSourceObject: {fileID: 0}
  m_PrefabInstance: {fileID: 0}
  m_PrefabAsset: {fileID: 0}
  serializedVersion: 6
  m_Component:
  - component: {fileID: 1336081255}
  - component: {fileID: 1336081254}
  - component: {fileID: 1336081253}
  - component: {fileID: 1336081252}
  m_Layer: 0
  m_Name: Side
  m_TagString: Boundary
  m_Icon: {fileID: 0}
  m_NavMeshLayer: 0
  m_StaticEditorFlags: 0
  m_IsActive: 1
--- !u!65 &1336081252
BoxCollider:
  m_ObjectHideFlags: 0
  m_CorrespondingSourceObject: {fileID: 0}
  m_PrefabInstance: {fileID: 0}
  m_PrefabAsset: {fileID: 0}
  m_GameObject: {fileID: 1336081251}
  m_Material: {fileID: 0}
  m_IsTrigger: 0
  m_Enabled: 1
  serializedVersion: 2
  m_Size: {x: 1, y: 1, z: 1}
  m_Center: {x: 0, y: 0, z: 0}
--- !u!23 &1336081253
MeshRenderer:
  m_ObjectHideFlags: 0
  m_CorrespondingSourceObject: {fileID: 0}
  m_PrefabInstance: {fileID: 0}
  m_PrefabAsset: {fileID: 0}
  m_GameObject: {fileID: 1336081251}
  m_Enabled: 1
  m_CastShadows: 1
  m_ReceiveShadows: 1
  m_DynamicOccludee: 1
  m_StaticShadowCaster: 0
  m_MotionVectors: 1
  m_LightProbeUsage: 1
  m_ReflectionProbeUsage: 1
  m_RayTracingMode: 2
  m_RayTraceProcedural: 0
  m_RenderingLayerMask: 1
  m_RendererPriority: 0
  m_Materials:
  - {fileID: 2100000, guid: 00cf8ac777c8c42e8967157f70fbfcbf, type: 2}
  m_StaticBatchInfo:
    firstSubMesh: 0
    subMeshCount: 0
  m_StaticBatchRoot: {fileID: 0}
  m_ProbeAnchor: {fileID: 0}
  m_LightProbeVolumeOverride: {fileID: 0}
  m_ScaleInLightmap: 1
  m_ReceiveGI: 1
  m_PreserveUVs: 0
  m_IgnoreNormalsForChartDetection: 0
  m_ImportantGI: 0
  m_StitchLightmapSeams: 1
  m_SelectedEditorRenderState: 3
  m_MinimumChartSize: 4
  m_AutoUVMaxDistance: 0.5
  m_AutoUVMaxAngle: 89
  m_LightmapParameters: {fileID: 0}
  m_SortingLayerID: 0
  m_SortingLayer: 0
  m_SortingOrder: 0
  m_AdditionalVertexStreams: {fileID: 0}
--- !u!33 &1336081254
MeshFilter:
  m_ObjectHideFlags: 0
  m_CorrespondingSourceObject: {fileID: 0}
  m_PrefabInstance: {fileID: 0}
  m_PrefabAsset: {fileID: 0}
  m_GameObject: {fileID: 1336081251}
  m_Mesh: {fileID: 10202, guid: 0000000000000000e000000000000000, type: 0}
--- !u!4 &1336081255
Transform:
  m_ObjectHideFlags: 0
  m_CorrespondingSourceObject: {fileID: 0}
  m_PrefabInstance: {fileID: 0}
  m_PrefabAsset: {fileID: 0}
  m_GameObject: {fileID: 1336081251}
  m_LocalRotation: {x: -0, y: -0, z: -0, w: 1}
  m_LocalPosition: {x: 30.5, y: 0.49999994, z: 0}
  m_LocalScale: {x: 1, y: 3, z: 62}
  m_ConstrainProportionsScale: 0
  m_Children: []
  m_Father: {fileID: 1332123092}
  m_RootOrder: 4
  m_LocalEulerAnglesHint: {x: 0, y: 0, z: 0}
--- !u!1 &1387688804
GameObject:
  m_ObjectHideFlags: 0
  m_CorrespondingSourceObject: {fileID: 0}
  m_PrefabInstance: {fileID: 0}
  m_PrefabAsset: {fileID: 0}
  serializedVersion: 6
  m_Component:
  - component: {fileID: 1387688805}
  m_Layer: 5
  m_Name: Handle Slide Area
  m_TagString: Untagged
  m_Icon: {fileID: 0}
  m_NavMeshLayer: 0
  m_StaticEditorFlags: 0
  m_IsActive: 1
--- !u!224 &1387688805
RectTransform:
  m_ObjectHideFlags: 0
  m_CorrespondingSourceObject: {fileID: 0}
  m_PrefabInstance: {fileID: 0}
  m_PrefabAsset: {fileID: 0}
  m_GameObject: {fileID: 1387688804}
  m_LocalRotation: {x: -0, y: -0, z: -0, w: 1}
  m_LocalPosition: {x: 0, y: 0, z: 0}
  m_LocalScale: {x: 1, y: 1, z: 1}
  m_ConstrainProportionsScale: 0
  m_Children:
  - {fileID: 1523424137}
  m_Father: {fileID: 2058276876}
  m_RootOrder: 2
  m_LocalEulerAnglesHint: {x: 0, y: 0, z: 0}
  m_AnchorMin: {x: 0, y: 0}
  m_AnchorMax: {x: 1, y: 1}
  m_AnchoredPosition: {x: 0, y: 0}
  m_SizeDelta: {x: -20, y: 0}
  m_Pivot: {x: 0.5, y: 0.5}
--- !u!1 &1472559761
GameObject:
  m_ObjectHideFlags: 0
  m_CorrespondingSourceObject: {fileID: 0}
  m_PrefabInstance: {fileID: 0}
  m_PrefabAsset: {fileID: 0}
  serializedVersion: 6
  m_Component:
  - component: {fileID: 1472559762}
  - component: {fileID: 1472559764}
  - component: {fileID: 1472559763}
  m_Layer: 5
  m_Name: Text
  m_TagString: Untagged
  m_Icon: {fileID: 0}
  m_NavMeshLayer: 0
  m_StaticEditorFlags: 0
  m_IsActive: 1
--- !u!224 &1472559762
RectTransform:
  m_ObjectHideFlags: 0
  m_CorrespondingSourceObject: {fileID: 0}
  m_PrefabInstance: {fileID: 0}
  m_PrefabAsset: {fileID: 0}
  m_GameObject: {fileID: 1472559761}
  m_LocalRotation: {x: -0, y: -0, z: -0, w: 1}
  m_LocalPosition: {x: 0, y: 0, z: 0}
  m_LocalScale: {x: 1, y: 1, z: 1}
  m_ConstrainProportionsScale: 0
  m_Children: []
  m_Father: {fileID: 519083278}
  m_RootOrder: 0
  m_LocalEulerAnglesHint: {x: 0, y: 0, z: 0}
  m_AnchorMin: {x: 0, y: 0}
  m_AnchorMax: {x: 1, y: 1}
  m_AnchoredPosition: {x: 0, y: 0}
  m_SizeDelta: {x: 0, y: 0}
  m_Pivot: {x: 0.5, y: 0.5}
--- !u!114 &1472559763
MonoBehaviour:
  m_ObjectHideFlags: 0
  m_CorrespondingSourceObject: {fileID: 0}
  m_PrefabInstance: {fileID: 0}
  m_PrefabAsset: {fileID: 0}
  m_GameObject: {fileID: 1472559761}
  m_Enabled: 1
  m_EditorHideFlags: 0
  m_Script: {fileID: 11500000, guid: 5f7201a12d95ffc409449d95f23cf332, type: 3}
  m_Name: 
  m_EditorClassIdentifier: 
  m_Material: {fileID: 0}
  m_Color: {r: 1, g: 0.5058824, b: 0.003921569, a: 1}
  m_RaycastTarget: 1
  m_RaycastPadding: {x: 0, y: 0, z: 0, w: 0}
  m_Maskable: 1
  m_OnCullStateChanged:
    m_PersistentCalls:
      m_Calls: []
  m_FontData:
    m_Font: {fileID: 10102, guid: 0000000000000000e000000000000000, type: 0}
    m_FontSize: 14
    m_FontStyle: 0
    m_BestFit: 0
    m_MinSize: 10
    m_MaxSize: 40
    m_Alignment: 4
    m_AlignByGeometry: 0
    m_RichText: 1
    m_HorizontalOverflow: 0
    m_VerticalOverflow: 0
    m_LineSpacing: 1
  m_Text: Switch Scene
--- !u!222 &1472559764
CanvasRenderer:
  m_ObjectHideFlags: 0
  m_CorrespondingSourceObject: {fileID: 0}
  m_PrefabInstance: {fileID: 0}
  m_PrefabAsset: {fileID: 0}
  m_GameObject: {fileID: 1472559761}
  m_CullTransparentMesh: 1
--- !u!1 &1523424136
GameObject:
  m_ObjectHideFlags: 0
  m_CorrespondingSourceObject: {fileID: 0}
  m_PrefabInstance: {fileID: 0}
  m_PrefabAsset: {fileID: 0}
  serializedVersion: 6
  m_Component:
  - component: {fileID: 1523424137}
  - component: {fileID: 1523424139}
  - component: {fileID: 1523424138}
  m_Layer: 5
  m_Name: Handle
  m_TagString: Untagged
  m_Icon: {fileID: 0}
  m_NavMeshLayer: 0
  m_StaticEditorFlags: 0
  m_IsActive: 1
--- !u!224 &1523424137
RectTransform:
  m_ObjectHideFlags: 0
  m_CorrespondingSourceObject: {fileID: 0}
  m_PrefabInstance: {fileID: 0}
  m_PrefabAsset: {fileID: 0}
  m_GameObject: {fileID: 1523424136}
  m_LocalRotation: {x: -0, y: -0, z: -0, w: 1}
  m_LocalPosition: {x: 0, y: 0, z: 0}
  m_LocalScale: {x: 1, y: 1, z: 1}
  m_ConstrainProportionsScale: 0
  m_Children: []
  m_Father: {fileID: 1387688805}
  m_RootOrder: 0
  m_LocalEulerAnglesHint: {x: 0, y: 0, z: 0}
  m_AnchorMin: {x: 0, y: 0}
  m_AnchorMax: {x: 0, y: 0}
  m_AnchoredPosition: {x: 0, y: 0}
  m_SizeDelta: {x: 20, y: 0}
  m_Pivot: {x: 0.5, y: 0.5}
--- !u!114 &1523424138
MonoBehaviour:
  m_ObjectHideFlags: 0
  m_CorrespondingSourceObject: {fileID: 0}
  m_PrefabInstance: {fileID: 0}
  m_PrefabAsset: {fileID: 0}
  m_GameObject: {fileID: 1523424136}
  m_Enabled: 1
  m_EditorHideFlags: 0
  m_Script: {fileID: 11500000, guid: fe87c0e1cc204ed48ad3b37840f39efc, type: 3}
  m_Name: 
  m_EditorClassIdentifier: 
  m_Material: {fileID: 0}
  m_Color: {r: 1, g: 1, b: 1, a: 1}
  m_RaycastTarget: 1
  m_RaycastPadding: {x: 0, y: 0, z: 0, w: 0}
  m_Maskable: 1
  m_OnCullStateChanged:
    m_PersistentCalls:
      m_Calls: []
  m_Sprite: {fileID: 10913, guid: 0000000000000000f000000000000000, type: 0}
  m_Type: 0
  m_PreserveAspect: 0
  m_FillCenter: 1
  m_FillMethod: 4
  m_FillAmount: 1
  m_FillClockwise: 1
  m_FillOrigin: 0
  m_UseSpriteMesh: 0
  m_PixelsPerUnitMultiplier: 1
--- !u!222 &1523424139
CanvasRenderer:
  m_ObjectHideFlags: 0
  m_CorrespondingSourceObject: {fileID: 0}
  m_PrefabInstance: {fileID: 0}
  m_PrefabAsset: {fileID: 0}
  m_GameObject: {fileID: 1523424136}
  m_CullTransparentMesh: 1
--- !u!1 &1549858058
GameObject:
  m_ObjectHideFlags: 0
  m_CorrespondingSourceObject: {fileID: 0}
  m_PrefabInstance: {fileID: 0}
  m_PrefabAsset: {fileID: 0}
  serializedVersion: 6
  m_Component:
  - component: {fileID: 1549858059}
  - component: {fileID: 1549858061}
  - component: {fileID: 1549858060}
  m_Layer: 5
  m_Name: Fill
  m_TagString: Untagged
  m_Icon: {fileID: 0}
  m_NavMeshLayer: 0
  m_StaticEditorFlags: 0
  m_IsActive: 1
--- !u!224 &1549858059
RectTransform:
  m_ObjectHideFlags: 0
  m_CorrespondingSourceObject: {fileID: 0}
  m_PrefabInstance: {fileID: 0}
  m_PrefabAsset: {fileID: 0}
  m_GameObject: {fileID: 1549858058}
  m_LocalRotation: {x: -0, y: -0, z: -0, w: 1}
  m_LocalPosition: {x: 0, y: 0, z: 0}
  m_LocalScale: {x: 1, y: 1, z: 1}
  m_ConstrainProportionsScale: 0
  m_Children: []
  m_Father: {fileID: 1889006547}
  m_RootOrder: 0
  m_LocalEulerAnglesHint: {x: 0, y: 0, z: 0}
  m_AnchorMin: {x: 0, y: 0}
  m_AnchorMax: {x: 0, y: 0}
  m_AnchoredPosition: {x: 0, y: 0}
  m_SizeDelta: {x: 10, y: 0}
  m_Pivot: {x: 0.5, y: 0.5}
--- !u!114 &1549858060
MonoBehaviour:
  m_ObjectHideFlags: 0
  m_CorrespondingSourceObject: {fileID: 0}
  m_PrefabInstance: {fileID: 0}
  m_PrefabAsset: {fileID: 0}
  m_GameObject: {fileID: 1549858058}
  m_Enabled: 1
  m_EditorHideFlags: 0
  m_Script: {fileID: 11500000, guid: fe87c0e1cc204ed48ad3b37840f39efc, type: 3}
  m_Name: 
  m_EditorClassIdentifier: 
  m_Material: {fileID: 0}
  m_Color: {r: 1, g: 1, b: 1, a: 1}
  m_RaycastTarget: 1
  m_RaycastPadding: {x: 0, y: 0, z: 0, w: 0}
  m_Maskable: 1
  m_OnCullStateChanged:
    m_PersistentCalls:
      m_Calls: []
  m_Sprite: {fileID: 10905, guid: 0000000000000000f000000000000000, type: 0}
  m_Type: 1
  m_PreserveAspect: 0
  m_FillCenter: 1
  m_FillMethod: 4
  m_FillAmount: 1
  m_FillClockwise: 1
  m_FillOrigin: 0
  m_UseSpriteMesh: 0
  m_PixelsPerUnitMultiplier: 1
--- !u!222 &1549858061
CanvasRenderer:
  m_ObjectHideFlags: 0
  m_CorrespondingSourceObject: {fileID: 0}
  m_PrefabInstance: {fileID: 0}
  m_PrefabAsset: {fileID: 0}
  m_GameObject: {fileID: 1549858058}
  m_CullTransparentMesh: 1
--- !u!1 &1834318145
GameObject:
  m_ObjectHideFlags: 0
  m_CorrespondingSourceObject: {fileID: 0}
  m_PrefabInstance: {fileID: 0}
  m_PrefabAsset: {fileID: 0}
  serializedVersion: 6
  m_Component:
  - component: {fileID: 1834318148}
  - component: {fileID: 1834318147}
  - component: {fileID: 1834318146}
  m_Layer: 0
  m_Name: EventSystem
  m_TagString: Untagged
  m_Icon: {fileID: 0}
  m_NavMeshLayer: 0
  m_StaticEditorFlags: 0
  m_IsActive: 1
--- !u!114 &1834318146
MonoBehaviour:
  m_ObjectHideFlags: 0
  m_CorrespondingSourceObject: {fileID: 0}
  m_PrefabInstance: {fileID: 0}
  m_PrefabAsset: {fileID: 0}
  m_GameObject: {fileID: 1834318145}
  m_Enabled: 1
  m_EditorHideFlags: 0
  m_Script: {fileID: 11500000, guid: 4f231c4fb786f3946a6b90b886c48677, type: 3}
  m_Name: 
  m_EditorClassIdentifier: 
  m_SendPointerHoverToParent: 1
  m_HorizontalAxis: Horizontal
  m_VerticalAxis: Vertical
  m_SubmitButton: Submit
  m_CancelButton: Cancel
  m_InputActionsPerSecond: 10
  m_RepeatDelay: 0.5
  m_ForceModuleActive: 0
--- !u!114 &1834318147
MonoBehaviour:
  m_ObjectHideFlags: 0
  m_CorrespondingSourceObject: {fileID: 0}
  m_PrefabInstance: {fileID: 0}
  m_PrefabAsset: {fileID: 0}
  m_GameObject: {fileID: 1834318145}
  m_Enabled: 1
  m_EditorHideFlags: 0
  m_Script: {fileID: 11500000, guid: 76c392e42b5098c458856cdf6ecaaaa1, type: 3}
  m_Name: 
  m_EditorClassIdentifier: 
  m_FirstSelected: {fileID: 0}
  m_sendNavigationEvents: 1
  m_DragThreshold: 10
--- !u!4 &1834318148
Transform:
  m_ObjectHideFlags: 0
  m_CorrespondingSourceObject: {fileID: 0}
  m_PrefabInstance: {fileID: 0}
  m_PrefabAsset: {fileID: 0}
  m_GameObject: {fileID: 1834318145}
  m_LocalRotation: {x: -0, y: -0, z: -0, w: 1}
  m_LocalPosition: {x: -431, y: -242.5, z: 0}
  m_LocalScale: {x: 1, y: 1, z: 1}
  m_ConstrainProportionsScale: 0
  m_Children: []
  m_Father: {fileID: 290861172}
  m_RootOrder: 4
  m_LocalEulerAnglesHint: {x: 0, y: 0, z: 0}
--- !u!1 &1857685343
GameObject:
  m_ObjectHideFlags: 0
  m_CorrespondingSourceObject: {fileID: 0}
  m_PrefabInstance: {fileID: 0}
  m_PrefabAsset: {fileID: 0}
  serializedVersion: 6
  m_Component:
  - component: {fileID: 1857685347}
  - component: {fileID: 1857685346}
  - component: {fileID: 1857685345}
  - component: {fileID: 1857685344}
  m_Layer: 0
  m_Name: Side
  m_TagString: Boundary
  m_Icon: {fileID: 0}
  m_NavMeshLayer: 0
  m_StaticEditorFlags: 0
  m_IsActive: 1
--- !u!65 &1857685344
BoxCollider:
  m_ObjectHideFlags: 0
  m_CorrespondingSourceObject: {fileID: 0}
  m_PrefabInstance: {fileID: 0}
  m_PrefabAsset: {fileID: 0}
  m_GameObject: {fileID: 1857685343}
  m_Material: {fileID: 0}
  m_IsTrigger: 0
  m_Enabled: 1
  serializedVersion: 2
  m_Size: {x: 1, y: 1, z: 1}
  m_Center: {x: 0, y: 0, z: 0}
--- !u!23 &1857685345
MeshRenderer:
  m_ObjectHideFlags: 0
  m_CorrespondingSourceObject: {fileID: 0}
  m_PrefabInstance: {fileID: 0}
  m_PrefabAsset: {fileID: 0}
  m_GameObject: {fileID: 1857685343}
  m_Enabled: 1
  m_CastShadows: 1
  m_ReceiveShadows: 1
  m_DynamicOccludee: 1
  m_StaticShadowCaster: 0
  m_MotionVectors: 1
  m_LightProbeUsage: 1
  m_ReflectionProbeUsage: 1
  m_RayTracingMode: 2
  m_RayTraceProcedural: 0
  m_RenderingLayerMask: 1
  m_RendererPriority: 0
  m_Materials:
  - {fileID: 2100000, guid: 00cf8ac777c8c42e8967157f70fbfcbf, type: 2}
  m_StaticBatchInfo:
    firstSubMesh: 0
    subMeshCount: 0
  m_StaticBatchRoot: {fileID: 0}
  m_ProbeAnchor: {fileID: 0}
  m_LightProbeVolumeOverride: {fileID: 0}
  m_ScaleInLightmap: 1
  m_ReceiveGI: 1
  m_PreserveUVs: 0
  m_IgnoreNormalsForChartDetection: 0
  m_ImportantGI: 0
  m_StitchLightmapSeams: 1
  m_SelectedEditorRenderState: 3
  m_MinimumChartSize: 4
  m_AutoUVMaxDistance: 0.5
  m_AutoUVMaxAngle: 89
  m_LightmapParameters: {fileID: 0}
  m_SortingLayerID: 0
  m_SortingLayer: 0
  m_SortingOrder: 0
  m_AdditionalVertexStreams: {fileID: 0}
--- !u!33 &1857685346
MeshFilter:
  m_ObjectHideFlags: 0
  m_CorrespondingSourceObject: {fileID: 0}
  m_PrefabInstance: {fileID: 0}
  m_PrefabAsset: {fileID: 0}
  m_GameObject: {fileID: 1857685343}
  m_Mesh: {fileID: 10202, guid: 0000000000000000e000000000000000, type: 0}
--- !u!4 &1857685347
Transform:
  m_ObjectHideFlags: 0
  m_CorrespondingSourceObject: {fileID: 0}
  m_PrefabInstance: {fileID: 0}
  m_PrefabAsset: {fileID: 0}
  m_GameObject: {fileID: 1857685343}
  m_LocalRotation: {x: -0, y: -0, z: -0, w: 1}
  m_LocalPosition: {x: 0, y: 0.49999994, z: -30.5}
  m_LocalScale: {x: 60, y: 3, z: 1}
  m_ConstrainProportionsScale: 0
  m_Children: []
  m_Father: {fileID: 1332123092}
  m_RootOrder: 2
  m_LocalEulerAnglesHint: {x: 0, y: 0, z: 0}
--- !u!1 &1889006546
GameObject:
  m_ObjectHideFlags: 0
  m_CorrespondingSourceObject: {fileID: 0}
  m_PrefabInstance: {fileID: 0}
  m_PrefabAsset: {fileID: 0}
  serializedVersion: 6
  m_Component:
  - component: {fileID: 1889006547}
  m_Layer: 5
  m_Name: Fill Area
  m_TagString: Untagged
  m_Icon: {fileID: 0}
  m_NavMeshLayer: 0
  m_StaticEditorFlags: 0
  m_IsActive: 1
--- !u!224 &1889006547
RectTransform:
  m_ObjectHideFlags: 0
  m_CorrespondingSourceObject: {fileID: 0}
  m_PrefabInstance: {fileID: 0}
  m_PrefabAsset: {fileID: 0}
  m_GameObject: {fileID: 1889006546}
  m_LocalRotation: {x: -0, y: -0, z: -0, w: 1}
  m_LocalPosition: {x: 0, y: 0, z: 0}
  m_LocalScale: {x: 1, y: 1, z: 1}
  m_ConstrainProportionsScale: 0
  m_Children:
  - {fileID: 1549858059}
  m_Father: {fileID: 2058276876}
  m_RootOrder: 1
  m_LocalEulerAnglesHint: {x: 0, y: 0, z: 0}
  m_AnchorMin: {x: 0, y: 0.25}
  m_AnchorMax: {x: 1, y: 0.75}
  m_AnchoredPosition: {x: -5, y: 0}
  m_SizeDelta: {x: -20, y: 0}
  m_Pivot: {x: 0.5, y: 0.5}
--- !u!1001 &1919878469
PrefabInstance:
  m_ObjectHideFlags: 0
  serializedVersion: 2
  m_Modification:
    m_TransformParent: {fileID: 290861172}
    m_Modifications:
    - target: {fileID: 2848221156307247792, guid: 3200770c16e3b2b4ebe7f604154faac7,
        type: 3}
      propertyPath: m_Pivot.x
      value: 0.5
      objectReference: {fileID: 0}
    - target: {fileID: 2848221156307247792, guid: 3200770c16e3b2b4ebe7f604154faac7,
        type: 3}
      propertyPath: m_Pivot.y
      value: 0.5
      objectReference: {fileID: 0}
    - target: {fileID: 2848221156307247792, guid: 3200770c16e3b2b4ebe7f604154faac7,
        type: 3}
      propertyPath: m_RootOrder
      value: 0
      objectReference: {fileID: 0}
    - target: {fileID: 2848221156307247792, guid: 3200770c16e3b2b4ebe7f604154faac7,
        type: 3}
      propertyPath: m_AnchorMax.x
      value: 1
      objectReference: {fileID: 0}
    - target: {fileID: 2848221156307247792, guid: 3200770c16e3b2b4ebe7f604154faac7,
        type: 3}
      propertyPath: m_AnchorMax.y
      value: 1
      objectReference: {fileID: 0}
    - target: {fileID: 2848221156307247792, guid: 3200770c16e3b2b4ebe7f604154faac7,
        type: 3}
      propertyPath: m_AnchorMin.x
      value: 1
      objectReference: {fileID: 0}
    - target: {fileID: 2848221156307247792, guid: 3200770c16e3b2b4ebe7f604154faac7,
        type: 3}
      propertyPath: m_AnchorMin.y
      value: 1
      objectReference: {fileID: 0}
    - target: {fileID: 2848221156307247792, guid: 3200770c16e3b2b4ebe7f604154faac7,
        type: 3}
      propertyPath: m_SizeDelta.x
      value: 20
      objectReference: {fileID: 0}
    - target: {fileID: 2848221156307247792, guid: 3200770c16e3b2b4ebe7f604154faac7,
        type: 3}
      propertyPath: m_SizeDelta.y
      value: 25
      objectReference: {fileID: 0}
    - target: {fileID: 2848221156307247792, guid: 3200770c16e3b2b4ebe7f604154faac7,
        type: 3}
      propertyPath: m_LocalPosition.x
      value: 0
      objectReference: {fileID: 0}
    - target: {fileID: 2848221156307247792, guid: 3200770c16e3b2b4ebe7f604154faac7,
        type: 3}
      propertyPath: m_LocalPosition.y
      value: 0
      objectReference: {fileID: 0}
    - target: {fileID: 2848221156307247792, guid: 3200770c16e3b2b4ebe7f604154faac7,
        type: 3}
      propertyPath: m_LocalPosition.z
      value: 0
      objectReference: {fileID: 0}
    - target: {fileID: 2848221156307247792, guid: 3200770c16e3b2b4ebe7f604154faac7,
        type: 3}
      propertyPath: m_LocalRotation.w
      value: 1
      objectReference: {fileID: 0}
    - target: {fileID: 2848221156307247792, guid: 3200770c16e3b2b4ebe7f604154faac7,
        type: 3}
      propertyPath: m_LocalRotation.x
      value: -0
      objectReference: {fileID: 0}
    - target: {fileID: 2848221156307247792, guid: 3200770c16e3b2b4ebe7f604154faac7,
        type: 3}
      propertyPath: m_LocalRotation.y
      value: -0
      objectReference: {fileID: 0}
    - target: {fileID: 2848221156307247792, guid: 3200770c16e3b2b4ebe7f604154faac7,
        type: 3}
      propertyPath: m_LocalRotation.z
      value: -0
      objectReference: {fileID: 0}
    - target: {fileID: 2848221156307247792, guid: 3200770c16e3b2b4ebe7f604154faac7,
        type: 3}
      propertyPath: m_AnchoredPosition.x
      value: -23.40039
      objectReference: {fileID: 0}
    - target: {fileID: 2848221156307247792, guid: 3200770c16e3b2b4ebe7f604154faac7,
        type: 3}
      propertyPath: m_AnchoredPosition.y
      value: -23.800293
      objectReference: {fileID: 0}
    - target: {fileID: 2848221156307247792, guid: 3200770c16e3b2b4ebe7f604154faac7,
        type: 3}
      propertyPath: m_LocalEulerAnglesHint.x
      value: 0
      objectReference: {fileID: 0}
    - target: {fileID: 2848221156307247792, guid: 3200770c16e3b2b4ebe7f604154faac7,
        type: 3}
      propertyPath: m_LocalEulerAnglesHint.y
      value: 0
      objectReference: {fileID: 0}
    - target: {fileID: 2848221156307247792, guid: 3200770c16e3b2b4ebe7f604154faac7,
        type: 3}
      propertyPath: m_LocalEulerAnglesHint.z
      value: 0
      objectReference: {fileID: 0}
    - target: {fileID: 2848221156307247795, guid: 3200770c16e3b2b4ebe7f604154faac7,
        type: 3}
      propertyPath: m_Name
      value: ExitButton
      objectReference: {fileID: 0}
    - target: {fileID: 5266522511616468950, guid: 3200770c16e3b2b4ebe7f604154faac7,
        type: 3}
      propertyPath: m_SceneMenuToLoad
      value: 
      objectReference: {fileID: 11400000, guid: 4a3cdce12e998384f8aca207b5a2c700,
        type: 2}
    m_RemovedComponents: []
  m_SourcePrefab: {fileID: 100100000, guid: 3200770c16e3b2b4ebe7f604154faac7, type: 3}
--- !u!224 &1919878470 stripped
RectTransform:
  m_CorrespondingSourceObject: {fileID: 2848221156307247792, guid: 3200770c16e3b2b4ebe7f604154faac7,
    type: 3}
  m_PrefabInstance: {fileID: 1919878469}
  m_PrefabAsset: {fileID: 0}
--- !u!1 &2021718438
GameObject:
  m_ObjectHideFlags: 0
  m_CorrespondingSourceObject: {fileID: 0}
  m_PrefabInstance: {fileID: 0}
  m_PrefabAsset: {fileID: 0}
  serializedVersion: 6
  m_Component:
  - component: {fileID: 2021718439}
  - component: {fileID: 2021718441}
  - component: {fileID: 2021718440}
  m_Layer: 5
  m_Name: Background
  m_TagString: Untagged
  m_Icon: {fileID: 0}
  m_NavMeshLayer: 0
  m_StaticEditorFlags: 0
  m_IsActive: 1
--- !u!224 &2021718439
RectTransform:
  m_ObjectHideFlags: 0
  m_CorrespondingSourceObject: {fileID: 0}
  m_PrefabInstance: {fileID: 0}
  m_PrefabAsset: {fileID: 0}
  m_GameObject: {fileID: 2021718438}
  m_LocalRotation: {x: -0, y: -0, z: -0, w: 1}
  m_LocalPosition: {x: 0, y: 0, z: 0}
  m_LocalScale: {x: 1, y: 1, z: 1}
  m_ConstrainProportionsScale: 0
  m_Children: []
  m_Father: {fileID: 2058276876}
  m_RootOrder: 0
  m_LocalEulerAnglesHint: {x: 0, y: 0, z: 0}
  m_AnchorMin: {x: 0, y: 0.25}
  m_AnchorMax: {x: 1, y: 0.75}
  m_AnchoredPosition: {x: 0, y: 0}
  m_SizeDelta: {x: 0, y: 0}
  m_Pivot: {x: 0.5, y: 0.5}
--- !u!114 &2021718440
MonoBehaviour:
  m_ObjectHideFlags: 0
  m_CorrespondingSourceObject: {fileID: 0}
  m_PrefabInstance: {fileID: 0}
  m_PrefabAsset: {fileID: 0}
  m_GameObject: {fileID: 2021718438}
  m_Enabled: 1
  m_EditorHideFlags: 0
  m_Script: {fileID: 11500000, guid: fe87c0e1cc204ed48ad3b37840f39efc, type: 3}
  m_Name: 
  m_EditorClassIdentifier: 
  m_Material: {fileID: 0}
  m_Color: {r: 1, g: 1, b: 1, a: 1}
  m_RaycastTarget: 1
  m_RaycastPadding: {x: 0, y: 0, z: 0, w: 0}
  m_Maskable: 1
  m_OnCullStateChanged:
    m_PersistentCalls:
      m_Calls: []
  m_Sprite: {fileID: 10907, guid: 0000000000000000f000000000000000, type: 0}
  m_Type: 1
  m_PreserveAspect: 0
  m_FillCenter: 1
  m_FillMethod: 4
  m_FillAmount: 1
  m_FillClockwise: 1
  m_FillOrigin: 0
  m_UseSpriteMesh: 0
  m_PixelsPerUnitMultiplier: 1
--- !u!222 &2021718441
CanvasRenderer:
  m_ObjectHideFlags: 0
  m_CorrespondingSourceObject: {fileID: 0}
  m_PrefabInstance: {fileID: 0}
  m_PrefabAsset: {fileID: 0}
  m_GameObject: {fileID: 2021718438}
  m_CullTransparentMesh: 1
--- !u!1 &2028091268
GameObject:
  m_ObjectHideFlags: 0
  m_CorrespondingSourceObject: {fileID: 0}
  m_PrefabInstance: {fileID: 0}
  m_PrefabAsset: {fileID: 0}
  serializedVersion: 6
  m_Component:
  - component: {fileID: 2028091272}
  - component: {fileID: 2028091271}
  - component: {fileID: 2028091270}
  - component: {fileID: 2028091269}
  m_Layer: 0
  m_Name: Side
  m_TagString: Boundary
  m_Icon: {fileID: 0}
  m_NavMeshLayer: 0
  m_StaticEditorFlags: 0
  m_IsActive: 1
--- !u!65 &2028091269
BoxCollider:
  m_ObjectHideFlags: 0
  m_CorrespondingSourceObject: {fileID: 0}
  m_PrefabInstance: {fileID: 0}
  m_PrefabAsset: {fileID: 0}
  m_GameObject: {fileID: 2028091268}
  m_Material: {fileID: 0}
  m_IsTrigger: 0
  m_Enabled: 1
  serializedVersion: 2
  m_Size: {x: 1, y: 1, z: 1}
  m_Center: {x: 0, y: 0, z: 0}
--- !u!23 &2028091270
MeshRenderer:
  m_ObjectHideFlags: 0
  m_CorrespondingSourceObject: {fileID: 0}
  m_PrefabInstance: {fileID: 0}
  m_PrefabAsset: {fileID: 0}
  m_GameObject: {fileID: 2028091268}
  m_Enabled: 1
  m_CastShadows: 1
  m_ReceiveShadows: 1
  m_DynamicOccludee: 1
  m_StaticShadowCaster: 0
  m_MotionVectors: 1
  m_LightProbeUsage: 1
  m_ReflectionProbeUsage: 1
  m_RayTracingMode: 2
  m_RayTraceProcedural: 0
  m_RenderingLayerMask: 1
  m_RendererPriority: 0
  m_Materials:
  - {fileID: 2100000, guid: 00cf8ac777c8c42e8967157f70fbfcbf, type: 2}
  m_StaticBatchInfo:
    firstSubMesh: 0
    subMeshCount: 0
  m_StaticBatchRoot: {fileID: 0}
  m_ProbeAnchor: {fileID: 0}
  m_LightProbeVolumeOverride: {fileID: 0}
  m_ScaleInLightmap: 1
  m_ReceiveGI: 1
  m_PreserveUVs: 0
  m_IgnoreNormalsForChartDetection: 0
  m_ImportantGI: 0
  m_StitchLightmapSeams: 1
  m_SelectedEditorRenderState: 3
  m_MinimumChartSize: 4
  m_AutoUVMaxDistance: 0.5
  m_AutoUVMaxAngle: 89
  m_LightmapParameters: {fileID: 0}
  m_SortingLayerID: 0
  m_SortingLayer: 0
  m_SortingOrder: 0
  m_AdditionalVertexStreams: {fileID: 0}
--- !u!33 &2028091271
MeshFilter:
  m_ObjectHideFlags: 0
  m_CorrespondingSourceObject: {fileID: 0}
  m_PrefabInstance: {fileID: 0}
  m_PrefabAsset: {fileID: 0}
  m_GameObject: {fileID: 2028091268}
  m_Mesh: {fileID: 10202, guid: 0000000000000000e000000000000000, type: 0}
--- !u!4 &2028091272
Transform:
  m_ObjectHideFlags: 0
  m_CorrespondingSourceObject: {fileID: 0}
  m_PrefabInstance: {fileID: 0}
  m_PrefabAsset: {fileID: 0}
  m_GameObject: {fileID: 2028091268}
  m_LocalRotation: {x: -0, y: -0, z: -0, w: 1}
  m_LocalPosition: {x: 0, y: 0.49999994, z: 30.5}
  m_LocalScale: {x: 60, y: 3, z: 1}
  m_ConstrainProportionsScale: 0
  m_Children: []
  m_Father: {fileID: 1332123092}
  m_RootOrder: 1
  m_LocalEulerAnglesHint: {x: 0, y: 0, z: 0}
--- !u!1 &2051885572
GameObject:
  m_ObjectHideFlags: 0
  m_CorrespondingSourceObject: {fileID: 0}
  m_PrefabInstance: {fileID: 0}
  m_PrefabAsset: {fileID: 0}
  serializedVersion: 6
  m_Component:
  - component: {fileID: 2051885573}
  - component: {fileID: 2051885574}
  - component: {fileID: 2051885575}
  m_Layer: 5
  m_Name: SwitchSceneParent
  m_TagString: Untagged
  m_Icon: {fileID: 0}
  m_NavMeshLayer: 0
  m_StaticEditorFlags: 0
  m_IsActive: 1
--- !u!224 &2051885573
RectTransform:
  m_ObjectHideFlags: 0
  m_CorrespondingSourceObject: {fileID: 0}
  m_PrefabInstance: {fileID: 0}
  m_PrefabAsset: {fileID: 0}
  m_GameObject: {fileID: 2051885572}
  m_LocalRotation: {x: -0, y: -0, z: -0, w: 1}
  m_LocalPosition: {x: 0, y: 0, z: 0}
  m_LocalScale: {x: 1, y: 1, z: 1}
  m_ConstrainProportionsScale: 0
  m_Children:
  - {fileID: 519083278}
  m_Father: {fileID: 290861172}
  m_RootOrder: 2
  m_LocalEulerAnglesHint: {x: 0, y: 0, z: 0}
  m_AnchorMin: {x: 0.5, y: 0}
  m_AnchorMax: {x: 0.5, y: 0}
  m_AnchoredPosition: {x: 0, y: 100}
  m_SizeDelta: {x: 100, y: 100}
  m_Pivot: {x: 0.5, y: 0.5}
--- !u!114 &2051885574
MonoBehaviour:
  m_ObjectHideFlags: 0
  m_CorrespondingSourceObject: {fileID: 0}
  m_PrefabInstance: {fileID: 0}
  m_PrefabAsset: {fileID: 0}
  m_GameObject: {fileID: 2051885572}
  m_Enabled: 1
  m_EditorHideFlags: 0
  m_Script: {fileID: 11500000, guid: 244f0414ea8419b41ac51adb305d64b0, type: 3}
  m_Name: 
  m_EditorClassIdentifier: 
  m_SwitchSceneButtonObject: {fileID: 519083277}
  m_SceneToSwitchTo: ThirdSceneToLoad
  m_EnableAutoSwitch: 1
  m_AutoSwitchTimeOut: 300
  DisconnectClientUponLoadScene: 0
--- !u!114 &2051885575
MonoBehaviour:
  m_ObjectHideFlags: 0
  m_CorrespondingSourceObject: {fileID: 0}
  m_PrefabInstance: {fileID: 0}
  m_PrefabAsset: {fileID: 0}
  m_GameObject: {fileID: 2051885572}
  m_Enabled: 1
  m_EditorHideFlags: 0
  m_Script: {fileID: 11500000, guid: d5a57f767e5e46a458fc5d3c628d0cbb, type: 3}
  m_Name: 
  m_EditorClassIdentifier: 
  GlobalObjectIdHash: 3071296511
  AlwaysReplicateAsRoot: 0
<<<<<<< HEAD
  SynchronizeTransform: 1
=======
  ActiveSceneSynchronization: 0
  SceneMigrationSynchronization: 1
>>>>>>> e0bd7eb0
  DontDestroyWithOwner: 0
  AutoObjectParentSync: 1
--- !u!1 &2058276875
GameObject:
  m_ObjectHideFlags: 0
  m_CorrespondingSourceObject: {fileID: 0}
  m_PrefabInstance: {fileID: 0}
  m_PrefabAsset: {fileID: 0}
  serializedVersion: 6
  m_Component:
  - component: {fileID: 2058276876}
  - component: {fileID: 2058276877}
  m_Layer: 5
  m_Name: BoxGeneratorSlider
  m_TagString: Untagged
  m_Icon: {fileID: 0}
  m_NavMeshLayer: 0
  m_StaticEditorFlags: 0
  m_IsActive: 1
--- !u!224 &2058276876
RectTransform:
  m_ObjectHideFlags: 0
  m_CorrespondingSourceObject: {fileID: 0}
  m_PrefabInstance: {fileID: 0}
  m_PrefabAsset: {fileID: 0}
  m_GameObject: {fileID: 2058276875}
  m_LocalRotation: {x: -0, y: -0, z: -0, w: 1}
  m_LocalPosition: {x: 0, y: 0, z: 0}
  m_LocalScale: {x: 1, y: 1, z: 1}
  m_ConstrainProportionsScale: 0
  m_Children:
  - {fileID: 2021718439}
  - {fileID: 1889006547}
  - {fileID: 1387688805}
  - {fileID: 562991979}
  m_Father: {fileID: 290861172}
  m_RootOrder: 5
  m_LocalEulerAnglesHint: {x: 0, y: 0, z: 0}
  m_AnchorMin: {x: 0.5, y: 1}
  m_AnchorMax: {x: 0.5, y: 1}
  m_AnchoredPosition: {x: 0.99993896, y: -63.99997}
  m_SizeDelta: {x: 400, y: 20}
  m_Pivot: {x: 0.5, y: 0.5}
--- !u!114 &2058276877
MonoBehaviour:
  m_ObjectHideFlags: 0
  m_CorrespondingSourceObject: {fileID: 0}
  m_PrefabInstance: {fileID: 0}
  m_PrefabAsset: {fileID: 0}
  m_GameObject: {fileID: 2058276875}
  m_Enabled: 1
  m_EditorHideFlags: 0
  m_Script: {fileID: 11500000, guid: 67db9e8f0e2ae9c40bc1e2b64352a6b4, type: 3}
  m_Name: 
  m_EditorClassIdentifier: 
  m_Navigation:
    m_Mode: 3
    m_WrapAround: 0
    m_SelectOnUp: {fileID: 0}
    m_SelectOnDown: {fileID: 0}
    m_SelectOnLeft: {fileID: 0}
    m_SelectOnRight: {fileID: 0}
  m_Transition: 1
  m_Colors:
    m_NormalColor: {r: 1, g: 1, b: 1, a: 1}
    m_HighlightedColor: {r: 0.9607843, g: 0.9607843, b: 0.9607843, a: 1}
    m_PressedColor: {r: 0.78431374, g: 0.78431374, b: 0.78431374, a: 1}
    m_SelectedColor: {r: 0.9607843, g: 0.9607843, b: 0.9607843, a: 1}
    m_DisabledColor: {r: 0.78431374, g: 0.78431374, b: 0.78431374, a: 0.5019608}
    m_ColorMultiplier: 1
    m_FadeDuration: 0.1
  m_SpriteState:
    m_HighlightedSprite: {fileID: 0}
    m_PressedSprite: {fileID: 0}
    m_SelectedSprite: {fileID: 0}
    m_DisabledSprite: {fileID: 0}
  m_AnimationTriggers:
    m_NormalTrigger: Normal
    m_HighlightedTrigger: Highlighted
    m_PressedTrigger: Pressed
    m_SelectedTrigger: Selected
    m_DisabledTrigger: Disabled
  m_Interactable: 1
  m_TargetGraphic: {fileID: 1523424138}
  m_FillRect: {fileID: 1549858059}
  m_HandleRect: {fileID: 1523424137}
  m_Direction: 0
  m_MinValue: 0
  m_MaxValue: 550
  m_WholeNumbers: 1
  m_Value: 6
  m_OnValueChanged:
    m_PersistentCalls:
      m_Calls:
      - m_Target: {fileID: 1113539279}
        m_TargetAssemblyTypeName: ServerBoxGenerator, Core
        m_MethodName: UpdateSpawnsPerSecond
        m_Mode: 1
        m_Arguments:
          m_ObjectArgument: {fileID: 0}
          m_ObjectArgumentAssemblyTypeName: UnityEngine.Object, UnityEngine
          m_IntArgument: 0
          m_FloatArgument: 0
          m_StringArgument: 
          m_BoolArgument: 0
        m_CallState: 2
--- !u!1 &2107482020
GameObject:
  m_ObjectHideFlags: 0
  m_CorrespondingSourceObject: {fileID: 0}
  m_PrefabInstance: {fileID: 0}
  m_PrefabAsset: {fileID: 0}
  serializedVersion: 6
  m_Component:
  - component: {fileID: 2107482021}
  - component: {fileID: 2107482022}
  - component: {fileID: 2107482023}
  m_Layer: 0
  m_Name: Stats
  m_TagString: Untagged
  m_Icon: {fileID: 0}
  m_NavMeshLayer: 0
  m_StaticEditorFlags: 0
  m_IsActive: 1
--- !u!4 &2107482021
Transform:
  m_ObjectHideFlags: 0
  m_CorrespondingSourceObject: {fileID: 0}
  m_PrefabInstance: {fileID: 0}
  m_PrefabAsset: {fileID: 0}
  m_GameObject: {fileID: 2107482020}
  m_LocalRotation: {x: 0, y: 0, z: 0, w: 1}
  m_LocalPosition: {x: 318.45444, y: 110.697815, z: 216.79077}
  m_LocalScale: {x: 1, y: 1, z: 1}
  m_ConstrainProportionsScale: 0
  m_Children: []
  m_Father: {fileID: 0}
  m_RootOrder: 5
  m_LocalEulerAnglesHint: {x: 0, y: 0, z: 0}
--- !u!114 &2107482022
MonoBehaviour:
  m_ObjectHideFlags: 0
  m_CorrespondingSourceObject: {fileID: 0}
  m_PrefabInstance: {fileID: 0}
  m_PrefabAsset: {fileID: 0}
  m_GameObject: {fileID: 2107482020}
  m_Enabled: 1
  m_EditorHideFlags: 0
  m_Script: {fileID: 11500000, guid: cb5f3e55f5dd247129d8a4979b80ebbb, type: 3}
  m_Name: 
  m_EditorClassIdentifier: 
  m_ClientServerToggle: {fileID: 2126410740}
  m_TrackSceneEvents: 1
--- !u!114 &2107482023
MonoBehaviour:
  m_ObjectHideFlags: 0
  m_CorrespondingSourceObject: {fileID: 0}
  m_PrefabInstance: {fileID: 0}
  m_PrefabAsset: {fileID: 0}
  m_GameObject: {fileID: 2107482020}
  m_Enabled: 1
  m_EditorHideFlags: 0
  m_Script: {fileID: 11500000, guid: d5a57f767e5e46a458fc5d3c628d0cbb, type: 3}
  m_Name: 
  m_EditorClassIdentifier: 
  GlobalObjectIdHash: 4086995543
  AlwaysReplicateAsRoot: 0
<<<<<<< HEAD
  SynchronizeTransform: 1
=======
  ActiveSceneSynchronization: 0
  SceneMigrationSynchronization: 1
>>>>>>> e0bd7eb0
  DontDestroyWithOwner: 0
  AutoObjectParentSync: 1
--- !u!1 &2126410740
GameObject:
  m_ObjectHideFlags: 0
  m_CorrespondingSourceObject: {fileID: 0}
  m_PrefabInstance: {fileID: 0}
  m_PrefabAsset: {fileID: 0}
  serializedVersion: 6
  m_Component:
  - component: {fileID: 2126410741}
  - component: {fileID: 2126410744}
  - component: {fileID: 2126410743}
  - component: {fileID: 2126410742}
  m_Layer: 5
  m_Name: ToggleClientServerStats
  m_TagString: Untagged
  m_Icon: {fileID: 0}
  m_NavMeshLayer: 0
  m_StaticEditorFlags: 0
  m_IsActive: 1
--- !u!224 &2126410741
RectTransform:
  m_ObjectHideFlags: 0
  m_CorrespondingSourceObject: {fileID: 0}
  m_PrefabInstance: {fileID: 0}
  m_PrefabAsset: {fileID: 0}
  m_GameObject: {fileID: 2126410740}
  m_LocalRotation: {x: -0, y: -0, z: -0, w: 1}
  m_LocalPosition: {x: 0, y: 0, z: 0}
  m_LocalScale: {x: 1, y: 1, z: 1}
  m_ConstrainProportionsScale: 0
  m_Children:
  - {fileID: 859125234}
  m_Father: {fileID: 290861172}
  m_RootOrder: 1
  m_LocalEulerAnglesHint: {x: 0, y: 0, z: 0}
  m_AnchorMin: {x: 0, y: 0}
  m_AnchorMax: {x: 0, y: 0}
  m_AnchoredPosition: {x: 130.00003, y: 51.000015}
  m_SizeDelta: {x: 160, y: 30}
  m_Pivot: {x: 0.5, y: 0.5}
--- !u!114 &2126410742
MonoBehaviour:
  m_ObjectHideFlags: 0
  m_CorrespondingSourceObject: {fileID: 0}
  m_PrefabInstance: {fileID: 0}
  m_PrefabAsset: {fileID: 0}
  m_GameObject: {fileID: 2126410740}
  m_Enabled: 1
  m_EditorHideFlags: 0
  m_Script: {fileID: 11500000, guid: 4e29b1a8efbd4b44bb3f3716e73f07ff, type: 3}
  m_Name: 
  m_EditorClassIdentifier: 
  m_Navigation:
    m_Mode: 3
    m_WrapAround: 0
    m_SelectOnUp: {fileID: 0}
    m_SelectOnDown: {fileID: 0}
    m_SelectOnLeft: {fileID: 0}
    m_SelectOnRight: {fileID: 0}
  m_Transition: 1
  m_Colors:
    m_NormalColor: {r: 1, g: 1, b: 1, a: 1}
    m_HighlightedColor: {r: 0.9607843, g: 0.9607843, b: 0.9607843, a: 1}
    m_PressedColor: {r: 0.78431374, g: 0.78431374, b: 0.78431374, a: 1}
    m_SelectedColor: {r: 0.9607843, g: 0.9607843, b: 0.9607843, a: 1}
    m_DisabledColor: {r: 0.78431374, g: 0.78431374, b: 0.78431374, a: 0.5019608}
    m_ColorMultiplier: 1
    m_FadeDuration: 0.1
  m_SpriteState:
    m_HighlightedSprite: {fileID: 0}
    m_PressedSprite: {fileID: 0}
    m_SelectedSprite: {fileID: 0}
    m_DisabledSprite: {fileID: 0}
  m_AnimationTriggers:
    m_NormalTrigger: Normal
    m_HighlightedTrigger: Highlighted
    m_PressedTrigger: Pressed
    m_SelectedTrigger: Selected
    m_DisabledTrigger: Disabled
  m_Interactable: 1
  m_TargetGraphic: {fileID: 2126410743}
  m_OnClick:
    m_PersistentCalls:
      m_Calls:
      - m_Target: {fileID: 2107482022}
        m_TargetAssemblyTypeName: StatsDisplay, Assembly-CSharp
        m_MethodName: ToggleClientSever
        m_Mode: 1
        m_Arguments:
          m_ObjectArgument: {fileID: 0}
          m_ObjectArgumentAssemblyTypeName: UnityEngine.Object, UnityEngine
          m_IntArgument: 0
          m_FloatArgument: 0
          m_StringArgument: 
          m_BoolArgument: 0
        m_CallState: 2
--- !u!114 &2126410743
MonoBehaviour:
  m_ObjectHideFlags: 0
  m_CorrespondingSourceObject: {fileID: 0}
  m_PrefabInstance: {fileID: 0}
  m_PrefabAsset: {fileID: 0}
  m_GameObject: {fileID: 2126410740}
  m_Enabled: 1
  m_EditorHideFlags: 0
  m_Script: {fileID: 11500000, guid: fe87c0e1cc204ed48ad3b37840f39efc, type: 3}
  m_Name: 
  m_EditorClassIdentifier: 
  m_Material: {fileID: 0}
  m_Color: {r: 0.1981132, g: 0.1981132, b: 0.1981132, a: 1}
  m_RaycastTarget: 1
  m_RaycastPadding: {x: 0, y: 0, z: 0, w: 0}
  m_Maskable: 1
  m_OnCullStateChanged:
    m_PersistentCalls:
      m_Calls: []
  m_Sprite: {fileID: 10905, guid: 0000000000000000f000000000000000, type: 0}
  m_Type: 1
  m_PreserveAspect: 0
  m_FillCenter: 1
  m_FillMethod: 4
  m_FillAmount: 1
  m_FillClockwise: 1
  m_FillOrigin: 0
  m_UseSpriteMesh: 0
  m_PixelsPerUnitMultiplier: 1
--- !u!222 &2126410744
CanvasRenderer:
  m_ObjectHideFlags: 0
  m_CorrespondingSourceObject: {fileID: 0}
  m_PrefabInstance: {fileID: 0}
  m_PrefabAsset: {fileID: 0}
  m_GameObject: {fileID: 2126410740}
  m_CullTransparentMesh: 1
--- !u!1 &2128648505
GameObject:
  m_ObjectHideFlags: 0
  m_CorrespondingSourceObject: {fileID: 0}
  m_PrefabInstance: {fileID: 0}
  m_PrefabAsset: {fileID: 0}
  serializedVersion: 6
  m_Component:
  - component: {fileID: 2128648506}
  - component: {fileID: 2128648508}
  - component: {fileID: 2128648507}
  m_Layer: 5
  m_Name: SceneName
  m_TagString: Untagged
  m_Icon: {fileID: 0}
  m_NavMeshLayer: 0
  m_StaticEditorFlags: 0
  m_IsActive: 1
--- !u!224 &2128648506
RectTransform:
  m_ObjectHideFlags: 0
  m_CorrespondingSourceObject: {fileID: 0}
  m_PrefabInstance: {fileID: 0}
  m_PrefabAsset: {fileID: 0}
  m_GameObject: {fileID: 2128648505}
  m_LocalRotation: {x: -0, y: -0, z: -0, w: 1}
  m_LocalPosition: {x: 0, y: 0, z: 0}
  m_LocalScale: {x: 1, y: 1, z: 1}
  m_ConstrainProportionsScale: 0
  m_Children: []
  m_Father: {fileID: 290861172}
  m_RootOrder: 3
  m_LocalEulerAnglesHint: {x: 0, y: 0, z: 0}
  m_AnchorMin: {x: 1, y: 0}
  m_AnchorMax: {x: 1, y: 0}
  m_AnchoredPosition: {x: -139.7, y: 45.6}
  m_SizeDelta: {x: 250, y: 30}
  m_Pivot: {x: 0.5, y: 0.5}
--- !u!114 &2128648507
MonoBehaviour:
  m_ObjectHideFlags: 0
  m_CorrespondingSourceObject: {fileID: 0}
  m_PrefabInstance: {fileID: 0}
  m_PrefabAsset: {fileID: 0}
  m_GameObject: {fileID: 2128648505}
  m_Enabled: 1
  m_EditorHideFlags: 0
  m_Script: {fileID: 11500000, guid: 5f7201a12d95ffc409449d95f23cf332, type: 3}
  m_Name: 
  m_EditorClassIdentifier: 
  m_Material: {fileID: 0}
  m_Color: {r: 1, g: 1, b: 1, a: 1}
  m_RaycastTarget: 1
  m_RaycastPadding: {x: 0, y: 0, z: 0, w: 0}
  m_Maskable: 1
  m_OnCullStateChanged:
    m_PersistentCalls:
      m_Calls: []
  m_FontData:
    m_Font: {fileID: 10102, guid: 0000000000000000e000000000000000, type: 0}
    m_FontSize: 18
    m_FontStyle: 0
    m_BestFit: 0
    m_MinSize: 1
    m_MaxSize: 40
    m_Alignment: 4
    m_AlignByGeometry: 0
    m_RichText: 1
    m_HorizontalOverflow: 0
    m_VerticalOverflow: 0
    m_LineSpacing: 1
  m_Text: Second Scene Loaded
--- !u!222 &2128648508
CanvasRenderer:
  m_ObjectHideFlags: 0
  m_CorrespondingSourceObject: {fileID: 0}
  m_PrefabInstance: {fileID: 0}
  m_PrefabAsset: {fileID: 0}
  m_GameObject: {fileID: 2128648505}
  m_CullTransparentMesh: 0<|MERGE_RESOLUTION|>--- conflicted
+++ resolved
@@ -1036,12 +1036,9 @@
   m_EditorClassIdentifier: 
   GlobalObjectIdHash: 2807568818
   AlwaysReplicateAsRoot: 0
-<<<<<<< HEAD
   SynchronizeTransform: 1
-=======
   ActiveSceneSynchronization: 0
   SceneMigrationSynchronization: 1
->>>>>>> e0bd7eb0
   DontDestroyWithOwner: 0
   AutoObjectParentSync: 1
 --- !u!1 &1332123091
@@ -2022,12 +2019,9 @@
   m_EditorClassIdentifier: 
   GlobalObjectIdHash: 3071296511
   AlwaysReplicateAsRoot: 0
-<<<<<<< HEAD
   SynchronizeTransform: 1
-=======
   ActiveSceneSynchronization: 0
   SceneMigrationSynchronization: 1
->>>>>>> e0bd7eb0
   DontDestroyWithOwner: 0
   AutoObjectParentSync: 1
 --- !u!1 &2058276875
@@ -2195,12 +2189,9 @@
   m_EditorClassIdentifier: 
   GlobalObjectIdHash: 4086995543
   AlwaysReplicateAsRoot: 0
-<<<<<<< HEAD
   SynchronizeTransform: 1
-=======
   ActiveSceneSynchronization: 0
   SceneMigrationSynchronization: 1
->>>>>>> e0bd7eb0
   DontDestroyWithOwner: 0
   AutoObjectParentSync: 1
 --- !u!1 &2126410740
