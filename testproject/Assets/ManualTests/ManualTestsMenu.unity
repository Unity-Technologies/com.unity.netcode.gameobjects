--- conflicted
+++ resolved
@@ -916,11 +916,8 @@
   m_SceneMenus:
   - {fileID: 11400000, guid: d8c6d81e6a2574f4aa66a10aeb02f946, type: 2}
   - {fileID: 11400000, guid: 50c51a066c0971b49ab65929d5ba9630, type: 2}
-<<<<<<< HEAD
+  - {fileID: 11400000, guid: eb84694ca0950574981c9544bf99a552, type: 2}
   - {fileID: 11400000, guid: 52e575f2e50d52f428e055ad5c4f8797, type: 2}
-=======
-  - {fileID: 11400000, guid: eb84694ca0950574981c9544bf99a552, type: 2}
->>>>>>> 961b1f81
   m_SceneMenusDropDownList: {fileID: 8786710035000454136}
   m_OptionsList:
     m_Options:
