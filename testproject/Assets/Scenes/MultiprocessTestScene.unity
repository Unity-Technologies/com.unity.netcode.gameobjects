--- conflicted
+++ resolved
@@ -709,8 +709,6 @@
     LoadSceneTimeOut: 120
     MessageBufferTimeout: 20
     EnableNetworkLogs: 1
-    UseSnapshotDelta: 0
-    UseSnapshotSpawn: 0
 --- !u!4 &1211923376
 Transform:
   m_ObjectHideFlags: 0
@@ -860,19 +858,8 @@
   MaxConnections: 100
   MaxSentMessageQueueSize: 50000
   ConnectAddress: 127.0.0.1
-<<<<<<< HEAD
-  ConnectPort: 3076
-  ServerListenPort: 3076
-  ServerWebsocketListenPort: 8887
-  SupportWebsocket: 0
-  Channels: []
-  UseNetcodeRelay: 0
-  NetcodeRelayAddress: 127.0.0.1
-  NetcodeRelayPort: 8888
-=======
   ConnectPort: 7777
   ServerListenPort: 7777
->>>>>>> a7464738
   MessageSendMode: 0
 --- !u!1 &2027640071
 GameObject:
