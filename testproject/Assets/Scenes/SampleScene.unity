--- conflicted
+++ resolved
@@ -1131,166 +1131,6 @@
   m_PVRFilteringAtrousPositionSigmaDirect: 0.5
   m_PVRFilteringAtrousPositionSigmaIndirect: 2
   m_PVRFilteringAtrousPositionSigmaAO: 1
-<<<<<<< HEAD
---- !u!1 &678326392
-GameObject:
-  m_ObjectHideFlags: 0
-  m_CorrespondingSourceObject: {fileID: 0}
-  m_PrefabInstance: {fileID: 0}
-  m_PrefabAsset: {fileID: 0}
-  serializedVersion: 6
-  m_Component:
-  - component: {fileID: 678326399}
-  - component: {fileID: 678326398}
-  - component: {fileID: 678326397}
-  - component: {fileID: 678326396}
-  - component: {fileID: 678326394}
-  - component: {fileID: 678326393}
-  - component: {fileID: 678326395}
-  m_Layer: 0
-  m_Name: NetworkTransformBuffered
-  m_TagString: Untagged
-  m_Icon: {fileID: 0}
-  m_NavMeshLayer: 0
-  m_StaticEditorFlags: 0
-  m_IsActive: 1
---- !u!114 &678326393
-MonoBehaviour:
-  m_ObjectHideFlags: 0
-  m_CorrespondingSourceObject: {fileID: 0}
-  m_PrefabInstance: {fileID: 0}
-  m_PrefabAsset: {fileID: 0}
-  m_GameObject: {fileID: 678326392}
-  m_Enabled: 1
-  m_EditorHideFlags: 0
-  m_Script: {fileID: 11500000, guid: 307c40a41954948e7a36bb6b64b4b9cb, type: 3}
-  m_Name: 
-  m_EditorClassIdentifier: 
-  m_MoveSpeed: 5
-  m_RotationSpeed: 30
-  m_RunServerOnly: 0
-  m_RunInUpdate: 0
---- !u!114 &678326394
-MonoBehaviour:
-  m_ObjectHideFlags: 0
-  m_CorrespondingSourceObject: {fileID: 0}
-  m_PrefabInstance: {fileID: 0}
-  m_PrefabAsset: {fileID: 0}
-  m_GameObject: {fileID: 678326392}
-  m_Enabled: 1
-  m_EditorHideFlags: 0
-  m_Script: {fileID: 11500000, guid: d5a57f767e5e46a458fc5d3c628d0cbb, type: 3}
-  m_Name: 
-  m_EditorClassIdentifier: 
-  GlobalObjectIdHash: 1079447764
-  AlwaysReplicateAsRoot: 0
-  DontDestroyWithOwner: 0
-  AutoObjectParentSync: 1
---- !u!114 &678326395
-MonoBehaviour:
-  m_ObjectHideFlags: 0
-  m_CorrespondingSourceObject: {fileID: 0}
-  m_PrefabInstance: {fileID: 0}
-  m_PrefabAsset: {fileID: 0}
-  m_GameObject: {fileID: 678326392}
-  m_Enabled: 1
-  m_EditorHideFlags: 0
-  m_Script: {fileID: 11500000, guid: e96cb6065543e43c4a752faaa1468eb1, type: 3}
-  m_Name: 
-  m_EditorClassIdentifier: 
-  SyncPositionX: 1
-  SyncPositionY: 1
-  SyncPositionZ: 1
-  SyncRotAngleX: 1
-  SyncRotAngleY: 1
-  SyncRotAngleZ: 1
-  SyncScaleX: 1
-  SyncScaleY: 1
-  SyncScaleZ: 1
-  PositionThreshold: 0
-  RotAngleThreshold: 0
-  ScaleThreshold: 0
-  InLocalSpace: 0
-  Interpolate: 1
-  FixedSendsPerSecond: 30
---- !u!65 &678326396
-BoxCollider:
-  m_ObjectHideFlags: 0
-  m_CorrespondingSourceObject: {fileID: 0}
-  m_PrefabInstance: {fileID: 0}
-  m_PrefabAsset: {fileID: 0}
-  m_GameObject: {fileID: 678326392}
-  m_Material: {fileID: 0}
-  m_IsTrigger: 0
-  m_Enabled: 1
-  serializedVersion: 2
-  m_Size: {x: 1, y: 1, z: 1}
-  m_Center: {x: 0, y: 0, z: 0}
---- !u!23 &678326397
-MeshRenderer:
-  m_ObjectHideFlags: 0
-  m_CorrespondingSourceObject: {fileID: 0}
-  m_PrefabInstance: {fileID: 0}
-  m_PrefabAsset: {fileID: 0}
-  m_GameObject: {fileID: 678326392}
-  m_Enabled: 1
-  m_CastShadows: 1
-  m_ReceiveShadows: 1
-  m_DynamicOccludee: 1
-  m_MotionVectors: 1
-  m_LightProbeUsage: 1
-  m_ReflectionProbeUsage: 1
-  m_RayTracingMode: 2
-  m_RayTraceProcedural: 0
-  m_RenderingLayerMask: 1
-  m_RendererPriority: 0
-  m_Materials:
-  - {fileID: 10303, guid: 0000000000000000f000000000000000, type: 0}
-  m_StaticBatchInfo:
-    firstSubMesh: 0
-    subMeshCount: 0
-  m_StaticBatchRoot: {fileID: 0}
-  m_ProbeAnchor: {fileID: 0}
-  m_LightProbeVolumeOverride: {fileID: 0}
-  m_ScaleInLightmap: 1
-  m_ReceiveGI: 1
-  m_PreserveUVs: 0
-  m_IgnoreNormalsForChartDetection: 0
-  m_ImportantGI: 0
-  m_StitchLightmapSeams: 1
-  m_SelectedEditorRenderState: 3
-  m_MinimumChartSize: 4
-  m_AutoUVMaxDistance: 0.5
-  m_AutoUVMaxAngle: 89
-  m_LightmapParameters: {fileID: 0}
-  m_SortingLayerID: 0
-  m_SortingLayer: 0
-  m_SortingOrder: 0
-  m_AdditionalVertexStreams: {fileID: 0}
---- !u!33 &678326398
-MeshFilter:
-  m_ObjectHideFlags: 0
-  m_CorrespondingSourceObject: {fileID: 0}
-  m_PrefabInstance: {fileID: 0}
-  m_PrefabAsset: {fileID: 0}
-  m_GameObject: {fileID: 678326392}
-  m_Mesh: {fileID: 10202, guid: 0000000000000000e000000000000000, type: 0}
---- !u!4 &678326399
-Transform:
-  m_ObjectHideFlags: 0
-  m_CorrespondingSourceObject: {fileID: 0}
-  m_PrefabInstance: {fileID: 0}
-  m_PrefabAsset: {fileID: 0}
-  m_GameObject: {fileID: 678326392}
-  m_LocalRotation: {x: 0, y: 1, z: 0, w: 0}
-  m_LocalPosition: {x: 7.71, y: 1.55, z: 0}
-  m_LocalScale: {x: 1, y: 1, z: 1}
-  m_Children: []
-  m_Father: {fileID: 0}
-  m_RootOrder: 12
-  m_LocalEulerAnglesHint: {x: 0, y: 180, z: 0}
-=======
->>>>>>> 2c4e6d11
 --- !u!1 &702051983
 GameObject:
   m_ObjectHideFlags: 0
@@ -3356,151 +3196,6 @@
   m_PrefabAsset: {fileID: 0}
   m_GameObject: {fileID: 1636734282}
   m_Mesh: {fileID: 10209, guid: 0000000000000000e000000000000000, type: 0}
-<<<<<<< HEAD
---- !u!1 &1643885206
-GameObject:
-  m_ObjectHideFlags: 0
-  m_CorrespondingSourceObject: {fileID: 0}
-  m_PrefabInstance: {fileID: 0}
-  m_PrefabAsset: {fileID: 0}
-  serializedVersion: 6
-  m_Component:
-  - component: {fileID: 1643885211}
-  - component: {fileID: 1643885210}
-  - component: {fileID: 1643885209}
-  - component: {fileID: 1643885208}
-  - component: {fileID: 1643885207}
-  - component: {fileID: 1643885212}
-  - component: {fileID: 1643885213}
-  m_Layer: 0
-  m_Name: NetworkTransformLegacy
-  m_TagString: Untagged
-  m_Icon: {fileID: 0}
-  m_NavMeshLayer: 0
-  m_StaticEditorFlags: 0
-  m_IsActive: 1
---- !u!114 &1643885207
-MonoBehaviour:
-  m_ObjectHideFlags: 0
-  m_CorrespondingSourceObject: {fileID: 0}
-  m_PrefabInstance: {fileID: 0}
-  m_PrefabAsset: {fileID: 0}
-  m_GameObject: {fileID: 1643885206}
-  m_Enabled: 1
-  m_EditorHideFlags: 0
-  m_Script: {fileID: 11500000, guid: df4fbe773fc544428171994e08b0483f, type: 3}
-  m_Name: 
-  m_EditorClassIdentifier: 
---- !u!65 &1643885208
-BoxCollider:
-  m_ObjectHideFlags: 0
-  m_CorrespondingSourceObject: {fileID: 0}
-  m_PrefabInstance: {fileID: 0}
-  m_PrefabAsset: {fileID: 0}
-  m_GameObject: {fileID: 1643885206}
-  m_Material: {fileID: 0}
-  m_IsTrigger: 0
-  m_Enabled: 1
-  serializedVersion: 2
-  m_Size: {x: 1, y: 1, z: 1}
-  m_Center: {x: 0, y: 0, z: 0}
---- !u!23 &1643885209
-MeshRenderer:
-  m_ObjectHideFlags: 0
-  m_CorrespondingSourceObject: {fileID: 0}
-  m_PrefabInstance: {fileID: 0}
-  m_PrefabAsset: {fileID: 0}
-  m_GameObject: {fileID: 1643885206}
-  m_Enabled: 1
-  m_CastShadows: 1
-  m_ReceiveShadows: 1
-  m_DynamicOccludee: 1
-  m_MotionVectors: 1
-  m_LightProbeUsage: 1
-  m_ReflectionProbeUsage: 1
-  m_RayTracingMode: 2
-  m_RayTraceProcedural: 0
-  m_RenderingLayerMask: 1
-  m_RendererPriority: 0
-  m_Materials:
-  - {fileID: 10303, guid: 0000000000000000f000000000000000, type: 0}
-  m_StaticBatchInfo:
-    firstSubMesh: 0
-    subMeshCount: 0
-  m_StaticBatchRoot: {fileID: 0}
-  m_ProbeAnchor: {fileID: 0}
-  m_LightProbeVolumeOverride: {fileID: 0}
-  m_ScaleInLightmap: 1
-  m_ReceiveGI: 1
-  m_PreserveUVs: 0
-  m_IgnoreNormalsForChartDetection: 0
-  m_ImportantGI: 0
-  m_StitchLightmapSeams: 1
-  m_SelectedEditorRenderState: 3
-  m_MinimumChartSize: 4
-  m_AutoUVMaxDistance: 0.5
-  m_AutoUVMaxAngle: 89
-  m_LightmapParameters: {fileID: 0}
-  m_SortingLayerID: 0
-  m_SortingLayer: 0
-  m_SortingOrder: 0
-  m_AdditionalVertexStreams: {fileID: 0}
---- !u!33 &1643885210
-MeshFilter:
-  m_ObjectHideFlags: 0
-  m_CorrespondingSourceObject: {fileID: 0}
-  m_PrefabInstance: {fileID: 0}
-  m_PrefabAsset: {fileID: 0}
-  m_GameObject: {fileID: 1643885206}
-  m_Mesh: {fileID: 10202, guid: 0000000000000000e000000000000000, type: 0}
---- !u!4 &1643885211
-Transform:
-  m_ObjectHideFlags: 0
-  m_CorrespondingSourceObject: {fileID: 0}
-  m_PrefabInstance: {fileID: 0}
-  m_PrefabAsset: {fileID: 0}
-  m_GameObject: {fileID: 1643885206}
-  m_LocalRotation: {x: 0, y: 0, z: 0, w: 1}
-  m_LocalPosition: {x: -10.29, y: 1.55, z: 0}
-  m_LocalScale: {x: 1, y: 1, z: 1}
-  m_Children: []
-  m_Father: {fileID: 0}
-  m_RootOrder: 11
-  m_LocalEulerAnglesHint: {x: 0, y: 0, z: 0}
---- !u!114 &1643885212
-MonoBehaviour:
-  m_ObjectHideFlags: 0
-  m_CorrespondingSourceObject: {fileID: 0}
-  m_PrefabInstance: {fileID: 0}
-  m_PrefabAsset: {fileID: 0}
-  m_GameObject: {fileID: 1643885206}
-  m_Enabled: 1
-  m_EditorHideFlags: 0
-  m_Script: {fileID: 11500000, guid: d5a57f767e5e46a458fc5d3c628d0cbb, type: 3}
-  m_Name: 
-  m_EditorClassIdentifier: 
-  GlobalObjectIdHash: 1649186279
-  AlwaysReplicateAsRoot: 0
-  DontDestroyWithOwner: 0
-  AutoObjectParentSync: 1
---- !u!114 &1643885213
-MonoBehaviour:
-  m_ObjectHideFlags: 0
-  m_CorrespondingSourceObject: {fileID: 0}
-  m_PrefabInstance: {fileID: 0}
-  m_PrefabAsset: {fileID: 0}
-  m_GameObject: {fileID: 1643885206}
-  m_Enabled: 1
-  m_EditorHideFlags: 0
-  m_Script: {fileID: 11500000, guid: 307c40a41954948e7a36bb6b64b4b9cb, type: 3}
-  m_Name: 
-  m_EditorClassIdentifier: 
-  m_MoveSpeed: 5
-  m_RotationSpeed: 30
-  m_RunServerOnly: 0
-  m_RunInUpdate: 0
-=======
->>>>>>> 2c4e6d11
 --- !u!1 &1815329519
 GameObject:
   m_ObjectHideFlags: 0
