--- conflicted
+++ resolved
@@ -1144,7 +1144,6 @@
     AllowRuntimeSceneChanges: 0
     PlayerPrefab: {fileID: 8685790303553767886, guid: 96e0a72e30d0c46c8a5c9a750e8f5807,
       type: 3}
-<<<<<<< HEAD
     NetworkPrefabs:
     - Override: 0
       Prefab: {fileID: 8133991607019124060, guid: 421bcf732fe69486d8abecfa5eee63bb,
@@ -1156,10 +1155,6 @@
     NetworkTickIntervalSec: 0.016
     MaxReceiveEventsPerTickRate: 500
     EventTickrate: 64
-=======
-    NetworkPrefabs: []
-    TickRate: 30
->>>>>>> 19e6d3ca
     ClientConnectionBufferTimeout: 10
     ConnectionApproval: 0
     ConnectionData: 
@@ -2243,7 +2238,6 @@
   m_PrefabAsset: {fileID: 0}
   m_GameObject: {fileID: 963826002}
   m_Mesh: {fileID: 10202, guid: 0000000000000000e000000000000000, type: 0}
-<<<<<<< HEAD
 --- !u!1 &1202924672
 GameObject:
   m_ObjectHideFlags: 0
@@ -2289,8 +2283,6 @@
   m_Father: {fileID: 0}
   m_RootOrder: 6
   m_LocalEulerAnglesHint: {x: 0, y: 0, z: 0}
-=======
->>>>>>> 19e6d3ca
 --- !u!1 &1237561005
 GameObject:
   m_ObjectHideFlags: 0
