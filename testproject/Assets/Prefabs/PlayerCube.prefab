%YAML 1.1
%TAG !u! tag:unity3d.com,2011:
--- !u!1 &8685790303553767886
GameObject:
  m_ObjectHideFlags: 0
  m_CorrespondingSourceObject: {fileID: 0}
  m_PrefabInstance: {fileID: 0}
  m_PrefabAsset: {fileID: 0}
  serializedVersion: 6
  m_Component:
  - component: {fileID: 8685790303553767874}
  - component: {fileID: 8685790303553767877}
  - component: {fileID: 8685790303553767873}
  - component: {fileID: 8685790303553767875}
  - component: {fileID: 8685790303553767872}
  - component: {fileID: -745482209883575862}
  - component: {fileID: 947981134}
  - component: {fileID: 8685790303553767876}
  - component: {fileID: 3809075828520557319}
  - component: {fileID: 7138389085065872747}
<<<<<<< HEAD
  - component: {fileID: 8585540885791567915}
=======
  - component: {fileID: 5715768330125915997}
  - component: {fileID: 2744080254494315543}
>>>>>>> 7b361c64
  m_Layer: 0
  m_Name: PlayerCube
  m_TagString: Target
  m_Icon: {fileID: 0}
  m_NavMeshLayer: 0
  m_StaticEditorFlags: 0
  m_IsActive: 1
--- !u!4 &8685790303553767874
Transform:
  m_ObjectHideFlags: 0
  m_CorrespondingSourceObject: {fileID: 0}
  m_PrefabInstance: {fileID: 0}
  m_PrefabAsset: {fileID: 0}
  m_GameObject: {fileID: 8685790303553767886}
  m_LocalRotation: {x: 0, y: 0, z: 0, w: 1}
  m_LocalPosition: {x: 0, y: 0.5, z: 0}
  m_LocalScale: {x: 0.5, y: 0.5, z: 0.5}
  m_Children: []
  m_Father: {fileID: 0}
  m_RootOrder: 0
  m_LocalEulerAnglesHint: {x: 0, y: 0, z: 0}
--- !u!54 &8685790303553767877
Rigidbody:
  m_ObjectHideFlags: 0
  m_CorrespondingSourceObject: {fileID: 0}
  m_PrefabInstance: {fileID: 0}
  m_PrefabAsset: {fileID: 0}
  m_GameObject: {fileID: 8685790303553767886}
  serializedVersion: 2
  m_Mass: 1
  m_Drag: 0
  m_AngularDrag: 0.05
  m_UseGravity: 1
  m_IsKinematic: 1
  m_Interpolate: 0
  m_Constraints: 80
  m_CollisionDetection: 0
--- !u!65 &8685790303553767873
BoxCollider:
  m_ObjectHideFlags: 0
  m_CorrespondingSourceObject: {fileID: 0}
  m_PrefabInstance: {fileID: 0}
  m_PrefabAsset: {fileID: 0}
  m_GameObject: {fileID: 8685790303553767886}
  m_Material: {fileID: 0}
  m_IsTrigger: 0
  m_Enabled: 1
  serializedVersion: 2
  m_Size: {x: 1, y: 1, z: 1}
  m_Center: {x: 0, y: 0, z: 0}
--- !u!33 &8685790303553767875
MeshFilter:
  m_ObjectHideFlags: 0
  m_CorrespondingSourceObject: {fileID: 0}
  m_PrefabInstance: {fileID: 0}
  m_PrefabAsset: {fileID: 0}
  m_GameObject: {fileID: 8685790303553767886}
  m_Mesh: {fileID: 10202, guid: 0000000000000000e000000000000000, type: 0}
--- !u!23 &8685790303553767872
MeshRenderer:
  m_ObjectHideFlags: 0
  m_CorrespondingSourceObject: {fileID: 0}
  m_PrefabInstance: {fileID: 0}
  m_PrefabAsset: {fileID: 0}
  m_GameObject: {fileID: 8685790303553767886}
  m_Enabled: 1
  m_CastShadows: 1
  m_ReceiveShadows: 1
  m_DynamicOccludee: 1
  m_MotionVectors: 1
  m_LightProbeUsage: 1
  m_ReflectionProbeUsage: 1
  m_RayTracingMode: 2
  m_RayTraceProcedural: 0
  m_RenderingLayerMask: 1
  m_RendererPriority: 0
  m_Materials:
  - {fileID: 10303, guid: 0000000000000000f000000000000000, type: 0}
  m_StaticBatchInfo:
    firstSubMesh: 0
    subMeshCount: 0
  m_StaticBatchRoot: {fileID: 0}
  m_ProbeAnchor: {fileID: 0}
  m_LightProbeVolumeOverride: {fileID: 0}
  m_ScaleInLightmap: 1
  m_ReceiveGI: 1
  m_PreserveUVs: 0
  m_IgnoreNormalsForChartDetection: 0
  m_ImportantGI: 0
  m_StitchLightmapSeams: 1
  m_SelectedEditorRenderState: 3
  m_MinimumChartSize: 4
  m_AutoUVMaxDistance: 0.5
  m_AutoUVMaxAngle: 89
  m_LightmapParameters: {fileID: 0}
  m_SortingLayerID: 0
  m_SortingLayer: 0
  m_SortingOrder: 0
  m_AdditionalVertexStreams: {fileID: 0}
--- !u!120 &-745482209883575862
LineRenderer:
  m_ObjectHideFlags: 0
  m_CorrespondingSourceObject: {fileID: 0}
  m_PrefabInstance: {fileID: 0}
  m_PrefabAsset: {fileID: 0}
  m_GameObject: {fileID: 8685790303553767886}
  m_Enabled: 1
  m_CastShadows: 1
  m_ReceiveShadows: 1
  m_DynamicOccludee: 1
  m_MotionVectors: 0
  m_LightProbeUsage: 0
  m_ReflectionProbeUsage: 0
  m_RayTracingMode: 0
  m_RayTraceProcedural: 0
  m_RenderingLayerMask: 1
  m_RendererPriority: 0
  m_Materials:
  - {fileID: 0}
  m_StaticBatchInfo:
    firstSubMesh: 0
    subMeshCount: 0
  m_StaticBatchRoot: {fileID: 0}
  m_ProbeAnchor: {fileID: 0}
  m_LightProbeVolumeOverride: {fileID: 0}
  m_ScaleInLightmap: 1
  m_ReceiveGI: 1
  m_PreserveUVs: 0
  m_IgnoreNormalsForChartDetection: 0
  m_ImportantGI: 0
  m_StitchLightmapSeams: 1
  m_SelectedEditorRenderState: 3
  m_MinimumChartSize: 4
  m_AutoUVMaxDistance: 0.5
  m_AutoUVMaxAngle: 89
  m_LightmapParameters: {fileID: 0}
  m_SortingLayerID: 0
  m_SortingLayer: 0
  m_SortingOrder: 0
  m_Positions:
  - {x: 0, y: 0, z: 0}
  - {x: 0, y: 0, z: 1}
  m_Parameters:
    serializedVersion: 3
    widthMultiplier: 1
    widthCurve:
      serializedVersion: 2
      m_Curve:
      - serializedVersion: 3
        time: 0
        value: 1
        inSlope: 0
        outSlope: 0
        tangentMode: 0
        weightedMode: 0
        inWeight: 0.33333334
        outWeight: 0.33333334
      m_PreInfinity: 2
      m_PostInfinity: 2
      m_RotationOrder: 4
    colorGradient:
      serializedVersion: 2
      key0: {r: 0.73333335, g: 0.7137255, b: 0.6666667, a: 1}
      key1: {r: 1, g: 1, b: 1, a: 1}
      key2: {r: 1, g: 1, b: 1, a: 0}
      key3: {r: 0, g: 0, b: 0, a: 0}
      key4: {r: 0, g: 0, b: 0, a: 0}
      key5: {r: 0, g: 0, b: 0, a: 0}
      key6: {r: 0, g: 0, b: 0, a: 0}
      key7: {r: 0, g: 0, b: 0, a: 0}
      ctime0: 0
      ctime1: 25443
      ctime2: 65535
      ctime3: 0
      ctime4: 0
      ctime5: 0
      ctime6: 0
      ctime7: 0
      atime0: 52235
      atime1: 65535
      atime2: 0
      atime3: 0
      atime4: 0
      atime5: 0
      atime6: 0
      atime7: 0
      m_Mode: 0
      m_NumColorKeys: 3
      m_NumAlphaKeys: 2
    numCornerVertices: 0
    numCapVertices: 0
    alignment: 0
    textureMode: 0
    shadowBias: 0.5
    generateLightingData: 0
  m_UseWorldSpace: 1
  m_Loop: 0
--- !u!114 &947981134
MonoBehaviour:
  m_ObjectHideFlags: 0
  m_CorrespondingSourceObject: {fileID: 0}
  m_PrefabInstance: {fileID: 0}
  m_PrefabAsset: {fileID: 0}
  m_GameObject: {fileID: 8685790303553767886}
  m_Enabled: 1
  m_EditorHideFlags: 0
  m_Script: {fileID: 11500000, guid: d5a57f767e5e46a458fc5d3c628d0cbb, type: 3}
  m_Name: 
  m_EditorClassIdentifier: 
  GlobalObjectIdHash: 951099334
  AlwaysReplicateAsRoot: 0
  DontDestroyWithOwner: 0
  AutoObjectParentSync: 1
--- !u!114 &8685790303553767876
MonoBehaviour:
  m_ObjectHideFlags: 0
  m_CorrespondingSourceObject: {fileID: 0}
  m_PrefabInstance: {fileID: 0}
  m_PrefabAsset: {fileID: 0}
  m_GameObject: {fileID: 8685790303553767886}
  m_Enabled: 1
  m_EditorHideFlags: 0
  m_Script: {fileID: 11500000, guid: 82b41b172a31546ffba450f1418f4e69, type: 3}
  m_Name: 
  m_EditorClassIdentifier: 
  m_Speed: 10
  m_RotSpeed: 2
--- !u!114 &3809075828520557319
MonoBehaviour:
  m_ObjectHideFlags: 0
  m_CorrespondingSourceObject: {fileID: 0}
  m_PrefabInstance: {fileID: 0}
  m_PrefabAsset: {fileID: 0}
  m_GameObject: {fileID: 8685790303553767886}
  m_Enabled: 1
  m_EditorHideFlags: 0
  m_Script: {fileID: 11500000, guid: 7aabd0e21680746e38b8c3deb86384b8, type: 3}
  m_Name: 
  m_EditorClassIdentifier: 
--- !u!114 &7138389085065872747
MonoBehaviour:
  m_ObjectHideFlags: 0
  m_CorrespondingSourceObject: {fileID: 0}
  m_PrefabInstance: {fileID: 0}
  m_PrefabAsset: {fileID: 0}
  m_GameObject: {fileID: 8685790303553767886}
  m_Enabled: 1
  m_EditorHideFlags: 0
  m_Script: {fileID: 11500000, guid: 3e34656ebae784afca7d1f7f6dc18580, type: 3}
  m_Name: 
  m_EditorClassIdentifier: 
  Range: 10
<<<<<<< HEAD
--- !u!114 &8585540885791567915
=======
--- !u!114 &5715768330125915997
MonoBehaviour:
  m_ObjectHideFlags: 0
  m_CorrespondingSourceObject: {fileID: 0}
  m_PrefabInstance: {fileID: 0}
  m_PrefabAsset: {fileID: 0}
  m_GameObject: {fileID: 8685790303553767886}
  m_Enabled: 1
  m_EditorHideFlags: 0
  m_Script: {fileID: 11500000, guid: e96cb6065543e43c4a752faaa1468eb1, type: 3}
  m_Name: 
  m_EditorClassIdentifier: 
  SyncPositionX: 1
  SyncPositionY: 1
  SyncPositionZ: 1
  SyncRotAngleX: 1
  SyncRotAngleY: 1
  SyncRotAngleZ: 1
  SyncScaleX: 1
  SyncScaleY: 1
  SyncScaleZ: 1
  PositionThreshold: 0
  RotAngleThreshold: 0
  ScaleThreshold: 0
  InLocalSpace: 0
  Interpolate: 1
  FixedSendsPerSecond: 30
--- !u!114 &2744080254494315543
>>>>>>> 7b361c64
MonoBehaviour:
  m_ObjectHideFlags: 0
  m_CorrespondingSourceObject: {fileID: 0}
  m_PrefabInstance: {fileID: 0}
  m_PrefabAsset: {fileID: 0}
  m_GameObject: {fileID: 8685790303553767886}
  m_Enabled: 1
  m_EditorHideFlags: 0
<<<<<<< HEAD
  m_Script: {fileID: 11500000, guid: 54c9647dc784a46bca664910f182491e, type: 3}
  m_Name: 
  m_EditorClassIdentifier: 
  SyncPositionX: 1
  SyncPositionY: 1
  SyncPositionZ: 1
  SyncRotAngleX: 1
  SyncRotAngleY: 1
  SyncRotAngleZ: 1
  SyncScaleX: 1
  SyncScaleY: 1
  SyncScaleZ: 1
  PositionThreshold: 0
  RotAngleThreshold: 0
  ScaleThreshold: 0
  InLocalSpace: 0
  Interpolate: 1
  FixedSendsPerSecond: 30
=======
  m_Script: {fileID: 11500000, guid: f6c0be61502bb534f922ebb746851216, type: 3}
  m_Name: 
  m_EditorClassIdentifier: 
>>>>>>> 7b361c64
<|MERGE_RESOLUTION|>--- conflicted
+++ resolved
@@ -18,12 +18,8 @@
   - component: {fileID: 8685790303553767876}
   - component: {fileID: 3809075828520557319}
   - component: {fileID: 7138389085065872747}
-<<<<<<< HEAD
-  - component: {fileID: 8585540885791567915}
-=======
   - component: {fileID: 5715768330125915997}
   - component: {fileID: 2744080254494315543}
->>>>>>> 7b361c64
   m_Layer: 0
   m_Name: PlayerCube
   m_TagString: Target
@@ -276,9 +272,6 @@
   m_Name: 
   m_EditorClassIdentifier: 
   Range: 10
-<<<<<<< HEAD
---- !u!114 &8585540885791567915
-=======
 --- !u!114 &5715768330125915997
 MonoBehaviour:
   m_ObjectHideFlags: 0
@@ -307,36 +300,14 @@
   Interpolate: 1
   FixedSendsPerSecond: 30
 --- !u!114 &2744080254494315543
->>>>>>> 7b361c64
-MonoBehaviour:
-  m_ObjectHideFlags: 0
-  m_CorrespondingSourceObject: {fileID: 0}
-  m_PrefabInstance: {fileID: 0}
-  m_PrefabAsset: {fileID: 0}
-  m_GameObject: {fileID: 8685790303553767886}
-  m_Enabled: 1
-  m_EditorHideFlags: 0
-<<<<<<< HEAD
-  m_Script: {fileID: 11500000, guid: 54c9647dc784a46bca664910f182491e, type: 3}
-  m_Name: 
-  m_EditorClassIdentifier: 
-  SyncPositionX: 1
-  SyncPositionY: 1
-  SyncPositionZ: 1
-  SyncRotAngleX: 1
-  SyncRotAngleY: 1
-  SyncRotAngleZ: 1
-  SyncScaleX: 1
-  SyncScaleY: 1
-  SyncScaleZ: 1
-  PositionThreshold: 0
-  RotAngleThreshold: 0
-  ScaleThreshold: 0
-  InLocalSpace: 0
-  Interpolate: 1
-  FixedSendsPerSecond: 30
-=======
+MonoBehaviour:
+  m_ObjectHideFlags: 0
+  m_CorrespondingSourceObject: {fileID: 0}
+  m_PrefabInstance: {fileID: 0}
+  m_PrefabAsset: {fileID: 0}
+  m_GameObject: {fileID: 8685790303553767886}
+  m_Enabled: 1
+  m_EditorHideFlags: 0
   m_Script: {fileID: 11500000, guid: f6c0be61502bb534f922ebb746851216, type: 3}
   m_Name: 
-  m_EditorClassIdentifier: 
->>>>>>> 7b361c64
+  m_EditorClassIdentifier: 