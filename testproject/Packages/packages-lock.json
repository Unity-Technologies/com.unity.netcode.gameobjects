{
  "dependencies": {
    "com.unity.burst": {
      "version": "1.5.3",
      "depth": 2,
      "source": "registry",
      "dependencies": {
        "com.unity.mathematics": "1.2.1"
      },
      "url": "https://packages.unity.com"
    },
    "com.unity.collab-proxy": {
      "version": "1.7.1",
      "depth": 0,
      "source": "registry",
      "dependencies": {
        "com.unity.nuget.newtonsoft-json": "2.0.0"
      },
      "url": "https://packages.unity.com"
    },
    "com.unity.collections": {
      "version": "1.0.0-pre.3",
      "depth": 1,
      "source": "registry",
      "dependencies": {
        "com.unity.burst": "1.5.3",
        "com.unity.test-framework": "1.1.22"
      },
      "url": "https://artifactory.prd.cds.internal.unity3d.com/artifactory/api/npm/upm-candidates"
    },
    "com.unity.ext.nunit": {
      "version": "1.0.6",
      "depth": 1,
      "source": "registry",
      "dependencies": {},
      "url": "https://packages.unity.com"
    },
    "com.unity.ide.rider": {
      "version": "3.0.7",
      "depth": 0,
      "source": "registry",
      "dependencies": {
        "com.unity.ext.nunit": "1.0.6"
      },
      "url": "https://packages.unity.com"
    },
    "com.unity.ide.visualstudio": {
      "version": "2.0.11",
      "depth": 0,
      "source": "registry",
      "dependencies": {
        "com.unity.test-framework": "1.1.9"
      },
      "url": "https://packages.unity.com"
    },
    "com.unity.ide.vscode": {
      "version": "1.2.3",
      "depth": 0,
      "source": "registry",
      "dependencies": {},
      "url": "https://packages.unity.com"
    },
    "com.unity.jobs": {
      "version": "0.10.0-preview.18",
      "depth": 1,
      "source": "registry",
      "dependencies": {
        "com.unity.collections": "0.17.0-preview.18",
        "com.unity.mathematics": "1.2.1"
      },
      "url": "https://artifactory.prd.cds.internal.unity3d.com/artifactory/api/npm/upm-candidates"
    },
    "com.unity.mathematics": {
      "version": "1.2.1",
      "depth": 0,
      "source": "registry",
      "dependencies": {},
      "url": "https://packages.unity.com"
    },
    "com.unity.multiplayer.transport.utp": {
      "version": "file:../../com.unity.multiplayer.transport.utp",
      "depth": 0,
      "source": "local",
      "dependencies": {
        "com.unity.netcode.gameobjects": "0.0.1-preview.1",
        "com.unity.transport": "0.4.1-preview.1",
        "com.unity.jobs": "0.2.10-preview.13"
      }
    },
    "com.unity.netcode.gameobjects": {
      "version": "file:../../com.unity.netcode.gameobjects",
      "depth": 0,
      "source": "local",
      "dependencies": {
<<<<<<< HEAD
        "com.unity.multiplayer.mlapi": "0.1.0",
        "com.unity.transport": "0.9.0-preview.3",
        "com.unity.jobs": "0.10.0-preview.18"
=======
        "com.unity.modules.ai": "1.0.0",
        "com.unity.modules.animation": "1.0.0",
        "com.unity.nuget.mono-cecil": "1.10.1-preview.1"
>>>>>>> 19e6d3ca
      }
    },
    "com.unity.nuget.mono-cecil": {
      "version": "1.10.1-preview.1",
      "depth": 1,
      "source": "registry",
      "dependencies": {},
      "url": "https://packages.unity.com"
    },
    "com.unity.nuget.newtonsoft-json": {
      "version": "2.0.0",
      "depth": 1,
      "source": "registry",
      "dependencies": {},
      "url": "https://packages.unity.com"
    },
    "com.unity.package-validation-suite": {
      "version": "0.21.0-preview",
      "depth": 0,
      "source": "registry",
      "dependencies": {
        "com.unity.nuget.mono-cecil": "0.1.6-preview.2"
      },
      "url": "https://packages.unity.com"
    },
    "com.unity.services.authentication": {
      "version": "1.0.0-pre.4",
      "depth": 0,
      "source": "registry",
      "dependencies": {
        "com.unity.nuget.newtonsoft-json": "2.0.0",
        "com.unity.services.core": "1.1.0-pre.8",
        "com.unity.modules.unitywebrequest": "1.0.0"
      },
      "url": "https://artifactory.prd.cds.internal.unity3d.com/artifactory/api/npm/upm-candidates"
    },
    "com.unity.services.core": {
      "version": "1.1.0-pre.8",
      "depth": 0,
      "source": "registry",
      "dependencies": {
        "com.unity.modules.unitywebrequest": "1.0.0"
      },
      "url": "https://artifactory.prd.cds.internal.unity3d.com/artifactory/api/npm/upm-candidates"
    },
    "com.unity.services.relay": {
      "version": "1.0.0-preview.1",
      "depth": 0,
      "source": "registry",
      "dependencies": {
        "com.unity.services.core": "1.1.0-pre.4",
        "com.unity.modules.unitywebrequest": "1.0.0",
        "com.unity.modules.unitywebrequestassetbundle": "1.0.0",
        "com.unity.modules.unitywebrequestaudio": "1.0.0",
        "com.unity.modules.unitywebrequesttexture": "1.0.0",
        "com.unity.modules.unitywebrequestwww": "1.0.0",
        "com.unity.nuget.newtonsoft-json": "2.0.0"
      },
      "url": "https://artifactory.prd.cds.internal.unity3d.com/artifactory/api/npm/upm-candidates"
    },
    "com.unity.test-framework": {
      "version": "1.1.27",
      "depth": 0,
      "source": "registry",
      "dependencies": {
        "com.unity.ext.nunit": "1.0.6",
        "com.unity.modules.imgui": "1.0.0",
        "com.unity.modules.jsonserialize": "1.0.0"
      },
      "url": "https://packages.unity.com"
    },
    "com.unity.test-framework.performance": {
      "version": "2.8.0-preview",
      "depth": 0,
      "source": "registry",
      "dependencies": {
        "com.unity.test-framework": "1.1.0",
        "com.unity.modules.jsonserialize": "1.0.0"
      },
      "url": "https://packages.unity.com"
    },
    "com.unity.textmeshpro": {
      "version": "3.0.6",
      "depth": 0,
      "source": "registry",
      "dependencies": {
        "com.unity.ugui": "1.0.0"
      },
      "url": "https://packages.unity.com"
    },
    "com.unity.timeline": {
      "version": "1.5.6",
      "depth": 0,
      "source": "registry",
      "dependencies": {
        "com.unity.modules.director": "1.0.0",
        "com.unity.modules.animation": "1.0.0",
        "com.unity.modules.audio": "1.0.0",
        "com.unity.modules.particlesystem": "1.0.0"
      },
      "url": "https://packages.unity.com"
    },
    "com.unity.transport": {
      "version": "1.0.0-pre.1",
      "depth": 0,
      "source": "registry",
      "dependencies": {
        "com.unity.collections": "1.0.0-pre.3",
        "com.unity.burst": "1.5.1",
        "com.unity.mathematics": "1.2.1"
      },
      "url": "https://artifactory.prd.cds.internal.unity3d.com/artifactory/api/npm/upm-candidates"
    },
    "com.unity.ugui": {
      "version": "1.0.0",
      "depth": 0,
      "source": "builtin",
      "dependencies": {
        "com.unity.modules.ui": "1.0.0",
        "com.unity.modules.imgui": "1.0.0"
      }
    },
    "com.unity.modules.ai": {
      "version": "1.0.0",
      "depth": 0,
      "source": "builtin",
      "dependencies": {}
    },
    "com.unity.modules.androidjni": {
      "version": "1.0.0",
      "depth": 0,
      "source": "builtin",
      "dependencies": {}
    },
    "com.unity.modules.animation": {
      "version": "1.0.0",
      "depth": 0,
      "source": "builtin",
      "dependencies": {}
    },
    "com.unity.modules.assetbundle": {
      "version": "1.0.0",
      "depth": 0,
      "source": "builtin",
      "dependencies": {}
    },
    "com.unity.modules.audio": {
      "version": "1.0.0",
      "depth": 0,
      "source": "builtin",
      "dependencies": {}
    },
    "com.unity.modules.cloth": {
      "version": "1.0.0",
      "depth": 0,
      "source": "builtin",
      "dependencies": {
        "com.unity.modules.physics": "1.0.0"
      }
    },
    "com.unity.modules.director": {
      "version": "1.0.0",
      "depth": 0,
      "source": "builtin",
      "dependencies": {
        "com.unity.modules.audio": "1.0.0",
        "com.unity.modules.animation": "1.0.0"
      }
    },
    "com.unity.modules.imageconversion": {
      "version": "1.0.0",
      "depth": 0,
      "source": "builtin",
      "dependencies": {}
    },
    "com.unity.modules.imgui": {
      "version": "1.0.0",
      "depth": 0,
      "source": "builtin",
      "dependencies": {}
    },
    "com.unity.modules.jsonserialize": {
      "version": "1.0.0",
      "depth": 0,
      "source": "builtin",
      "dependencies": {}
    },
    "com.unity.modules.particlesystem": {
      "version": "1.0.0",
      "depth": 0,
      "source": "builtin",
      "dependencies": {}
    },
    "com.unity.modules.physics": {
      "version": "1.0.0",
      "depth": 0,
      "source": "builtin",
      "dependencies": {}
    },
    "com.unity.modules.physics2d": {
      "version": "1.0.0",
      "depth": 0,
      "source": "builtin",
      "dependencies": {}
    },
    "com.unity.modules.screencapture": {
      "version": "1.0.0",
      "depth": 0,
      "source": "builtin",
      "dependencies": {
        "com.unity.modules.imageconversion": "1.0.0"
      }
    },
    "com.unity.modules.subsystems": {
      "version": "1.0.0",
      "depth": 1,
      "source": "builtin",
      "dependencies": {
        "com.unity.modules.jsonserialize": "1.0.0"
      }
    },
    "com.unity.modules.terrain": {
      "version": "1.0.0",
      "depth": 0,
      "source": "builtin",
      "dependencies": {}
    },
    "com.unity.modules.terrainphysics": {
      "version": "1.0.0",
      "depth": 0,
      "source": "builtin",
      "dependencies": {
        "com.unity.modules.physics": "1.0.0",
        "com.unity.modules.terrain": "1.0.0"
      }
    },
    "com.unity.modules.tilemap": {
      "version": "1.0.0",
      "depth": 0,
      "source": "builtin",
      "dependencies": {
        "com.unity.modules.physics2d": "1.0.0"
      }
    },
    "com.unity.modules.ui": {
      "version": "1.0.0",
      "depth": 0,
      "source": "builtin",
      "dependencies": {}
    },
    "com.unity.modules.uielements": {
      "version": "1.0.0",
      "depth": 0,
      "source": "builtin",
      "dependencies": {
        "com.unity.modules.ui": "1.0.0",
        "com.unity.modules.imgui": "1.0.0",
        "com.unity.modules.jsonserialize": "1.0.0",
        "com.unity.modules.uielementsnative": "1.0.0"
      }
    },
    "com.unity.modules.uielementsnative": {
      "version": "1.0.0",
      "depth": 1,
      "source": "builtin",
      "dependencies": {
        "com.unity.modules.ui": "1.0.0",
        "com.unity.modules.imgui": "1.0.0",
        "com.unity.modules.jsonserialize": "1.0.0"
      }
    },
    "com.unity.modules.umbra": {
      "version": "1.0.0",
      "depth": 0,
      "source": "builtin",
      "dependencies": {}
    },
    "com.unity.modules.unityanalytics": {
      "version": "1.0.0",
      "depth": 0,
      "source": "builtin",
      "dependencies": {
        "com.unity.modules.unitywebrequest": "1.0.0",
        "com.unity.modules.jsonserialize": "1.0.0"
      }
    },
    "com.unity.modules.unitywebrequest": {
      "version": "1.0.0",
      "depth": 0,
      "source": "builtin",
      "dependencies": {}
    },
    "com.unity.modules.unitywebrequestassetbundle": {
      "version": "1.0.0",
      "depth": 0,
      "source": "builtin",
      "dependencies": {
        "com.unity.modules.assetbundle": "1.0.0",
        "com.unity.modules.unitywebrequest": "1.0.0"
      }
    },
    "com.unity.modules.unitywebrequestaudio": {
      "version": "1.0.0",
      "depth": 0,
      "source": "builtin",
      "dependencies": {
        "com.unity.modules.unitywebrequest": "1.0.0",
        "com.unity.modules.audio": "1.0.0"
      }
    },
    "com.unity.modules.unitywebrequesttexture": {
      "version": "1.0.0",
      "depth": 0,
      "source": "builtin",
      "dependencies": {
        "com.unity.modules.unitywebrequest": "1.0.0",
        "com.unity.modules.imageconversion": "1.0.0"
      }
    },
    "com.unity.modules.unitywebrequestwww": {
      "version": "1.0.0",
      "depth": 0,
      "source": "builtin",
      "dependencies": {
        "com.unity.modules.unitywebrequest": "1.0.0",
        "com.unity.modules.unitywebrequestassetbundle": "1.0.0",
        "com.unity.modules.unitywebrequestaudio": "1.0.0",
        "com.unity.modules.audio": "1.0.0",
        "com.unity.modules.assetbundle": "1.0.0",
        "com.unity.modules.imageconversion": "1.0.0"
      }
    },
    "com.unity.modules.vehicles": {
      "version": "1.0.0",
      "depth": 0,
      "source": "builtin",
      "dependencies": {
        "com.unity.modules.physics": "1.0.0"
      }
    },
    "com.unity.modules.video": {
      "version": "1.0.0",
      "depth": 0,
      "source": "builtin",
      "dependencies": {
        "com.unity.modules.audio": "1.0.0",
        "com.unity.modules.ui": "1.0.0",
        "com.unity.modules.unitywebrequest": "1.0.0"
      }
    },
    "com.unity.modules.vr": {
      "version": "1.0.0",
      "depth": 0,
      "source": "builtin",
      "dependencies": {
        "com.unity.modules.jsonserialize": "1.0.0",
        "com.unity.modules.physics": "1.0.0",
        "com.unity.modules.xr": "1.0.0"
      }
    },
    "com.unity.modules.wind": {
      "version": "1.0.0",
      "depth": 0,
      "source": "builtin",
      "dependencies": {}
    },
    "com.unity.modules.xr": {
      "version": "1.0.0",
      "depth": 0,
      "source": "builtin",
      "dependencies": {
        "com.unity.modules.physics": "1.0.0",
        "com.unity.modules.jsonserialize": "1.0.0",
        "com.unity.modules.subsystems": "1.0.0"
      }
    }
  }
}<|MERGE_RESOLUTION|>--- conflicted
+++ resolved
@@ -1,32 +1,32 @@
 {
   "dependencies": {
     "com.unity.burst": {
-      "version": "1.5.3",
+      "version": "1.3.2",
+      "depth": 3,
+      "source": "registry",
+      "dependencies": {
+        "com.unity.mathematics": "1.1.0"
+      },
+      "url": "https://packages.unity.com"
+    },
+    "com.unity.collab-proxy": {
+      "version": "1.5.7",
+      "depth": 0,
+      "source": "registry",
+      "dependencies": {
+        "com.unity.nuget.newtonsoft-json": "2.0.0"
+      },
+      "url": "https://packages.unity.com"
+    },
+    "com.unity.collections": {
+      "version": "0.12.0-preview.13",
       "depth": 2,
       "source": "registry",
       "dependencies": {
-        "com.unity.mathematics": "1.2.1"
-      },
-      "url": "https://packages.unity.com"
-    },
-    "com.unity.collab-proxy": {
-      "version": "1.7.1",
-      "depth": 0,
-      "source": "registry",
-      "dependencies": {
-        "com.unity.nuget.newtonsoft-json": "2.0.0"
-      },
-      "url": "https://packages.unity.com"
-    },
-    "com.unity.collections": {
-      "version": "1.0.0-pre.3",
-      "depth": 1,
-      "source": "registry",
-      "dependencies": {
-        "com.unity.burst": "1.5.3",
-        "com.unity.test-framework": "1.1.22"
-      },
-      "url": "https://artifactory.prd.cds.internal.unity3d.com/artifactory/api/npm/upm-candidates"
+        "com.unity.test-framework.performance": "2.3.1-preview",
+        "com.unity.burst": "1.3.2"
+      },
+      "url": "https://packages.unity.com"
     },
     "com.unity.ext.nunit": {
       "version": "1.0.6",
@@ -36,16 +36,14 @@
       "url": "https://packages.unity.com"
     },
     "com.unity.ide.rider": {
-      "version": "3.0.7",
-      "depth": 0,
-      "source": "registry",
-      "dependencies": {
-        "com.unity.ext.nunit": "1.0.6"
-      },
+      "version": "3.0.5",
+      "depth": 0,
+      "source": "registry",
+      "dependencies": {},
       "url": "https://packages.unity.com"
     },
     "com.unity.ide.visualstudio": {
-      "version": "2.0.11",
+      "version": "2.0.8",
       "depth": 0,
       "source": "registry",
       "dependencies": {
@@ -61,18 +59,18 @@
       "url": "https://packages.unity.com"
     },
     "com.unity.jobs": {
-      "version": "0.10.0-preview.18",
-      "depth": 1,
-      "source": "registry",
-      "dependencies": {
-        "com.unity.collections": "0.17.0-preview.18",
-        "com.unity.mathematics": "1.2.1"
-      },
-      "url": "https://artifactory.prd.cds.internal.unity3d.com/artifactory/api/npm/upm-candidates"
+      "version": "0.2.10-preview.13",
+      "depth": 1,
+      "source": "registry",
+      "dependencies": {
+        "com.unity.collections": "0.9.0-preview.6",
+        "com.unity.mathematics": "1.1.0"
+      },
+      "url": "https://packages.unity.com"
     },
     "com.unity.mathematics": {
-      "version": "1.2.1",
-      "depth": 0,
+      "version": "1.1.0",
+      "depth": 2,
       "source": "registry",
       "dependencies": {},
       "url": "https://packages.unity.com"
@@ -92,15 +90,9 @@
       "depth": 0,
       "source": "local",
       "dependencies": {
-<<<<<<< HEAD
-        "com.unity.multiplayer.mlapi": "0.1.0",
-        "com.unity.transport": "0.9.0-preview.3",
-        "com.unity.jobs": "0.10.0-preview.18"
-=======
         "com.unity.modules.ai": "1.0.0",
         "com.unity.modules.animation": "1.0.0",
         "com.unity.nuget.mono-cecil": "1.10.1-preview.1"
->>>>>>> 19e6d3ca
       }
     },
     "com.unity.nuget.mono-cecil": {
@@ -118,48 +110,13 @@
       "url": "https://packages.unity.com"
     },
     "com.unity.package-validation-suite": {
-      "version": "0.21.0-preview",
+      "version": "0.19.2-preview",
       "depth": 0,
       "source": "registry",
       "dependencies": {
         "com.unity.nuget.mono-cecil": "0.1.6-preview.2"
       },
       "url": "https://packages.unity.com"
-    },
-    "com.unity.services.authentication": {
-      "version": "1.0.0-pre.4",
-      "depth": 0,
-      "source": "registry",
-      "dependencies": {
-        "com.unity.nuget.newtonsoft-json": "2.0.0",
-        "com.unity.services.core": "1.1.0-pre.8",
-        "com.unity.modules.unitywebrequest": "1.0.0"
-      },
-      "url": "https://artifactory.prd.cds.internal.unity3d.com/artifactory/api/npm/upm-candidates"
-    },
-    "com.unity.services.core": {
-      "version": "1.1.0-pre.8",
-      "depth": 0,
-      "source": "registry",
-      "dependencies": {
-        "com.unity.modules.unitywebrequest": "1.0.0"
-      },
-      "url": "https://artifactory.prd.cds.internal.unity3d.com/artifactory/api/npm/upm-candidates"
-    },
-    "com.unity.services.relay": {
-      "version": "1.0.0-preview.1",
-      "depth": 0,
-      "source": "registry",
-      "dependencies": {
-        "com.unity.services.core": "1.1.0-pre.4",
-        "com.unity.modules.unitywebrequest": "1.0.0",
-        "com.unity.modules.unitywebrequestassetbundle": "1.0.0",
-        "com.unity.modules.unitywebrequestaudio": "1.0.0",
-        "com.unity.modules.unitywebrequesttexture": "1.0.0",
-        "com.unity.modules.unitywebrequestwww": "1.0.0",
-        "com.unity.nuget.newtonsoft-json": "2.0.0"
-      },
-      "url": "https://artifactory.prd.cds.internal.unity3d.com/artifactory/api/npm/upm-candidates"
     },
     "com.unity.test-framework": {
       "version": "1.1.27",
@@ -173,12 +130,12 @@
       "url": "https://packages.unity.com"
     },
     "com.unity.test-framework.performance": {
-      "version": "2.8.0-preview",
+      "version": "2.3.1-preview",
       "depth": 0,
       "source": "registry",
       "dependencies": {
         "com.unity.test-framework": "1.1.0",
-        "com.unity.modules.jsonserialize": "1.0.0"
+        "com.unity.nuget.newtonsoft-json": "2.0.0-preview"
       },
       "url": "https://packages.unity.com"
     },
@@ -192,7 +149,7 @@
       "url": "https://packages.unity.com"
     },
     "com.unity.timeline": {
-      "version": "1.5.6",
+      "version": "1.5.2",
       "depth": 0,
       "source": "registry",
       "dependencies": {
@@ -204,15 +161,15 @@
       "url": "https://packages.unity.com"
     },
     "com.unity.transport": {
-      "version": "1.0.0-pre.1",
-      "depth": 0,
-      "source": "registry",
-      "dependencies": {
-        "com.unity.collections": "1.0.0-pre.3",
-        "com.unity.burst": "1.5.1",
-        "com.unity.mathematics": "1.2.1"
-      },
-      "url": "https://artifactory.prd.cds.internal.unity3d.com/artifactory/api/npm/upm-candidates"
+      "version": "0.4.1-preview.1",
+      "depth": 1,
+      "source": "registry",
+      "dependencies": {
+        "com.unity.burst": "1.3.0",
+        "com.unity.collections": "0.12.0-preview.13",
+        "com.unity.mathematics": "1.1.0"
+      },
+      "url": "https://packages.unity.com"
     },
     "com.unity.ugui": {
       "version": "1.0.0",
