{
  "dependencies": {
    "com.unity.burst": {
      "version": "1.5.5",
      "depth": 1,
      "source": "registry",
      "dependencies": {
        "com.unity.mathematics": "1.2.1"
      },
      "url": "https://packages.unity.com"
    },
    "com.unity.collab-proxy": {
      "version": "1.9.0",
      "depth": 0,
      "source": "registry",
      "dependencies": {},
      "url": "https://packages.unity.com"
    },
    "com.unity.collections": {
      "version": "1.0.0-pre.5",
      "depth": 1,
      "source": "registry",
      "dependencies": {
        "com.unity.burst": "1.5.4",
        "com.unity.test-framework": "1.1.22"
      },
      "url": "https://packages.unity.com"
    },
    "com.unity.ext.nunit": {
      "version": "1.0.6",
      "depth": 1,
      "source": "registry",
      "dependencies": {},
      "url": "https://packages.unity.com"
    },
    "com.unity.ide.rider": {
      "version": "3.0.7",
      "depth": 0,
      "source": "registry",
      "dependencies": {
        "com.unity.ext.nunit": "1.0.6"
      },
      "url": "https://packages.unity.com"
    },
    "com.unity.ide.visualstudio": {
<<<<<<< HEAD
      "version": "2.0.8",
=======
      "version": "2.0.11",
>>>>>>> eaa2f196
      "depth": 0,
      "source": "registry",
      "dependencies": {
        "com.unity.test-framework": "1.1.9"
      },
      "url": "https://packages.unity.com"
    },
    "com.unity.ide.vscode": {
      "version": "1.2.3",
      "depth": 0,
      "source": "registry",
      "dependencies": {},
      "url": "https://packages.unity.com"
    },
    "com.unity.mathematics": {
      "version": "1.2.1",
      "depth": 0,
      "source": "registry",
      "dependencies": {},
      "url": "https://packages.unity.com"
    },
    "com.unity.netcode.adapter.utp": {
      "version": "file:../../com.unity.netcode.adapter.utp",
      "depth": 0,
      "source": "local",
      "dependencies": {
        "com.unity.netcode.gameobjects": "0.0.1-preview.1",
        "com.unity.transport": "1.0.0-pre.4"
      }
    },
    "com.unity.netcode.gameobjects": {
      "version": "file:../../com.unity.netcode.gameobjects",
      "depth": 0,
      "source": "local",
      "dependencies": {
        "com.unity.modules.ai": "1.0.0",
        "com.unity.modules.animation": "1.0.0",
        "com.unity.nuget.mono-cecil": "1.10.1-preview.1",
        "com.unity.collections": "1.0.0-pre.5"
      }
    },
    "com.unity.nuget.mono-cecil": {
      "version": "1.10.1-preview.1",
      "depth": 1,
      "source": "registry",
      "dependencies": {},
      "url": "https://packages.unity.com"
    },
    "com.unity.nuget.newtonsoft-json": {
      "version": "2.0.0",
      "depth": 1,
      "source": "registry",
      "dependencies": {},
      "url": "https://packages.unity.com"
    },
    "com.unity.package-validation-suite": {
      "version": "0.21.0-preview",
      "depth": 0,
      "source": "registry",
      "dependencies": {
        "com.unity.nuget.mono-cecil": "0.1.6-preview.2"
      },
      "url": "https://packages.unity.com"
    },
    "com.unity.services.authentication": {
      "version": "1.0.0-pre.4",
      "depth": 0,
      "source": "registry",
      "dependencies": {
        "com.unity.nuget.newtonsoft-json": "2.0.0",
        "com.unity.services.core": "1.1.0-pre.8",
        "com.unity.modules.unitywebrequest": "1.0.0"
      },
      "url": "https://packages.unity.com"
    },
    "com.unity.services.core": {
      "version": "1.1.0-pre.8",
      "depth": 0,
      "source": "registry",
      "dependencies": {
        "com.unity.modules.unitywebrequest": "1.0.0"
      },
      "url": "https://packages.unity.com"
    },
    "com.unity.services.relay": {
      "version": "1.0.1-pre.1",
      "depth": 0,
      "source": "registry",
      "dependencies": {
        "com.unity.services.core": "1.1.0-pre.8",
        "com.unity.modules.unitywebrequest": "1.0.0",
        "com.unity.modules.unitywebrequestassetbundle": "1.0.0",
        "com.unity.modules.unitywebrequestaudio": "1.0.0",
        "com.unity.modules.unitywebrequesttexture": "1.0.0",
        "com.unity.modules.unitywebrequestwww": "1.0.0",
        "com.unity.nuget.newtonsoft-json": "2.0.0",
        "com.unity.services.authentication": "1.0.0-pre.4"
      },
      "url": "https://packages.unity.com"
    },
    "com.unity.test-framework": {
      "version": "1.1.29",
      "depth": 0,
      "source": "registry",
      "dependencies": {
        "com.unity.ext.nunit": "1.0.6",
        "com.unity.modules.imgui": "1.0.0",
        "com.unity.modules.jsonserialize": "1.0.0"
      },
      "url": "https://packages.unity.com"
    },
    "com.unity.test-framework.performance": {
      "version": "2.8.0-preview",
      "depth": 0,
      "source": "registry",
      "dependencies": {
        "com.unity.test-framework": "1.1.0",
        "com.unity.modules.jsonserialize": "1.0.0"
      },
      "url": "https://packages.unity.com"
    },
    "com.unity.textmeshpro": {
      "version": "3.0.6",
      "depth": 0,
      "source": "registry",
      "dependencies": {
        "com.unity.ugui": "1.0.0"
      },
      "url": "https://packages.unity.com"
    },
    "com.unity.timeline": {
      "version": "1.6.2",
      "depth": 0,
      "source": "registry",
      "dependencies": {
        "com.unity.modules.director": "1.0.0",
        "com.unity.modules.animation": "1.0.0",
        "com.unity.modules.audio": "1.0.0",
        "com.unity.modules.particlesystem": "1.0.0"
      },
      "url": "https://packages.unity.com"
    },
    "com.unity.transport": {
      "version": "1.0.0-pre.4",
      "depth": 0,
      "source": "registry",
      "dependencies": {
        "com.unity.collections": "1.0.0-pre.5",
        "com.unity.burst": "1.5.5",
        "com.unity.mathematics": "1.2.1"
      },
      "url": "https://packages.unity.com"
    },
    "com.unity.ugui": {
      "version": "1.0.0",
      "depth": 0,
      "source": "builtin",
      "dependencies": {
        "com.unity.modules.ui": "1.0.0",
        "com.unity.modules.imgui": "1.0.0"
      }
    },
    "com.unity.modules.ai": {
      "version": "1.0.0",
      "depth": 0,
      "source": "builtin",
      "dependencies": {}
    },
    "com.unity.modules.androidjni": {
      "version": "1.0.0",
      "depth": 0,
      "source": "builtin",
      "dependencies": {}
    },
    "com.unity.modules.animation": {
      "version": "1.0.0",
      "depth": 0,
      "source": "builtin",
      "dependencies": {}
    },
    "com.unity.modules.assetbundle": {
      "version": "1.0.0",
      "depth": 0,
      "source": "builtin",
      "dependencies": {}
    },
    "com.unity.modules.audio": {
      "version": "1.0.0",
      "depth": 0,
      "source": "builtin",
      "dependencies": {}
    },
    "com.unity.modules.cloth": {
      "version": "1.0.0",
      "depth": 0,
      "source": "builtin",
      "dependencies": {
        "com.unity.modules.physics": "1.0.0"
      }
    },
    "com.unity.modules.director": {
      "version": "1.0.0",
      "depth": 0,
      "source": "builtin",
      "dependencies": {
        "com.unity.modules.audio": "1.0.0",
        "com.unity.modules.animation": "1.0.0"
      }
    },
    "com.unity.modules.imageconversion": {
      "version": "1.0.0",
      "depth": 0,
      "source": "builtin",
      "dependencies": {}
    },
    "com.unity.modules.imgui": {
      "version": "1.0.0",
      "depth": 0,
      "source": "builtin",
      "dependencies": {}
    },
    "com.unity.modules.jsonserialize": {
      "version": "1.0.0",
      "depth": 0,
      "source": "builtin",
      "dependencies": {}
    },
    "com.unity.modules.particlesystem": {
      "version": "1.0.0",
      "depth": 0,
      "source": "builtin",
      "dependencies": {}
    },
    "com.unity.modules.physics": {
      "version": "1.0.0",
      "depth": 0,
      "source": "builtin",
      "dependencies": {}
    },
    "com.unity.modules.physics2d": {
      "version": "1.0.0",
      "depth": 0,
      "source": "builtin",
      "dependencies": {}
    },
    "com.unity.modules.screencapture": {
      "version": "1.0.0",
      "depth": 0,
      "source": "builtin",
      "dependencies": {
        "com.unity.modules.imageconversion": "1.0.0"
      }
    },
    "com.unity.modules.subsystems": {
      "version": "1.0.0",
      "depth": 1,
      "source": "builtin",
      "dependencies": {
        "com.unity.modules.jsonserialize": "1.0.0"
      }
    },
    "com.unity.modules.terrain": {
      "version": "1.0.0",
      "depth": 0,
      "source": "builtin",
      "dependencies": {}
    },
    "com.unity.modules.terrainphysics": {
      "version": "1.0.0",
      "depth": 0,
      "source": "builtin",
      "dependencies": {
        "com.unity.modules.physics": "1.0.0",
        "com.unity.modules.terrain": "1.0.0"
      }
    },
    "com.unity.modules.tilemap": {
      "version": "1.0.0",
      "depth": 0,
      "source": "builtin",
      "dependencies": {
        "com.unity.modules.physics2d": "1.0.0"
      }
    },
    "com.unity.modules.ui": {
      "version": "1.0.0",
      "depth": 0,
      "source": "builtin",
      "dependencies": {}
    },
    "com.unity.modules.uielements": {
      "version": "1.0.0",
      "depth": 0,
      "source": "builtin",
      "dependencies": {
        "com.unity.modules.ui": "1.0.0",
        "com.unity.modules.imgui": "1.0.0",
        "com.unity.modules.jsonserialize": "1.0.0",
        "com.unity.modules.uielementsnative": "1.0.0"
      }
    },
    "com.unity.modules.uielementsnative": {
      "version": "1.0.0",
      "depth": 1,
      "source": "builtin",
      "dependencies": {
        "com.unity.modules.ui": "1.0.0",
        "com.unity.modules.imgui": "1.0.0",
        "com.unity.modules.jsonserialize": "1.0.0"
      }
    },
    "com.unity.modules.umbra": {
      "version": "1.0.0",
      "depth": 0,
      "source": "builtin",
      "dependencies": {}
    },
    "com.unity.modules.unityanalytics": {
      "version": "1.0.0",
      "depth": 0,
      "source": "builtin",
      "dependencies": {
        "com.unity.modules.unitywebrequest": "1.0.0",
        "com.unity.modules.jsonserialize": "1.0.0"
      }
    },
    "com.unity.modules.unitywebrequest": {
      "version": "1.0.0",
      "depth": 0,
      "source": "builtin",
      "dependencies": {}
    },
    "com.unity.modules.unitywebrequestassetbundle": {
      "version": "1.0.0",
      "depth": 0,
      "source": "builtin",
      "dependencies": {
        "com.unity.modules.assetbundle": "1.0.0",
        "com.unity.modules.unitywebrequest": "1.0.0"
      }
    },
    "com.unity.modules.unitywebrequestaudio": {
      "version": "1.0.0",
      "depth": 0,
      "source": "builtin",
      "dependencies": {
        "com.unity.modules.unitywebrequest": "1.0.0",
        "com.unity.modules.audio": "1.0.0"
      }
    },
    "com.unity.modules.unitywebrequesttexture": {
      "version": "1.0.0",
      "depth": 0,
      "source": "builtin",
      "dependencies": {
        "com.unity.modules.unitywebrequest": "1.0.0",
        "com.unity.modules.imageconversion": "1.0.0"
      }
    },
    "com.unity.modules.unitywebrequestwww": {
      "version": "1.0.0",
      "depth": 0,
      "source": "builtin",
      "dependencies": {
        "com.unity.modules.unitywebrequest": "1.0.0",
        "com.unity.modules.unitywebrequestassetbundle": "1.0.0",
        "com.unity.modules.unitywebrequestaudio": "1.0.0",
        "com.unity.modules.audio": "1.0.0",
        "com.unity.modules.assetbundle": "1.0.0",
        "com.unity.modules.imageconversion": "1.0.0"
      }
    },
    "com.unity.modules.vehicles": {
      "version": "1.0.0",
      "depth": 0,
      "source": "builtin",
      "dependencies": {
        "com.unity.modules.physics": "1.0.0"
      }
    },
    "com.unity.modules.video": {
      "version": "1.0.0",
      "depth": 0,
      "source": "builtin",
      "dependencies": {
        "com.unity.modules.audio": "1.0.0",
        "com.unity.modules.ui": "1.0.0",
        "com.unity.modules.unitywebrequest": "1.0.0"
      }
    },
    "com.unity.modules.vr": {
      "version": "1.0.0",
      "depth": 0,
      "source": "builtin",
      "dependencies": {
        "com.unity.modules.jsonserialize": "1.0.0",
        "com.unity.modules.physics": "1.0.0",
        "com.unity.modules.xr": "1.0.0"
      }
    },
    "com.unity.modules.wind": {
      "version": "1.0.0",
      "depth": 0,
      "source": "builtin",
      "dependencies": {}
    },
    "com.unity.modules.xr": {
      "version": "1.0.0",
      "depth": 0,
      "source": "builtin",
      "dependencies": {
        "com.unity.modules.physics": "1.0.0",
        "com.unity.modules.jsonserialize": "1.0.0",
        "com.unity.modules.subsystems": "1.0.0"
      }
    }
  }
}<|MERGE_RESOLUTION|>--- conflicted
+++ resolved
@@ -43,11 +43,7 @@
       "url": "https://packages.unity.com"
     },
     "com.unity.ide.visualstudio": {
-<<<<<<< HEAD
-      "version": "2.0.8",
-=======
       "version": "2.0.11",
->>>>>>> eaa2f196
       "depth": 0,
       "source": "registry",
       "dependencies": {
