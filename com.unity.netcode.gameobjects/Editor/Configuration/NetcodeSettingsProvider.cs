using UnityEditor;
using UnityEngine;

namespace Unity.Netcode.Editor.Configuration
{
    internal static class NetcodeSettingsProvider
    {
        private const float k_MaxLabelWidth = 450f;
        private static float s_MaxLabelWidth;
        private static bool s_ShowEditorSettingFields = true;
        private static bool s_ShowProjectSettingFields = true;

        [SettingsProvider]
        public static SettingsProvider CreateNetcodeSettingsProvider()
        {
            // First parameter is the path in the Settings window.
            // Second parameter is the scope of this setting: it only appears in the Settings window for the Project scope.
            var provider = new SettingsProvider("Project/NetcodeForGameObjects", SettingsScope.Project)
            {
                label = "Netcode for GameObjects",
                keywords = new[] { "netcode", "editor" },
                guiHandler = OnGuiHandler,
            };

            return provider;
        }

<<<<<<< HEAD
        internal static NetcodeSettingsLabel NetworkObjectsSectionLabel = new NetcodeSettingsLabel("NetworkObject Helper Settings", 20);
        internal static NetcodeSettingsToggle AutoAddNetworkObjectToggle = new NetcodeSettingsToggle("Auto-Add NetworkObject component", "When enabled, NetworkObject components are automatically added to GameObjects when NetworkBehaviour components are added first.", 20);
        internal static NetcodeSettingsLabel MultiplayerToolsLabel = new NetcodeSettingsLabel("Multiplayer Tools", 20);
        internal static NetcodeSettingsToggle MultiplayerToolTipStatusToggle = new NetcodeSettingsToggle("Multiplayer Tools Install Reminder", "When enabled, the NetworkManager will display " +
            "the notification to install the multiplayer tools package.", 20);

        private static void OnGuiHandler(string obj)
        {
            var autoAddNetworkObjectSetting = NetcodeForGameObjectsEditorSettings.GetAutoAddNetworkObjectSetting();
            var multiplayerToolsTipStatus = NetcodeForGameObjectsEditorSettings.GetNetcodeInstallMultiplayerToolTips() == 0;
            var settings = NetcodeForGameObjectsProjectSettings.instance;
            var generateDefaultPrefabs = settings.GenerateDefaultNetworkPrefabs;

=======
        internal static NetcodeSettingsLabel NetworkObjectsSectionLabel;
        internal static NetcodeSettingsToggle AutoAddNetworkObjectToggle;
        internal static NetcodeSettingsLabel MultiplayerToolsLabel;
        internal static NetcodeSettingsToggle MultiplayerToolTipStatusToggle;

        /// <summary>
        /// Creates an instance of the settings UI Elements if they don't already exist.
        /// </summary>
        /// <remarks>
        /// We have to construct any NetcodeGUISettings derived classes here because in
        /// version 2020.x.x EditorStyles.label does not exist yet (higher versions it does)
        /// </remarks>
        private static void CheckForInitialize()
        {
            if (NetworkObjectsSectionLabel == null)
            {
                NetworkObjectsSectionLabel = new NetcodeSettingsLabel("NetworkObject Helper Settings", 20);
            }

            if (AutoAddNetworkObjectToggle == null)
            {
                AutoAddNetworkObjectToggle = new NetcodeSettingsToggle("Auto-Add NetworkObjects", "When enabled, NetworkObjects are automatically added to GameObjects when NetworkBehaviours are added first.", 20);
            }

            if (MultiplayerToolsLabel == null)
            {
                MultiplayerToolsLabel = new NetcodeSettingsLabel("Multiplayer Tools", 20);
            }

            if (MultiplayerToolTipStatusToggle == null)
            {
                MultiplayerToolTipStatusToggle = new NetcodeSettingsToggle("Multiplayer Tools Install Reminder", "When enabled, the NetworkManager will display the notification to install the multiplayer tools package.", 20);
            }
        }

        private static void OnGuiHandler(string obj)
        {
            // Make sure all NetcodeGUISettings derived classes are instantiated first
            CheckForInitialize();

            var autoAddNetworkObjectSetting = NetcodeForGameObjectsSettings.GetAutoAddNetworkObjectSetting();
            var multiplayerToolsTipStatus = NetcodeForGameObjectsSettings.GetNetcodeInstallMultiplayerToolTips() == 0;
>>>>>>> 5b52d9b3
            EditorGUI.BeginChangeCheck();

            GUILayout.BeginVertical("Box");
            s_ShowEditorSettingFields = EditorGUILayout.BeginFoldoutHeaderGroup(s_ShowEditorSettingFields, "Editor Settings");

            if (s_ShowEditorSettingFields)
            {
                GUILayout.BeginVertical("Box");
                NetworkObjectsSectionLabel.DrawLabel();
                autoAddNetworkObjectSetting = AutoAddNetworkObjectToggle.DrawToggle(autoAddNetworkObjectSetting);
                GUILayout.EndVertical();

                GUILayout.BeginVertical("Box");
                MultiplayerToolsLabel.DrawLabel();
                multiplayerToolsTipStatus = MultiplayerToolTipStatusToggle.DrawToggle(multiplayerToolsTipStatus);
                GUILayout.EndVertical();
            }
            EditorGUILayout.EndFoldoutHeaderGroup();
            GUILayout.EndVertical();

            GUILayout.BeginVertical("Box");
            s_ShowProjectSettingFields = EditorGUILayout.BeginFoldoutHeaderGroup(s_ShowProjectSettingFields, "Project Settings");
            if (s_ShowProjectSettingFields)
            {
                GUILayout.BeginVertical("Box");
                const string generateNetworkPrefabsString = "Generate Default Network Prefabs List";

                if (s_MaxLabelWidth == 0)
                {
                    s_MaxLabelWidth = EditorStyles.label.CalcSize(new GUIContent(generateNetworkPrefabsString)).x;
                    s_MaxLabelWidth = Mathf.Min(k_MaxLabelWidth, s_MaxLabelWidth);
                }

                EditorGUIUtility.labelWidth = s_MaxLabelWidth;

                GUILayout.Label("Network Prefabs", EditorStyles.boldLabel);
                generateDefaultPrefabs = EditorGUILayout.Toggle(
                    new GUIContent(
                        generateNetworkPrefabsString,
                        "When enabled, a default NetworkPrefabsList object will be added to your project and kept up " +
                        "to date with all NetworkObject prefabs."),
                    generateDefaultPrefabs,
                    GUILayout.Width(s_MaxLabelWidth + 20));
                GUILayout.EndVertical();
            }
            EditorGUILayout.EndFoldoutHeaderGroup();
            GUILayout.EndVertical();
            if (EditorGUI.EndChangeCheck())
            {
                NetcodeForGameObjectsEditorSettings.SetAutoAddNetworkObjectSetting(autoAddNetworkObjectSetting);
                NetcodeForGameObjectsEditorSettings.SetNetcodeInstallMultiplayerToolTips(multiplayerToolsTipStatus ? 0 : 1);
                settings.GenerateDefaultNetworkPrefabs = generateDefaultPrefabs;
                settings.SaveSettings();
            }
        }
    }

    internal class NetcodeSettingsLabel : NetcodeGUISettings
    {
        private string m_LabelContent;

        public void DrawLabel()
        {
            EditorGUIUtility.labelWidth = m_LabelSize;
            GUILayout.Label(m_LabelContent, EditorStyles.boldLabel, m_LayoutWidth);
        }

        public NetcodeSettingsLabel(string labelText, float layoutOffset = 0.0f)
        {
            m_LabelContent = labelText;
            AdjustLabelSize(labelText, layoutOffset);
        }
    }

    internal class NetcodeSettingsToggle : NetcodeGUISettings
    {
        private GUIContent m_ToggleContent;

        public bool DrawToggle(bool currentSetting)
        {
            EditorGUIUtility.labelWidth = m_LabelSize;
            return EditorGUILayout.Toggle(m_ToggleContent, currentSetting, m_LayoutWidth);
        }

        public NetcodeSettingsToggle(string labelText, string toolTip, float layoutOffset)
        {
            AdjustLabelSize(labelText, layoutOffset);
            m_ToggleContent = new GUIContent(labelText, toolTip);
        }
    }

    internal class NetcodeGUISettings
    {
        private const float k_MaxLabelWidth = 450f;
        protected float m_LabelSize { get; private set; }

        protected GUILayoutOption m_LayoutWidth { get; private set; }

        protected void AdjustLabelSize(string labelText, float offset = 0.0f)
        {
            m_LabelSize = Mathf.Min(k_MaxLabelWidth, EditorStyles.label.CalcSize(new GUIContent(labelText)).x);
            m_LayoutWidth = GUILayout.Width(m_LabelSize + offset);
        }
    }
}<|MERGE_RESOLUTION|>--- conflicted
+++ resolved
@@ -25,21 +25,7 @@
             return provider;
         }
 
-<<<<<<< HEAD
-        internal static NetcodeSettingsLabel NetworkObjectsSectionLabel = new NetcodeSettingsLabel("NetworkObject Helper Settings", 20);
-        internal static NetcodeSettingsToggle AutoAddNetworkObjectToggle = new NetcodeSettingsToggle("Auto-Add NetworkObject component", "When enabled, NetworkObject components are automatically added to GameObjects when NetworkBehaviour components are added first.", 20);
-        internal static NetcodeSettingsLabel MultiplayerToolsLabel = new NetcodeSettingsLabel("Multiplayer Tools", 20);
-        internal static NetcodeSettingsToggle MultiplayerToolTipStatusToggle = new NetcodeSettingsToggle("Multiplayer Tools Install Reminder", "When enabled, the NetworkManager will display " +
-            "the notification to install the multiplayer tools package.", 20);
 
-        private static void OnGuiHandler(string obj)
-        {
-            var autoAddNetworkObjectSetting = NetcodeForGameObjectsEditorSettings.GetAutoAddNetworkObjectSetting();
-            var multiplayerToolsTipStatus = NetcodeForGameObjectsEditorSettings.GetNetcodeInstallMultiplayerToolTips() == 0;
-            var settings = NetcodeForGameObjectsProjectSettings.instance;
-            var generateDefaultPrefabs = settings.GenerateDefaultNetworkPrefabs;
-
-=======
         internal static NetcodeSettingsLabel NetworkObjectsSectionLabel;
         internal static NetcodeSettingsToggle AutoAddNetworkObjectToggle;
         internal static NetcodeSettingsLabel MultiplayerToolsLabel;
@@ -61,7 +47,7 @@
 
             if (AutoAddNetworkObjectToggle == null)
             {
-                AutoAddNetworkObjectToggle = new NetcodeSettingsToggle("Auto-Add NetworkObjects", "When enabled, NetworkObjects are automatically added to GameObjects when NetworkBehaviours are added first.", 20);
+                AutoAddNetworkObjectToggle = new NetcodeSettingsToggle("Auto-Add NetworkObject Component", "When enabled, NetworkObject components are automatically added to GameObjects when NetworkBehaviour components are added first.", 20);
             }
 
             if (MultiplayerToolsLabel == null)
@@ -80,9 +66,11 @@
             // Make sure all NetcodeGUISettings derived classes are instantiated first
             CheckForInitialize();
 
-            var autoAddNetworkObjectSetting = NetcodeForGameObjectsSettings.GetAutoAddNetworkObjectSetting();
-            var multiplayerToolsTipStatus = NetcodeForGameObjectsSettings.GetNetcodeInstallMultiplayerToolTips() == 0;
->>>>>>> 5b52d9b3
+            var autoAddNetworkObjectSetting = NetcodeForGameObjectsEditorSettings.GetAutoAddNetworkObjectSetting();
+            var multiplayerToolsTipStatus = NetcodeForGameObjectsEditorSettings.GetNetcodeInstallMultiplayerToolTips() == 0;
+            var settings = NetcodeForGameObjectsProjectSettings.instance;
+            var generateDefaultPrefabs = settings.GenerateDefaultNetworkPrefabs;
+
             EditorGUI.BeginChangeCheck();
 
             GUILayout.BeginVertical("Box");
@@ -187,4 +175,5 @@
             m_LayoutWidth = GUILayout.Width(m_LabelSize + offset);
         }
     }
+
 }