using System.Collections.Generic;
using System.IO;
using Mono.Cecil;
using Mono.Cecil.Cil;
using Unity.CompilationPipeline.Common.Diagnostics;
using Unity.CompilationPipeline.Common.ILPostProcessing;
using ILPPInterface = Unity.CompilationPipeline.Common.ILPostProcessing.ILPostProcessor;

namespace Unity.Netcode.Editor.CodeGen
{
    internal sealed class RuntimeAccessModifiersILPP : ILPPInterface
    {
        public override ILPPInterface GetInstance() => this;

        public override bool WillProcess(ICompiledAssembly compiledAssembly) => compiledAssembly.Name == CodeGenHelpers.RuntimeAssemblyName;

        private readonly List<DiagnosticMessage> m_Diagnostics = new List<DiagnosticMessage>();

        public override ILPostProcessResult Process(ICompiledAssembly compiledAssembly)
        {
            if (!WillProcess(compiledAssembly))
            {
                return null;
            }

            m_Diagnostics.Clear();

            // read
            var assemblyDefinition = CodeGenHelpers.AssemblyDefinitionFor(compiledAssembly, out var unused);
            if (assemblyDefinition == null)
            {
                m_Diagnostics.AddError($"Cannot read Netcode Runtime assembly definition: {compiledAssembly.Name}");
                return null;
            }

            // process
            var mainModule = assemblyDefinition.MainModule;
            if (mainModule != null)
            {
                foreach (var typeDefinition in mainModule.Types)
                {
                    if (!typeDefinition.IsClass)
                    {
                        continue;
                    }

                    switch (typeDefinition.Name)
                    {
                        case nameof(NetworkManager):
                            ProcessNetworkManager(typeDefinition, compiledAssembly.Defines);
                            break;
                        case nameof(NetworkBehaviour):
                            ProcessNetworkBehaviour(typeDefinition);
                            break;
                        case nameof(__RpcParams):
                            typeDefinition.IsPublic = true;
                            break;
                    }
                }
            }
            else
            {
                m_Diagnostics.AddError($"Cannot get main module from Netcode Runtime assembly definition: {compiledAssembly.Name}");
            }

            // write
            var pe = new MemoryStream();
            var pdb = new MemoryStream();

            var writerParameters = new WriterParameters
            {
                SymbolWriterProvider = new PortablePdbWriterProvider(),
                SymbolStream = pdb,
                WriteSymbols = true
            };

            assemblyDefinition.Write(pe, writerParameters);

            return new ILPostProcessResult(new InMemoryAssembly(pe.ToArray(), pdb.ToArray()), m_Diagnostics);
        }

        private void ProcessNetworkManager(TypeDefinition typeDefinition, string[] assemblyDefines)
        {
            foreach (var fieldDefinition in typeDefinition.Fields)
            {
                if (fieldDefinition.Name == nameof(NetworkManager.__rpc_func_table))
                {
                    fieldDefinition.IsPublic = true;
                }

                if (fieldDefinition.Name == nameof(NetworkManager.RpcReceiveHandler))
                {
                    fieldDefinition.IsPublic = true;
                }

                if (fieldDefinition.Name == nameof(NetworkManager.__rpc_name_table))
                {
                    fieldDefinition.IsPublic = true;
                }
            }
        }

        private void ProcessNetworkBehaviour(TypeDefinition typeDefinition)
        {
            foreach (var nestedType in typeDefinition.NestedTypes)
            {
                if (nestedType.Name == nameof(NetworkBehaviour.__RpcExecStage))
                {
                    nestedType.IsNestedFamily = true;
                }
            }

            foreach (var fieldDefinition in typeDefinition.Fields)
            {
                if (fieldDefinition.Name == nameof(NetworkBehaviour.__rpc_exec_stage))
                {
                    fieldDefinition.IsFamily = true;
                }
            }

            foreach (var methodDefinition in typeDefinition.Methods)
            {
<<<<<<< HEAD
                if (methodDefinition.Name == nameof(NetworkBehaviour.SendServerRpc)
                    || methodDefinition.Name == nameof(NetworkBehaviour.SendClientRpc))
                {
                    methodDefinition.IsPublic = true;
=======
                if (methodDefinition.Name == nameof(NetworkBehaviour.__sendServerRpc)
                    || methodDefinition.Name == nameof(NetworkBehaviour.__sendClientRpc))
                {
                    methodDefinition.IsFamily = true;
>>>>>>> 6181e7e0
                }
            }
        }
    }
}<|MERGE_RESOLUTION|>--- conflicted
+++ resolved
@@ -120,17 +120,10 @@
 
             foreach (var methodDefinition in typeDefinition.Methods)
             {
-<<<<<<< HEAD
-                if (methodDefinition.Name == nameof(NetworkBehaviour.SendServerRpc)
-                    || methodDefinition.Name == nameof(NetworkBehaviour.SendClientRpc))
-                {
-                    methodDefinition.IsPublic = true;
-=======
                 if (methodDefinition.Name == nameof(NetworkBehaviour.__sendServerRpc)
                     || methodDefinition.Name == nameof(NetworkBehaviour.__sendClientRpc))
                 {
                     methodDefinition.IsFamily = true;
->>>>>>> 6181e7e0
                 }
             }
         }
