--- conflicted
+++ resolved
@@ -1161,14 +1161,7 @@
         private void SetStateClientRpc(Vector3 pos, Quaternion rot, Vector3 scale, bool shouldTeleport, ClientRpcParams clientRpcParams = default)
         {
             // Server dictated state is always applied
-<<<<<<< HEAD
-            transform.SetPositionAndRotation(pos, rot);
-            transform.localScale = scale;
-            m_LocalAuthoritativeNetworkState.IsTeleportingNextFrame = shouldTeleport;
-            TryCommitTransform(transform, m_CachedNetworkManager.LocalTime.Time);
-=======
             SetStateInternal(pos, rot, scale, shouldTeleport);
->>>>>>> fdebb551
         }
 
         /// <summary>
@@ -1185,15 +1178,7 @@
             {
                 (pos, rot, scale) = OnClientRequestChange(pos, rot, scale);
             }
-<<<<<<< HEAD
-
-            transform.SetPositionAndRotation(pos, rot);
-            transform.localScale = scale;
-            m_LocalAuthoritativeNetworkState.IsTeleportingNextFrame = shouldTeleport;
-            TryCommitTransform(transform, m_CachedNetworkManager.LocalTime.Time);
-=======
             SetStateInternal(pos, rot, scale, shouldTeleport);
->>>>>>> fdebb551
         }
 
         /// <summary>
