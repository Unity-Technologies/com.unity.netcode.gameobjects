--- conflicted
+++ resolved
@@ -13,10 +13,6 @@
     {
         /// <summary>
         /// Determines if we are server (true) or owner (false) authoritative
-<<<<<<< HEAD
-        /// <see cref="NetworkTransform.IsServerAuthoritative"/>
-=======
->>>>>>> 40088893
         /// </summary>
         private bool m_IsServerAuthoritative;
 
@@ -29,57 +25,6 @@
 
         private void Awake()
         {
-<<<<<<< HEAD
-            m_Rigidbody = GetComponent<Rigidbody>();
-            // Store off the original kinematic state when instantiated
-            m_OriginalKinematic = m_Rigidbody.isKinematic;
-
-            // Turn off physics for the rigid body until spawned, otherwise
-            // clients can run fixed update before the first full
-            // NetworkTransform update
-            m_Rigidbody.isKinematic = true;
-
-            m_NetworkTransform = GetComponent<NetworkTransform>();
-            m_IsServerAuthoritative = m_NetworkTransform.IsServerAuthoritative();
-        }
-
-        /// <summary>
-        /// For owner authoritative (i.e. ClientNetworkTransform)
-        /// we adjust our authority when we gain ownership
-        /// </summary>
-        public override void OnGainedOwnership()
-        {
-            UpdateOwnershipAuthority();
-        }
-
-        /// <summary>
-        /// For owner authoritative(i.e. ClientNetworkTransform)
-        /// we adjust our authority when we have lost ownership
-        /// </summary>
-        public override void OnLostOwnership()
-        {
-            UpdateOwnershipAuthority();
-        }
-
-        /// <summary>
-        /// Sets the authority differently depending upon
-        /// whether it is server or owner authoritative
-        /// </summary>
-        private void UpdateOwnershipAuthority()
-        {
-            if (m_IsServerAuthoritative)
-            {
-                m_IsAuthority = NetworkManager.IsServer;
-            }
-            else
-            {
-                m_IsAuthority = IsOwner;
-            }
-        }
-
-        // Puts the Rigidbody in a kinematic non-interpolated mode on everyone but the server.
-        private void UpdateRigidbodyKinematicMode()
-=======
             m_NetworkTransform = GetComponent<NetworkTransform>();
             m_IsServerAuthoritative = m_NetworkTransform.IsServerAuthoritative();
 
@@ -118,29 +63,14 @@
         /// whether it is server or owner authoritative
         /// </summary>
         private void UpdateOwnershipAuthority()
->>>>>>> 40088893
         {
             if (m_IsServerAuthoritative)
             {
-<<<<<<< HEAD
-                m_Rigidbody.isKinematic = true;
-
-                m_OriginalInterpolation = m_Rigidbody.interpolation;
-                // Set interpolation to none, the NetworkTransform component interpolates the position of the object.
-                m_Rigidbody.interpolation = RigidbodyInterpolation.None;
-            }
-            else
-            {
-                // Resets the Rigidbody back to its non-replication only state. Happens on shutdown and when authority is lost
-                m_Rigidbody.isKinematic = m_OriginalKinematic;
-                m_Rigidbody.interpolation = m_OriginalInterpolation;
-=======
                 m_IsAuthority = NetworkManager.IsServer;
             }
             else
             {
                 m_IsAuthority = IsOwner;
->>>>>>> 40088893
             }
 
             // If you have authority then you are not kinematic
@@ -155,13 +85,7 @@
         /// <inheritdoc />
         public override void OnNetworkSpawn()
         {
-<<<<<<< HEAD
-            m_OriginalInterpolation = m_Rigidbody.interpolation;
             UpdateOwnershipAuthority();
-            UpdateRigidbodyKinematicMode();
-=======
-            UpdateOwnershipAuthority();
->>>>>>> 40088893
         }
 
         /// <inheritdoc />
