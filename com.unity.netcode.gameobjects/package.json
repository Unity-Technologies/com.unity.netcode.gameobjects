--- conflicted
+++ resolved
@@ -2,13 +2,8 @@
     "name": "com.unity.netcode.gameobjects",
     "displayName": "Netcode for GameObjects",
     "description": "Netcode for GameObjects is a high-level netcode SDK that provides networking capabilities to GameObject/MonoBehaviour workflows within Unity and sits on top of underlying transport layer.",
-<<<<<<< HEAD
     "version": "1.7.1",
-    "unity": "2020.3",
-=======
-    "version": "1.7.0",
     "unity": "2021.3",
->>>>>>> 13d1f8c4
     "dependencies": {
         "com.unity.nuget.mono-cecil": "1.10.1",
         "com.unity.transport": "1.4.0"
