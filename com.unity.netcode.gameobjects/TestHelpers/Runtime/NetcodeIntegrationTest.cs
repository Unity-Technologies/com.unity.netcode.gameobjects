--- conflicted
+++ resolved
@@ -2,22 +2,14 @@
 using System.Collections;
 using System.Collections.Generic;
 using System.Linq;
-<<<<<<< HEAD
 using System.Reflection;
-=======
 using System.Runtime.CompilerServices;
->>>>>>> f1527c7f
 using NUnit.Framework;
 using Unity.Netcode.RuntimeTests;
+using Unity.Netcode.Transports.UTP;
 using UnityEngine;
 using UnityEngine.SceneManagement;
 using UnityEngine.TestTools;
-<<<<<<< HEAD
-using System.Runtime.CompilerServices;
-using Unity.Netcode.RuntimeTests;
-using Unity.Netcode.Transports.UTP;
-=======
->>>>>>> f1527c7f
 using Object = UnityEngine.Object;
 
 namespace Unity.Netcode.TestHelpers.Runtime
@@ -178,7 +170,7 @@
         ///
         /// <see cref="TimeTravel"/>: Simulates a specific number of frames passing over a specific time period
         /// <see cref="TimeTravelToNextTick"/>: Skips forward to the next tick, siumlating at the current application frame rate
-        /// <see cref="WaitForConditionOrTimeOutWithTimeTravel(System.Func{bool},int)"/>: Simulates frames at the application frame rate until the given condition is true
+        /// <see cref="WaitForConditionOrTimeOutWithTimeTravel(Func{bool},int)"/>: Simulates frames at the application frame rate until the given condition is true
         /// <see cref="WaitForMessageReceivedWithTimeTravel{T}"/>: Simulates frames at the application frame rate until the required message is received
         /// <see cref="WaitForMessagesReceivedWithTimeTravel"/>: Simulates frames at the application frame rate until the required messages are received
         /// <see cref="StartServerAndClientsWithTimeTravel"/>: Starts a server and client and allows them to connect via simulated frames
@@ -199,7 +191,7 @@
         /// but based on the frozen time that's locked in from MockTimeProvider, actions that pass 10 seconds apart by
         /// real-world clock time will be perceived by the SDK as having happened simultaneously if you don't call
         /// <see cref="MockTimeProvider.TimeTravel"/> to cover the equivalent time span in the mock time provider.
-        /// (Calling <see cref="MockTimeProvider.TimeTravel"/> instead of <see cref="NetcodeIntegrationTest.TimeTravel"/>
+        /// (Calling <see cref="MockTimeProvider.TimeTravel"/> instead of <see cref="TimeTravel"/>
         /// will move time forward without simulating any frames, which, in the case where real-world time has passed,
         /// is likely more desirable). In most cases, this desynch won't affect anything, but it is worth noting that
         /// it happens just in case a tested system depends on both the unity update loop happening *and* time moving forward.
@@ -1567,10 +1559,7 @@
                         {
                             method = behaviour.GetType().GetMethod(methodName, BindingFlags.Public | BindingFlags.Instance);
                         }
-                        if (method != null)
-                        {
-                            method.Invoke(behaviour, new object[] { });
-                        }
+                        method?.Invoke(behaviour, new object[] { });
                     }
                 }
             }
