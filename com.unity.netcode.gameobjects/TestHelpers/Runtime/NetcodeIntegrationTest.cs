using System;
using System.Collections;
using System.Collections.Generic;
using System.Linq;
using System.Reflection;
using System.Runtime.CompilerServices;
using NUnit.Framework;
using Unity.Netcode.RuntimeTests;
using Unity.Netcode.Transports.UTP;
using UnityEngine;
using UnityEngine.SceneManagement;
using UnityEngine.TestTools;
using Object = UnityEngine.Object;

namespace Unity.Netcode.TestHelpers.Runtime
{
    /// <summary>
    /// The default Netcode for GameObjects integration test helper class
    /// </summary>
    public abstract class NetcodeIntegrationTest
    {
        /// <summary>
        /// Used to determine if a NetcodeIntegrationTest is currently running to
        /// determine how clients will load scenes
        /// </summary>
        internal static bool IsRunning { get; private set; }

        protected static TimeoutHelper s_GlobalTimeoutHelper = new TimeoutHelper(8.0f);
        protected static WaitForSecondsRealtime s_DefaultWaitForTick = new WaitForSecondsRealtime(1.0f / k_DefaultTickRate);

        public NetcodeLogAssert NetcodeLogAssert;

        /// <summary>
        /// Registered list of all NetworkObjects spawned.
        /// Format is as follows:
        /// [ClientId-side where this NetworkObject instance resides][NetworkObjectId][NetworkObject]
        /// Where finding the NetworkObject with a NetworkObjectId of 10 on ClientId of 2 would be:
        /// s_GlobalNetworkObjects[2][10]
        /// To find the client or server player objects please see:
        /// <see cref="m_PlayerNetworkObjects"/>
        /// </summary>
        protected static Dictionary<ulong, Dictionary<ulong, NetworkObject>> s_GlobalNetworkObjects = new Dictionary<ulong, Dictionary<ulong, NetworkObject>>();

        public static void RegisterNetworkObject(NetworkObject networkObject)
        {
            if (!s_GlobalNetworkObjects.ContainsKey(networkObject.NetworkManager.LocalClientId))
            {
                s_GlobalNetworkObjects.Add(networkObject.NetworkManager.LocalClientId, new Dictionary<ulong, NetworkObject>());
            }

            if (s_GlobalNetworkObjects[networkObject.NetworkManager.LocalClientId].ContainsKey(networkObject.NetworkObjectId))
            {
                if (s_GlobalNetworkObjects[networkObject.NetworkManager.LocalClientId] == null)
                {
                    Assert.False(s_GlobalNetworkObjects[networkObject.NetworkManager.LocalClientId][networkObject.NetworkObjectId] != null,
                        $"Duplicate NetworkObjectId {networkObject.NetworkObjectId} found in {nameof(s_GlobalNetworkObjects)} for client id {networkObject.NetworkManager.LocalClientId}!");
                }
                else
                {
                    s_GlobalNetworkObjects[networkObject.NetworkManager.LocalClientId][networkObject.NetworkObjectId] = networkObject;
                }
            }
            else
            {
                s_GlobalNetworkObjects[networkObject.NetworkManager.LocalClientId].Add(networkObject.NetworkObjectId, networkObject);
            }
        }

        public static void DeregisterNetworkObject(NetworkObject networkObject)
        {
            if (networkObject.IsSpawned && networkObject.NetworkManager != null)
            {
                DeregisterNetworkObject(networkObject.NetworkManager.LocalClientId, networkObject.NetworkObjectId);
            }
        }

        public static void DeregisterNetworkObject(ulong localClientId, ulong networkObjectId)
        {
            if (s_GlobalNetworkObjects.ContainsKey(localClientId) && s_GlobalNetworkObjects[localClientId].ContainsKey(networkObjectId))
            {
                s_GlobalNetworkObjects[localClientId].Remove(networkObjectId);
                if (s_GlobalNetworkObjects[localClientId].Count == 0)
                {
                    s_GlobalNetworkObjects.Remove(localClientId);
                }
            }
        }

        protected int TotalClients => m_UseHost ? m_NumberOfClients + 1 : m_NumberOfClients;

        protected const uint k_DefaultTickRate = 30;

        private int m_NumberOfClients;
        protected abstract int NumberOfClients { get; }

        /// <summary>
        /// Set this to false to create the clients first.
        /// Note: If you are using scene placed NetworkObjects or doing any form of scene testing and
        /// get prefab hash id "soft synchronization" errors, then set this to false and run your test
        /// again.  This is a work-around until we can resolve some issues with NetworkManagerOwner and
        /// NetworkManager.Singleton.
        /// </summary>
        protected bool m_CreateServerFirst = true;

        public enum NetworkManagerInstatiationMode
        {
            PerTest, // This will create and destroy new NetworkManagers for each test within a child derived class
            AllTests, // This will create one set of NetworkManagers used for all tests within a child derived class (destroyed once all tests are finished)
            DoNotCreate // This will not create any NetworkManagers, it is up to the derived class to manage.
        }

        public enum HostOrServer
        {
            Host,
            Server
        }

        protected GameObject m_PlayerPrefab;
        protected NetworkManager m_ServerNetworkManager;
        protected NetworkManager[] m_ClientNetworkManagers;

        /// <summary>
        /// Contains each client relative set of player NetworkObject instances
        /// [Client Relative set of player instances][The player instance ClientId][The player instance's NetworkObject]
        /// Example:
        /// To get the player instance with a ClientId of 3 that was instantiated (relative) on the player instance with a ClientId of 2
        /// m_PlayerNetworkObjects[2][3]
        /// </summary>
        protected Dictionary<ulong, Dictionary<ulong, NetworkObject>> m_PlayerNetworkObjects = new Dictionary<ulong, Dictionary<ulong, NetworkObject>>();

        protected bool m_UseHost = true;
        protected int m_TargetFrameRate = 60;

        private NetworkManagerInstatiationMode m_NetworkManagerInstatiationMode;

        protected bool m_EnableVerboseDebug { get; set; }

        /// <summary>
        /// When set to true, this will bypass the entire
        /// wait for clients to connect process.
        /// </summary>
        /// <remarks>
        /// CAUTION:
        /// Setting this to true will bypass other helper
        /// identification related code, so this should only
        /// be used for connection failure oriented testing
        /// </remarks>
        protected bool m_BypassConnectionTimeout { get; set; }

        /// <summary>
        /// Enables "Time Travel" within the test, which swaps the time provider for the SDK from Unity's
        /// <see cref="Time"/> class to <see cref="MockTimeProvider"/>, and also swaps the transport implementation
        /// from <see cref="UnityTransport"/> to <see cref="MockTransport"/>.
        ///
        /// This enables five important things that help with both performance and determinism of tests that involve a
        /// lot of time and waiting:
        /// 1) It allows time to move in a completely deterministic way (testing that something happens after n seconds,
        /// the test will always move exactly n seconds with no chance of any variability in the timing),
        /// 2) It allows skipping periods of time without actually waiting that amount of time, while still simulating
        /// SDK frames as if that time were passing,
        /// 3) It dissociates the SDK's update loop from Unity's update loop, allowing us to simulate SDK frame updates
        /// without waiting for Unity to process things like physics, animation, and rendering that aren't relevant to
        /// the test,
        /// 4) It dissociates the SDK's messaging system from the networking hardware, meaning there's no delay between
        /// a message being sent and it being received, allowing us to deterministically rely on the message being
        /// received within specific time frames for the test, and
        /// 5) It allows tests to be written without the use of coroutines, which not only improves the test's runtime,
        /// but also results in easier-to-read callstacks and removes the possibility for an assertion to result in the
        /// test hanging.
        ///
        /// When time travel is enabled, the following methods become available:
        ///
        /// <see cref="TimeTravel"/>: Simulates a specific number of frames passing over a specific time period
        /// <see cref="TimeTravelToNextTick"/>: Skips forward to the next tick, siumlating at the current application frame rate
        /// <see cref="WaitForConditionOrTimeOutWithTimeTravel(Func{bool},int)"/>: Simulates frames at the application frame rate until the given condition is true
        /// <see cref="WaitForMessageReceivedWithTimeTravel{T}"/>: Simulates frames at the application frame rate until the required message is received
        /// <see cref="WaitForMessagesReceivedWithTimeTravel"/>: Simulates frames at the application frame rate until the required messages are received
        /// <see cref="StartServerAndClientsWithTimeTravel"/>: Starts a server and client and allows them to connect via simulated frames
        /// <see cref="CreateAndStartNewClientWithTimeTravel"/>: Creates a client and waits for it to connect via simulated frames
        /// <see cref="WaitForClientsConnectedOrTimeOutWithTimeTravel(Unity.Netcode.NetworkManager[])"/> Simulates frames at the application frame rate until the given clients are connected
        /// <see cref="StopOneClientWithTimeTravel"/>: Stops a client and simulates frames until it's fully disconnected.
        ///
        /// When time travel is enabled, <see cref="NetcodeIntegrationTest"/> will automatically use these in its methods
        /// when doing things like automatically connecting clients during SetUp.
        ///
        /// Additionally, the following methods replace their non-time-travel equivalents with variants that are not coroutines:
        /// <see cref="OnTimeTravelStartedServerAndClients"/> - called when server and clients are started
        /// <see cref="OnTimeTravelServerAndClientsConnected"/> - called when server and clients are connected
        ///
        /// Note that all of the non-time travel functions can still be used even when time travel is enabled - this is
        /// sometimes needed for, e.g., testing NetworkAnimator, where the unity update loop needs to run to process animations.
        /// However, it's VERY important to note here that, because the SDK will not be operating based on real-world time
        /// but based on the frozen time that's locked in from MockTimeProvider, actions that pass 10 seconds apart by
        /// real-world clock time will be perceived by the SDK as having happened simultaneously if you don't call
        /// <see cref="MockTimeProvider.TimeTravel"/> to cover the equivalent time span in the mock time provider.
        /// (Calling <see cref="MockTimeProvider.TimeTravel"/> instead of <see cref="TimeTravel"/>
        /// will move time forward without simulating any frames, which, in the case where real-world time has passed,
        /// is likely more desirable). In most cases, this desynch won't affect anything, but it is worth noting that
        /// it happens just in case a tested system depends on both the unity update loop happening *and* time moving forward.
        /// </summary>
        protected virtual bool m_EnableTimeTravel => false;

        /// <summary>
        /// If this is false, SetUp will call OnInlineSetUp instead of OnSetUp.
        /// This is a performance advantage when not using the coroutine functionality, as a coroutine that
        /// has no yield instructions in it will nonetheless still result in delaying the continuation of the
        /// method that called it for a full frame after it returns.
        /// </summary>
        protected virtual bool m_SetupIsACoroutine => true;

        /// <summary>
        /// If this is false, TearDown will call OnInlineTearDown instead of OnTearDown.
        /// This is a performance advantage when not using the coroutine functionality, as a coroutine that
        /// has no yield instructions in it will nonetheless still result in delaying the continuation of the
        /// method that called it for a full frame after it returns.
        /// </summary>
        protected virtual bool m_TearDownIsACoroutine => true;

        /// <summary>
        /// Used to display the various integration test
        /// stages and can be used to log verbose information
        /// for troubleshooting an integration test.
        /// </summary>
        /// <param name="msg"></param>
        [MethodImpl(MethodImplOptions.AggressiveInlining)]
        protected void VerboseDebug(string msg)
        {
            if (m_EnableVerboseDebug)
            {
                Debug.Log(msg);
            }
        }

        /// <summary>
        /// Override this and return true if you need
        /// to troubleshoot a hard to track bug within an
        /// integration test.
        /// </summary>
        protected virtual bool OnSetVerboseDebug()
        {
            return false;
        }

        /// <summary>
        /// The very first thing invoked during the <see cref="OneTimeSetup"/> that
        /// determines how this integration test handles NetworkManager instantiation
        /// and destruction.  <see cref="NetworkManagerInstatiationMode"/>
        /// Override this method to change the default mode:
        /// <see cref="NetworkManagerInstatiationMode.AllTests"/>
        /// </summary>
        protected virtual NetworkManagerInstatiationMode OnSetIntegrationTestMode()
        {
            return NetworkManagerInstatiationMode.PerTest;
        }

        protected virtual void OnOneTimeSetup()
        {
        }

        [OneTimeSetUp]
        public void OneTimeSetup()
        {
            Application.runInBackground = true;
            m_NumberOfClients = NumberOfClients;
            IsRunning = true;
            m_EnableVerboseDebug = OnSetVerboseDebug();
            IntegrationTestSceneHandler.VerboseDebugMode = m_EnableVerboseDebug;
            VerboseDebug($"Entering {nameof(OneTimeSetup)}");

            m_NetworkManagerInstatiationMode = OnSetIntegrationTestMode();

            // Enable NetcodeIntegrationTest auto-label feature
            NetcodeIntegrationTestHelpers.RegisterNetcodeIntegrationTest(true);
            OnOneTimeSetup();

            VerboseDebug($"Exiting {nameof(OneTimeSetup)}");
        }

        /// <summary>
        /// Called before creating and starting the server and clients
        /// Note: For <see cref="NetworkManagerInstatiationMode.AllTests"/> and
        /// <see cref="NetworkManagerInstatiationMode.PerTest"/> mode integration tests.
        /// For those two modes, if you want to have access to the server or client
        /// <see cref="NetworkManager"/>s then override <see cref="OnServerAndClientsCreated"/>.
        /// <see cref="m_ServerNetworkManager"/> and <see cref="m_ClientNetworkManagers"/>
        /// </summary>
        protected virtual IEnumerator OnSetup()
        {
            yield return null;
        }

        /// <summary>
        /// Called before creating and starting the server and clients
        /// Note: For <see cref="NetworkManagerInstatiationMode.AllTests"/> and
        /// <see cref="NetworkManagerInstatiationMode.PerTest"/> mode integration tests.
        /// For those two modes, if you want to have access to the server or client
        /// <see cref="NetworkManager"/>s then override <see cref="OnServerAndClientsCreated"/>.
        /// <see cref="m_ServerNetworkManager"/> and <see cref="m_ClientNetworkManagers"/>
        /// </summary>
        protected virtual void OnInlineSetup()
        {
        }

        [UnitySetUp]
        public IEnumerator SetUp()
        {
            VerboseDebug($"Entering {nameof(SetUp)}");
            NetcodeLogAssert = new NetcodeLogAssert();
            if (m_EnableTimeTravel)
            {
                if (m_NetworkManagerInstatiationMode == NetworkManagerInstatiationMode.AllTests)
                {
                    MockTransport.ClearQueues();
                }
                else
                {
                    MockTransport.Reset();
                }
                // Setup the frames per tick for time travel advance to next tick
                ConfigureFramesPerTick();
            }
            if (m_SetupIsACoroutine)
            {
                yield return OnSetup();
            }
            else
            {
                OnInlineSetup();
            }

            if (m_EnableTimeTravel)
            {
                MockTimeProvider.Reset();
                ComponentFactory.Register<IRealTimeProvider>(manager => new MockTimeProvider());
            }

            if (m_NetworkManagerInstatiationMode == NetworkManagerInstatiationMode.AllTests && m_ServerNetworkManager == null ||
                m_NetworkManagerInstatiationMode == NetworkManagerInstatiationMode.PerTest)
            {
                CreateServerAndClients();

                if (m_EnableTimeTravel)
                {
                    StartServerAndClientsWithTimeTravel();
                }
                else
                {
                    yield return StartServerAndClients();
                }
            }

            VerboseDebug($"Exiting {nameof(SetUp)}");
        }

        /// <summary>
        /// Override this to add components or adjustments to the default player prefab
        /// <see cref="m_PlayerPrefab"/>
        /// </summary>
        protected virtual void OnCreatePlayerPrefab()
        {
        }

        /// <summary>
        /// Invoked immediately after the player prefab GameObject is created
        /// prior to adding a NetworkObject component
        /// </summary>
        protected virtual void OnPlayerPrefabGameObjectCreated()
        {
        }

        private void CreatePlayerPrefab()
        {
            VerboseDebug($"Entering {nameof(CreatePlayerPrefab)}");
            // Create playerPrefab
            m_PlayerPrefab = new GameObject("Player");
            OnPlayerPrefabGameObjectCreated();
            NetworkObject networkObject = m_PlayerPrefab.AddComponent<NetworkObject>();

            // Make it a prefab
            NetcodeIntegrationTestHelpers.MakeNetworkObjectTestPrefab(networkObject);

            OnCreatePlayerPrefab();

            VerboseDebug($"Exiting {nameof(CreatePlayerPrefab)}");
        }

        /// <summary>
        /// This is invoked before the server and client(s) are started.
        /// Override this method if you want to make any adjustments to their
        /// NetworkManager instances.
        /// </summary>
        protected virtual void OnServerAndClientsCreated()
        {
        }

        /// <summary>
        /// Will create <see cref="NumberOfClients"/> number of clients.
        /// To create a specific number of clients <see cref="CreateServerAndClients(int)"/>
        /// </summary>
        protected void CreateServerAndClients()
        {
            CreateServerAndClients(NumberOfClients);
        }

        private void AddRemoveNetworkManager(NetworkManager networkManager, bool addNetworkManager)
        {
            var clientNetworkManagersList = new List<NetworkManager>(m_ClientNetworkManagers);
            if (addNetworkManager)
            {
                clientNetworkManagersList.Add(networkManager);
            }
            else
            {
                clientNetworkManagersList.Remove(networkManager);
            }

            m_ClientNetworkManagers = clientNetworkManagersList.ToArray();
            m_NumberOfClients = clientNetworkManagersList.Count;
        }

        /// <summary>
        /// CreateAndStartNewClient Only
        /// Invoked when the newly created client has been created
        /// </summary>
        protected virtual void OnNewClientCreated(NetworkManager networkManager)
        {
        }

        /// <summary>
        /// CreateAndStartNewClient Only
        /// Invoked when the newly created client has been created and started
        /// </summary>
        protected virtual void OnNewClientStarted(NetworkManager networkManager)
        {
        }

        /// <summary>
        /// CreateAndStartNewClient Only
        /// Invoked when the newly created client has been created, started, and connected
        /// to the server-host.
        /// </summary>
        protected virtual void OnNewClientStartedAndConnected(NetworkManager networkManager)
        {
        }

        /// <summary>
        /// CreateAndStartNewClient Only
        /// Override this method to bypass the waiting for a client to connect.
        /// </summary>
        /// <remarks>
        /// Use this for testing connection and disconnection scenarios
        /// </remarks>
        protected virtual bool ShouldWaitForNewClientToConnect(NetworkManager networkManager)
        {
            return true;
        }

        /// <summary>
        /// This will create, start, and connect a new client while in the middle of an
        /// integration test.
        /// </summary>
        protected IEnumerator CreateAndStartNewClient()
        {
            var networkManager = NetcodeIntegrationTestHelpers.CreateNewClient(m_ClientNetworkManagers.Length, m_EnableTimeTravel);
            networkManager.NetworkConfig.PlayerPrefab = m_PlayerPrefab;

            // Notification that the new client (NetworkManager) has been created
            // in the event any modifications need to be made before starting the client
            OnNewClientCreated(networkManager);

            NetcodeIntegrationTestHelpers.StartOneClient(networkManager);

            if (LogAllMessages)
            {
                networkManager.ConnectionManager.MessageManager.Hook(new DebugNetworkHooks());
            }

            AddRemoveNetworkManager(networkManager, true);

            OnNewClientStarted(networkManager);

            if (ShouldWaitForNewClientToConnect(networkManager))
            {
                // Wait for the new client to connect
                yield return WaitForClientsConnectedOrTimeOut();

                OnNewClientStartedAndConnected(networkManager);
                if (s_GlobalTimeoutHelper.TimedOut)
                {
                    AddRemoveNetworkManager(networkManager, false);
                    Object.DestroyImmediate(networkManager.gameObject);
                }

                AssertOnTimeout($"{nameof(CreateAndStartNewClient)} timed out waiting for the new client to be connected!");
                ClientNetworkManagerPostStart(networkManager);
                VerboseDebug($"[{networkManager.name}] Created and connected!");
            }
        }

        /// <summary>
        /// This will create, start, and connect a new client while in the middle of an
        /// integration test.
        /// </summary>
        protected void CreateAndStartNewClientWithTimeTravel()
        {
            var networkManager = NetcodeIntegrationTestHelpers.CreateNewClient(m_ClientNetworkManagers.Length, m_EnableTimeTravel);
            networkManager.NetworkConfig.PlayerPrefab = m_PlayerPrefab;

            // Notification that the new client (NetworkManager) has been created
            // in the event any modifications need to be made before starting the client
            OnNewClientCreated(networkManager);

            NetcodeIntegrationTestHelpers.StartOneClient(networkManager);

            if (LogAllMessages)
            {
                networkManager.ConnectionManager.MessageManager.Hook(new DebugNetworkHooks());
            }

            AddRemoveNetworkManager(networkManager, true);

            OnNewClientStarted(networkManager);

            // Wait for the new client to connect
            var connected = WaitForClientsConnectedOrTimeOutWithTimeTravel();

            OnNewClientStartedAndConnected(networkManager);
            if (!connected)
            {
                AddRemoveNetworkManager(networkManager, false);
                Object.DestroyImmediate(networkManager.gameObject);
            }

            Assert.IsTrue(connected, $"{nameof(CreateAndStartNewClient)} timed out waiting for the new client to be connected!");
            ClientNetworkManagerPostStart(networkManager);
            VerboseDebug($"[{networkManager.name}] Created and connected!");
        }

        /// <summary>
        /// This will stop a client while in the middle of an integration test
        /// </summary>
        protected IEnumerator StopOneClient(NetworkManager networkManager, bool destroy = false)
        {
            NetcodeIntegrationTestHelpers.StopOneClient(networkManager, destroy);
            AddRemoveNetworkManager(networkManager, false);
            yield return WaitForConditionOrTimeOut(() => !networkManager.IsConnectedClient);
        }

        /// <summary>
        /// This will stop a client while in the middle of an integration test
        /// </summary>
        protected void StopOneClientWithTimeTravel(NetworkManager networkManager, bool destroy = false)
        {
            NetcodeIntegrationTestHelpers.StopOneClient(networkManager, destroy);
            AddRemoveNetworkManager(networkManager, false);
            Assert.True(WaitForConditionOrTimeOutWithTimeTravel(() => !networkManager.IsConnectedClient));
        }

        protected void SetTimeTravelSimulatedLatency(float latencySeconds)
        {
            ((MockTransport)m_ServerNetworkManager.NetworkConfig.NetworkTransport).SimulatedLatencySeconds = latencySeconds;
            foreach (var client in m_ClientNetworkManagers)
            {
                ((MockTransport)client.NetworkConfig.NetworkTransport).SimulatedLatencySeconds = latencySeconds;
            }
        }

        protected void SetTimeTravelSimulatedDropRate(float dropRatePercent)
        {
            ((MockTransport)m_ServerNetworkManager.NetworkConfig.NetworkTransport).PacketDropRate = dropRatePercent;
            foreach (var client in m_ClientNetworkManagers)
            {
                ((MockTransport)client.NetworkConfig.NetworkTransport).PacketDropRate = dropRatePercent;
            }
        }

        protected void SetTimeTravelSimulatedLatencyJitter(float jitterSeconds)
        {
            ((MockTransport)m_ServerNetworkManager.NetworkConfig.NetworkTransport).LatencyJitter = jitterSeconds;
            foreach (var client in m_ClientNetworkManagers)
            {
                ((MockTransport)client.NetworkConfig.NetworkTransport).LatencyJitter = jitterSeconds;
            }
        }

        /// <summary>
        /// Creates the server and clients
        /// </summary>
        /// <param name="numberOfClients"></param>
        protected void CreateServerAndClients(int numberOfClients)
        {
            VerboseDebug($"Entering {nameof(CreateServerAndClients)}");

            CreatePlayerPrefab();

            if (m_EnableTimeTravel)
            {
                m_TargetFrameRate = -1;
            }

            // Create multiple NetworkManager instances
            if (!NetcodeIntegrationTestHelpers.Create(numberOfClients, out NetworkManager server, out NetworkManager[] clients, m_TargetFrameRate, m_CreateServerFirst, m_EnableTimeTravel))
            {
                Debug.LogError("Failed to create instances");
                Assert.Fail("Failed to create instances");
            }

            m_ClientNetworkManagers = clients;
            m_ServerNetworkManager = server;

            if (m_ServerNetworkManager != null)
            {
                s_DefaultWaitForTick = new WaitForSecondsRealtime(1.0f / m_ServerNetworkManager.NetworkConfig.TickRate);
            }

            // Set the player prefab for the server and clients
            m_ServerNetworkManager.NetworkConfig.PlayerPrefab = m_PlayerPrefab;

            foreach (var client in m_ClientNetworkManagers)
            {
                client.NetworkConfig.PlayerPrefab = m_PlayerPrefab;
            }

            // Provides opportunity to allow child derived classes to
            // modify the NetworkManager's configuration before starting.
            OnServerAndClientsCreated();

            VerboseDebug($"Exiting {nameof(CreateServerAndClients)}");
        }

        /// <summary>
        /// Override this method and return false in order to be able
        /// to manually control when the server and clients are started.
        /// </summary>
        protected virtual bool CanStartServerAndClients()
        {
            return true;
        }

        /// <summary>
        /// Invoked after the server and clients have started.
        /// Note: No connection verification has been done at this point
        /// </summary>
        protected virtual IEnumerator OnStartedServerAndClients()
        {
            yield return null;
        }

        /// <summary>
        /// Invoked after the server and clients have started.
        /// Note: No connection verification has been done at this point
        /// </summary>
        protected virtual void OnTimeTravelStartedServerAndClients()
        {
        }

        /// <summary>
        /// Invoked after the server and clients have started and verified
        /// their connections with each other.
        /// </summary>
        protected virtual IEnumerator OnServerAndClientsConnected()
        {
            yield return null;
        }

        /// <summary>
        /// Invoked after the server and clients have started and verified
        /// their connections with each other.
        /// </summary>
        protected virtual void OnTimeTravelServerAndClientsConnected()
        {
        }

        private void ClientNetworkManagerPostStart(NetworkManager networkManager)
        {
            networkManager.name = $"NetworkManager - Client - {networkManager.LocalClientId}";
            Assert.NotNull(networkManager.LocalClient.PlayerObject, $"{nameof(StartServerAndClients)} detected that client {networkManager.LocalClientId} does not have an assigned player NetworkObject!");

            // Go ahead and create an entry for this new client
            if (!m_PlayerNetworkObjects.ContainsKey(networkManager.LocalClientId))
            {
                m_PlayerNetworkObjects.Add(networkManager.LocalClientId, new Dictionary<ulong, NetworkObject>());
            }

#if UNITY_2023_1_OR_NEWER
            // Get all player instances for the current client NetworkManager instance
            var clientPlayerClones = Object.FindObjectsByType<NetworkObject>(FindObjectsSortMode.None).Where((c) => c.IsPlayerObject && c.OwnerClientId == networkManager.LocalClientId).ToList();
#else
            // Get all player instances for the current client NetworkManager instance
            var clientPlayerClones = Object.FindObjectsOfType<NetworkObject>().Where((c) => c.IsPlayerObject && c.OwnerClientId == networkManager.LocalClientId).ToList();
#endif
            // Add this player instance to each client player entry
            foreach (var playerNetworkObject in clientPlayerClones)
            {
                // When the server is not the host this needs to be done
                if (!m_PlayerNetworkObjects.ContainsKey(playerNetworkObject.NetworkManager.LocalClientId))
                {
                    m_PlayerNetworkObjects.Add(playerNetworkObject.NetworkManager.LocalClientId, new Dictionary<ulong, NetworkObject>());
                }

                if (!m_PlayerNetworkObjects[playerNetworkObject.NetworkManager.LocalClientId].ContainsKey(networkManager.LocalClientId))
                {
                    m_PlayerNetworkObjects[playerNetworkObject.NetworkManager.LocalClientId].Add(networkManager.LocalClientId, playerNetworkObject);
                }
            }
#if UNITY_2023_1_OR_NEWER
            // For late joining clients, add the remaining (if any) cloned versions of each client's player
            clientPlayerClones = Object.FindObjectsByType<NetworkObject>(FindObjectsSortMode.None).Where((c) => c.IsPlayerObject && c.NetworkManager == networkManager).ToList();
#else
            // For late joining clients, add the remaining (if any) cloned versions of each client's player
            clientPlayerClones = Object.FindObjectsOfType<NetworkObject>().Where((c) => c.IsPlayerObject && c.NetworkManager == networkManager).ToList();
#endif
            foreach (var playerNetworkObject in clientPlayerClones)
            {
                if (!m_PlayerNetworkObjects[networkManager.LocalClientId].ContainsKey(playerNetworkObject.OwnerClientId))
                {
                    m_PlayerNetworkObjects[networkManager.LocalClientId].Add(playerNetworkObject.OwnerClientId, playerNetworkObject);
                }
            }
        }

        protected void ClientNetworkManagerPostStartInit()
        {
            // Creates a dictionary for all player instances client and server relative
            // This provides a simpler way to get a specific player instance relative to a client instance
            foreach (var networkManager in m_ClientNetworkManagers)
            {
                ClientNetworkManagerPostStart(networkManager);
            }

            if (m_UseHost)
            {
#if UNITY_2023_1_OR_NEWER
                var clientSideServerPlayerClones = Object.FindObjectsByType<NetworkObject>(FindObjectsSortMode.None).Where((c) => c.IsPlayerObject && c.OwnerClientId == m_ServerNetworkManager.LocalClientId);
#else
                var clientSideServerPlayerClones = Object.FindObjectsOfType<NetworkObject>().Where((c) => c.IsPlayerObject && c.OwnerClientId == m_ServerNetworkManager.LocalClientId);
#endif
                foreach (var playerNetworkObject in clientSideServerPlayerClones)
                {
                    // When the server is not the host this needs to be done
                    if (!m_PlayerNetworkObjects.ContainsKey(playerNetworkObject.NetworkManager.LocalClientId))
                    {
                        m_PlayerNetworkObjects.Add(playerNetworkObject.NetworkManager.LocalClientId, new Dictionary<ulong, NetworkObject>());
                    }

                    if (!m_PlayerNetworkObjects[playerNetworkObject.NetworkManager.LocalClientId].ContainsKey(m_ServerNetworkManager.LocalClientId))
                    {
                        m_PlayerNetworkObjects[playerNetworkObject.NetworkManager.LocalClientId].Add(m_ServerNetworkManager.LocalClientId, playerNetworkObject);
                    }
                }
            }
        }

        protected virtual bool LogAllMessages => false;

        /// <summary>
        /// This starts the server and clients as long as <see cref="CanStartServerAndClients"/>
        /// returns true.
        /// </summary>
        protected IEnumerator StartServerAndClients()
        {
            if (CanStartServerAndClients())
            {
                VerboseDebug($"Entering {nameof(StartServerAndClients)}");

                // Start the instances and pass in our SceneManagerInitialization action that is invoked immediately after host-server
                // is started and after each client is started.
                if (!NetcodeIntegrationTestHelpers.Start(m_UseHost, m_ServerNetworkManager, m_ClientNetworkManagers))
                {
                    Debug.LogError("Failed to start instances");
                    Assert.Fail("Failed to start instances");
                }

                // When scene management is enabled, we need to re-apply the scenes populated list since we have overriden the ISceneManagerHandler
                // imeplementation at this point. This assures any pre-loaded scenes will be automatically assigned to the server and force clients 
                // to load their own scenes.
                if (m_ServerNetworkManager.NetworkConfig.EnableSceneManagement)
                {
                    var scenesLoaded = m_ServerNetworkManager.SceneManager.ScenesLoaded;
                    m_ServerNetworkManager.SceneManager.SceneManagerHandler.PopulateLoadedScenes(ref scenesLoaded, m_ServerNetworkManager);
                }


                if (LogAllMessages)
                {
                    EnableMessageLogging();
                }

                RegisterSceneManagerHandler();

                // Notification that the server and clients have been started
                yield return OnStartedServerAndClients();

                // When true, we skip everything else (most likely a connection oriented test)
                if (!m_BypassConnectionTimeout)
                {
                    // Wait for all clients to connect
                    yield return WaitForClientsConnectedOrTimeOut();

                    AssertOnTimeout($"{nameof(StartServerAndClients)} timed out waiting for all clients to be connected!");

                    if (m_UseHost || m_ServerNetworkManager.IsHost)
                    {
#if UNITY_2023_1_OR_NEWER
                        // Add the server player instance to all m_ClientSidePlayerNetworkObjects entries
                        var serverPlayerClones = Object.FindObjectsByType<NetworkObject>(FindObjectsSortMode.None).Where((c) => c.IsPlayerObject && c.OwnerClientId == m_ServerNetworkManager.LocalClientId);
#else
                        // Add the server player instance to all m_ClientSidePlayerNetworkObjects entries
                        var serverPlayerClones = Object.FindObjectsOfType<NetworkObject>().Where((c) => c.IsPlayerObject && c.OwnerClientId == m_ServerNetworkManager.LocalClientId);
#endif
                        foreach (var playerNetworkObject in serverPlayerClones)
                        {
                            if (!m_PlayerNetworkObjects.ContainsKey(playerNetworkObject.NetworkManager.LocalClientId))
                            {
                                m_PlayerNetworkObjects.Add(playerNetworkObject.NetworkManager.LocalClientId, new Dictionary<ulong, NetworkObject>());
                            }

                            m_PlayerNetworkObjects[playerNetworkObject.NetworkManager.LocalClientId].Add(m_ServerNetworkManager.LocalClientId, playerNetworkObject);
                        }
                    }

                    ClientNetworkManagerPostStartInit();

                    // Notification that at this time the server and client(s) are instantiated,
                    // started, and connected on both sides.
                    yield return OnServerAndClientsConnected();

                    VerboseDebug($"Exiting {nameof(StartServerAndClients)}");
                }
            }
        }

        /// <summary>
        /// This starts the server and clients as long as <see cref="CanStartServerAndClients"/>
        /// returns true.
        /// </summary>
        protected void StartServerAndClientsWithTimeTravel()
        {
            if (CanStartServerAndClients())
            {
                VerboseDebug($"Entering {nameof(StartServerAndClientsWithTimeTravel)}");

                // Start the instances and pass in our SceneManagerInitialization action that is invoked immediately after host-server
                // is started and after each client is started.
                if (!NetcodeIntegrationTestHelpers.Start(m_UseHost, m_ServerNetworkManager, m_ClientNetworkManagers))
                {
                    Debug.LogError("Failed to start instances");
                    Assert.Fail("Failed to start instances");
                }

                // Time travel does not play nice with scene loading, clear out server side pre-loaded scenes.
                if (m_ServerNetworkManager.NetworkConfig.EnableSceneManagement)
                {
                    m_ServerNetworkManager.SceneManager.ScenesLoaded.Clear();
                }

                if (LogAllMessages)
                {
                    EnableMessageLogging();
                }

                RegisterSceneManagerHandler();

                // Notification that the server and clients have been started
                OnTimeTravelStartedServerAndClients();

                // When true, we skip everything else (most likely a connection oriented test)
                if (!m_BypassConnectionTimeout)
                {
                    // Wait for all clients to connect
                    WaitForClientsConnectedOrTimeOutWithTimeTravel();

                    AssertOnTimeout($"{nameof(StartServerAndClients)} timed out waiting for all clients to be connected!");

                    if (m_UseHost || m_ServerNetworkManager.IsHost)
                    {
#if UNITY_2023_1_OR_NEWER
                        // Add the server player instance to all m_ClientSidePlayerNetworkObjects entries
                        var serverPlayerClones = Object.FindObjectsByType<NetworkObject>(FindObjectsSortMode.None).Where((c) => c.IsPlayerObject && c.OwnerClientId == m_ServerNetworkManager.LocalClientId);
#else
                        // Add the server player instance to all m_ClientSidePlayerNetworkObjects entries
                        var serverPlayerClones = Object.FindObjectsOfType<NetworkObject>().Where((c) => c.IsPlayerObject && c.OwnerClientId == m_ServerNetworkManager.LocalClientId);
#endif
                        foreach (var playerNetworkObject in serverPlayerClones)
                        {
                            if (!m_PlayerNetworkObjects.ContainsKey(playerNetworkObject.NetworkManager.LocalClientId))
                            {
                                m_PlayerNetworkObjects.Add(playerNetworkObject.NetworkManager.LocalClientId, new Dictionary<ulong, NetworkObject>());
                            }

                            m_PlayerNetworkObjects[playerNetworkObject.NetworkManager.LocalClientId].Add(m_ServerNetworkManager.LocalClientId, playerNetworkObject);
                        }
                    }

                    ClientNetworkManagerPostStartInit();

                    // Notification that at this time the server and client(s) are instantiated,
                    // started, and connected on both sides.
                    OnTimeTravelServerAndClientsConnected();

                    VerboseDebug($"Exiting {nameof(StartServerAndClients)}");
                }
            }
        }

        /// <summary>
        /// Override this method to control when clients
        /// can fake-load a scene.
        /// </summary>
        protected virtual bool CanClientsLoad()
        {
            return true;
        }

        /// <summary>
        /// Override this method to control when clients
        /// can fake-unload a scene.
        /// </summary>
        protected virtual bool CanClientsUnload()
        {
            return true;
        }

        /// <summary>
        /// De-Registers from the CanClientsLoad and CanClientsUnload events of the
        /// ClientSceneHandler (default is IntegrationTestSceneHandler).
        /// </summary>
        protected void DeRegisterSceneManagerHandler()
        {
            IntegrationTestSceneHandler.CanClientsLoad -= ClientSceneHandler_CanClientsLoad;
            IntegrationTestSceneHandler.CanClientsUnload -= ClientSceneHandler_CanClientsUnload;
            IntegrationTestSceneHandler.NetworkManagers.Clear();
        }

        /// <summary>
        /// Registers the CanClientsLoad and CanClientsUnload events of the
        /// ClientSceneHandler.
        /// The default is: <see cref="IntegrationTestSceneHandler"/>.
        /// </summary>
        protected void RegisterSceneManagerHandler()
        {
            IntegrationTestSceneHandler.CanClientsLoad += ClientSceneHandler_CanClientsLoad;
            IntegrationTestSceneHandler.CanClientsUnload += ClientSceneHandler_CanClientsUnload;
        }

        private bool ClientSceneHandler_CanClientsUnload()
        {
            return CanClientsUnload();
        }

        private bool ClientSceneHandler_CanClientsLoad()
        {
            return CanClientsLoad();
        }

        protected bool OnCanSceneCleanUpUnload(Scene scene)
        {
            return true;
        }

        /// <summary>
        /// This shuts down all NetworkManager instances registered via the
        /// <see cref="NetcodeIntegrationTestHelpers"/> class and cleans up
        /// the test runner scene of any left over NetworkObjects.
        /// <see cref="DestroySceneNetworkObjects"/>
        /// </summary>
        protected void ShutdownAndCleanUp()
        {
            VerboseDebug($"Entering {nameof(ShutdownAndCleanUp)}");
            // Shutdown and clean up both of our NetworkManager instances
            try
            {
                DeRegisterSceneManagerHandler();

                NetcodeIntegrationTestHelpers.Destroy();

                m_PlayerNetworkObjects.Clear();
                s_GlobalNetworkObjects.Clear();
            }
            catch (Exception e)
            {
                throw e;
            }
            finally
            {
                if (m_PlayerPrefab != null)
                {
                    Object.DestroyImmediate(m_PlayerPrefab);
                    m_PlayerPrefab = null;
                }
            }

            // Cleanup any remaining NetworkObjects
            DestroySceneNetworkObjects();

            UnloadRemainingScenes();

            // reset the m_ServerWaitForTick for the next test to initialize
            s_DefaultWaitForTick = new WaitForSecondsRealtime(1.0f / k_DefaultTickRate);
            VerboseDebug($"Exiting {nameof(ShutdownAndCleanUp)}");
        }

        /// <summary>
        /// Note: For <see cref="NetworkManagerInstatiationMode.PerTest"/> mode
        /// this is called before ShutdownAndCleanUp.
        /// </summary>
        protected virtual IEnumerator OnTearDown()
        {
            yield return null;
        }

        protected virtual void OnInlineTearDown()
        {
        }

        [UnityTearDown]
        public IEnumerator TearDown()
        {
            IntegrationTestSceneHandler.SceneNameToSceneHandles.Clear();
            VerboseDebug($"Entering {nameof(TearDown)}");
            if (m_TearDownIsACoroutine)
            {
                yield return OnTearDown();
            }
            else
            {
                OnInlineTearDown();
            }

            if (m_NetworkManagerInstatiationMode == NetworkManagerInstatiationMode.PerTest)
            {
                ShutdownAndCleanUp();
            }

            if (m_EnableTimeTravel)
            {
                ComponentFactory.Deregister<IRealTimeProvider>();
            }

            VerboseDebug($"Exiting {nameof(TearDown)}");
            LogWaitForMessages();
            NetcodeLogAssert.Dispose();
            if (m_EnableTimeTravel)
            {
                if (m_NetworkManagerInstatiationMode == NetworkManagerInstatiationMode.AllTests)
                {
                    MockTransport.ClearQueues();
                }
                else
                {
                    MockTransport.Reset();
                }
            }
        }

        /// <summary>
        /// Override this method to do handle cleaning up once the test(s)
        /// within the child derived class have completed
        /// Note: For <see cref="NetworkManagerInstatiationMode.AllTests"/> mode
        /// this is called before ShutdownAndCleanUp.
        /// </summary>
        protected virtual void OnOneTimeTearDown()
        {
        }

        [OneTimeTearDown]
        public void OneTimeTearDown()
        {
            IntegrationTestSceneHandler.VerboseDebugMode = false;
            VerboseDebug($"Entering {nameof(OneTimeTearDown)}");
            OnOneTimeTearDown();

            if (m_NetworkManagerInstatiationMode == NetworkManagerInstatiationMode.AllTests)
            {
                ShutdownAndCleanUp();
            }

            // Disable NetcodeIntegrationTest auto-label feature
            NetcodeIntegrationTestHelpers.RegisterNetcodeIntegrationTest(false);

            UnloadRemainingScenes();

            VerboseDebug($"Exiting {nameof(OneTimeTearDown)}");

            IsRunning = false;
        }

        /// <summary>
        /// Override this to filter out the <see cref="NetworkObject"/>s that you
        /// want to allow to persist between integration tests.
        /// <see cref="DestroySceneNetworkObjects"/>
        /// <see cref="ShutdownAndCleanUp"/>
        /// </summary>
        /// <param name="networkObject">the network object in question to be destroyed</param>
        protected virtual bool CanDestroyNetworkObject(NetworkObject networkObject)
        {
            return true;
        }

        /// <summary>
        /// Destroys all NetworkObjects at the end of a test cycle.
        /// </summary>
        protected void DestroySceneNetworkObjects()
        {
#if UNITY_2023_1_OR_NEWER
            var networkObjects = Object.FindObjectsByType<NetworkObject>(FindObjectsSortMode.InstanceID);
#else
            var networkObjects = Object.FindObjectsOfType<NetworkObject>();
#endif
            foreach (var networkObject in networkObjects)
            {
                // This can sometimes be null depending upon order of operations
                // when dealing with parented NetworkObjects.  If NetworkObjectB
                // is a child of NetworkObjectA and NetworkObjectA comes before
                // NetworkObjectB in the list of NeworkObjects found, then when
                // NetworkObjectA's GameObject is destroyed it will also destroy
                // NetworkObjectB's GameObject which will destroy NetworkObjectB.
                // If there is a null entry in the list, this is the most likely
                // scenario and so we just skip over it.
                if (networkObject == null)
                {
                    continue;
                }

                if (CanDestroyNetworkObject(networkObject))
                {
                    networkObject.NetworkManagerOwner = m_ServerNetworkManager;
                    // Destroy the GameObject that holds the NetworkObject component
                    Object.DestroyImmediate(networkObject.gameObject);
                }
            }
        }

        /// <summary>
        /// For debugging purposes, this will turn on verbose logging of all messages and batches sent and received
        /// </summary>
        protected void EnableMessageLogging()
        {
            m_ServerNetworkManager.ConnectionManager.MessageManager.Hook(new DebugNetworkHooks());
            foreach (var client in m_ClientNetworkManagers)
            {
                client.ConnectionManager.MessageManager.Hook(new DebugNetworkHooks());
            }
        }

        /// <summary>
        /// Waits for the function condition to return true or it will time out.
        /// This will operate at the current m_ServerNetworkManager.NetworkConfig.TickRate
        /// and allow for a unique TimeoutHelper handler (if none then it uses the default)
        /// Notes: This provides more stability when running integration tests that could be
        /// impacted by:
        ///     -how the integration test is being executed (i.e. in editor or in a stand alone build)
        ///     -potential platform performance issues (i.e. VM is throttled or maxed)
        /// Note: For more complex tests, <see cref="ConditionalPredicateBase"/> and the overloaded
        /// version of this method
        /// </summary>
        public static IEnumerator WaitForConditionOrTimeOut(Func<bool> checkForCondition, TimeoutHelper timeOutHelper = null)
        {
            if (checkForCondition == null)
            {
                throw new ArgumentNullException($"checkForCondition cannot be null!");
            }

            // If none is provided we use the default global time out helper
            if (timeOutHelper == null)
            {
                timeOutHelper = s_GlobalTimeoutHelper;
            }

            // Start checking for a timeout
            timeOutHelper.Start();
            while (!timeOutHelper.HasTimedOut())
            {
                // Update and check to see if the condition has been met
                if (checkForCondition.Invoke())
                {
                    break;
                }

                // Otherwise wait for 1 tick interval
                yield return s_DefaultWaitForTick;
            }

            // Stop checking for a timeout
            timeOutHelper.Stop();
        }


        /// <summary>
        /// Waits for the function condition to return true or it will time out. Uses time travel to simulate this
        /// for the given number of frames, simulating delta times at the application frame rate.
        /// </summary>
        public bool WaitForConditionOrTimeOutWithTimeTravel(Func<bool> checkForCondition, int maxTries = 60)
        {
            if (checkForCondition == null)
            {
                throw new ArgumentNullException($"checkForCondition cannot be null!");
            }

            if (!m_EnableTimeTravel)
            {
                throw new ArgumentException($"Time travel must be enabled to use {nameof(WaitForConditionOrTimeOutWithTimeTravel)}!");
            }

            var frameRate = Application.targetFrameRate;
            if (frameRate <= 0)
            {
                frameRate = 60;
            }

            var updateInterval = 1f / frameRate;
            for (var i = 0; i < maxTries; ++i)
            {
                // Simulate a frame passing on all network managers
                TimeTravel(updateInterval, 1);
                // Update and check to see if the condition has been met
                if (checkForCondition.Invoke())
                {
                    return true;
                }
            }

            return false;
        }

        /// <summary>
        /// This version accepts an IConditionalPredicate implementation to provide
        /// more flexibility for checking complex conditional cases.
        /// </summary>
        public static IEnumerator WaitForConditionOrTimeOut(IConditionalPredicate conditionalPredicate, TimeoutHelper timeOutHelper = null)
        {
            if (conditionalPredicate == null)
            {
                throw new ArgumentNullException($"checkForCondition cannot be null!");
            }

            // If none is provided we use the default global time out helper
            if (timeOutHelper == null)
            {
                timeOutHelper = s_GlobalTimeoutHelper;
            }

            conditionalPredicate.Started();
            yield return WaitForConditionOrTimeOut(conditionalPredicate.HasConditionBeenReached, timeOutHelper);
            conditionalPredicate.Finished(timeOutHelper.TimedOut);
        }

        /// <summary>
        /// This version accepts an IConditionalPredicate implementation to provide
        /// more flexibility for checking complex conditional cases. Uses time travel to simulate this
        /// for the given number of frames, simulating delta times at the application frame rate.
        /// </summary>
        public bool WaitForConditionOrTimeOutWithTimeTravel(IConditionalPredicate conditionalPredicate, int maxTries = 60)
        {
            if (conditionalPredicate == null)
            {
                throw new ArgumentNullException($"checkForCondition cannot be null!");
            }

            if (!m_EnableTimeTravel)
            {
                throw new ArgumentException($"Time travel must be enabled to use {nameof(WaitForConditionOrTimeOutWithTimeTravel)}!");
            }

            conditionalPredicate.Started();
            var success = WaitForConditionOrTimeOutWithTimeTravel(conditionalPredicate.HasConditionBeenReached, maxTries);
            conditionalPredicate.Finished(!success);
            return success;
        }

        /// <summary>
        /// Validates that all remote clients (i.e. non-server) detect they are connected
        /// to the server and that the server reflects the appropriate number of clients
        /// have connected or it will time out.
        /// </summary>
        /// <param name="clientsToCheck">An array of clients to be checked</param>
        protected IEnumerator WaitForClientsConnectedOrTimeOut(NetworkManager[] clientsToCheck)
        {
            var remoteClientCount = clientsToCheck.Length;
            var serverClientCount = m_ServerNetworkManager.IsHost ? remoteClientCount + 1 : remoteClientCount;

            yield return WaitForConditionOrTimeOut(() => clientsToCheck.Where((c) => c.IsConnectedClient).Count() == remoteClientCount &&
                                                         m_ServerNetworkManager.ConnectedClients.Count == serverClientCount);
        }

        /// <summary>
        /// Validates that all remote clients (i.e. non-server) detect they are connected
        /// to the server and that the server reflects the appropriate number of clients
        /// have connected or it will time out. Uses time travel to simulate this
        /// for the given number of frames, simulating delta times at the application frame rate.
        /// </summary>
        /// <param name="clientsToCheck">An array of clients to be checked</param>
        protected bool WaitForClientsConnectedOrTimeOutWithTimeTravel(NetworkManager[] clientsToCheck)
        {
            var remoteClientCount = clientsToCheck.Length;
            var serverClientCount = m_ServerNetworkManager.IsHost ? remoteClientCount + 1 : remoteClientCount;

            return WaitForConditionOrTimeOutWithTimeTravel(() => clientsToCheck.Where((c) => c.IsConnectedClient).Count() == remoteClientCount &&
                                                                 m_ServerNetworkManager.ConnectedClients.Count == serverClientCount);
        }

        /// <summary>
        /// Overloaded method that just passes in all clients to
        /// <see cref="WaitForClientsConnectedOrTimeOut(NetworkManager[])"/>
        /// </summary>
        protected IEnumerator WaitForClientsConnectedOrTimeOut()
        {
            yield return WaitForClientsConnectedOrTimeOut(m_ClientNetworkManagers);
        }

        /// <summary>
        /// Overloaded method that just passes in all clients to
        /// <see cref="WaitForClientsConnectedOrTimeOut(NetworkManager[])"/> Uses time travel to simulate this
        /// for the given number of frames, simulating delta times at the application frame rate.
        /// </summary>
        protected bool WaitForClientsConnectedOrTimeOutWithTimeTravel()
        {
            return WaitForClientsConnectedOrTimeOutWithTimeTravel(m_ClientNetworkManagers);
        }

        internal IEnumerator WaitForMessageReceived<T>(List<NetworkManager> wiatForReceivedBy, ReceiptType type = ReceiptType.Handled) where T : INetworkMessage
        {
            // Build our message hook entries tables so we can determine if all clients received spawn or ownership messages
            var messageHookEntriesForSpawn = new List<MessageHookEntry>();
            foreach (var clientNetworkManager in wiatForReceivedBy)
            {
                var messageHook = new MessageHookEntry(clientNetworkManager, type);
                messageHook.AssignMessageType<T>();
                messageHookEntriesForSpawn.Add(messageHook);
            }

            // Used to determine if all clients received the CreateObjectMessage
            var hooks = new MessageHooksConditional(messageHookEntriesForSpawn);
            yield return WaitForConditionOrTimeOut(hooks);
            Assert.False(s_GlobalTimeoutHelper.TimedOut);
        }

        internal IEnumerator WaitForMessagesReceived(List<Type> messagesInOrder, List<NetworkManager> waitForReceivedBy, ReceiptType type = ReceiptType.Handled)
        {
            // Build our message hook entries tables so we can determine if all clients received spawn or ownership messages
            var messageHookEntriesForSpawn = new List<MessageHookEntry>();
            foreach (var clientNetworkManager in waitForReceivedBy)
            {
                foreach (var message in messagesInOrder)
                {
                    var messageHook = new MessageHookEntry(clientNetworkManager, type);
                    messageHook.AssignMessageType(message);
                    messageHookEntriesForSpawn.Add(messageHook);
                }
            }

            // Used to determine if all clients received the CreateObjectMessage
            var hooks = new MessageHooksConditional(messageHookEntriesForSpawn);
            yield return WaitForConditionOrTimeOut(hooks);
            Assert.False(s_GlobalTimeoutHelper.TimedOut);
        }


        internal void WaitForMessageReceivedWithTimeTravel<T>(List<NetworkManager> waitForReceivedBy, ReceiptType type = ReceiptType.Handled) where T : INetworkMessage
        {
            // Build our message hook entries tables so we can determine if all clients received spawn or ownership messages
            var messageHookEntriesForSpawn = new List<MessageHookEntry>();
            foreach (var clientNetworkManager in waitForReceivedBy)
            {
                var messageHook = new MessageHookEntry(clientNetworkManager, type);
                messageHook.AssignMessageType<T>();
                messageHookEntriesForSpawn.Add(messageHook);
            }

            // Used to determine if all clients received the CreateObjectMessage
            var hooks = new MessageHooksConditional(messageHookEntriesForSpawn);
            Assert.True(WaitForConditionOrTimeOutWithTimeTravel(hooks));
        }

        internal void WaitForMessagesReceivedWithTimeTravel(List<Type> messagesInOrder, List<NetworkManager> waitForReceivedBy, ReceiptType type = ReceiptType.Handled)
        {
            // Build our message hook entries tables so we can determine if all clients received spawn or ownership messages
            var messageHookEntriesForSpawn = new List<MessageHookEntry>();
            foreach (var clientNetworkManager in waitForReceivedBy)
            {
                foreach (var message in messagesInOrder)
                {
                    var messageHook = new MessageHookEntry(clientNetworkManager, type);
                    messageHook.AssignMessageType(message);
                    messageHookEntriesForSpawn.Add(messageHook);
                }
            }

            // Used to determine if all clients received the CreateObjectMessage
            var hooks = new MessageHooksConditional(messageHookEntriesForSpawn);
            Assert.True(WaitForConditionOrTimeOutWithTimeTravel(hooks));
        }

        /// <summary>
        /// Creates a basic NetworkObject test prefab, assigns it to a new
        /// NetworkPrefab entry, and then adds it to the server and client(s)
        /// NetworkManagers' NetworkConfig.NetworkPrefab lists.
        /// </summary>
        /// <param name="baseName">the basic name to be used for each instance</param>
        /// <returns>NetworkObject of the GameObject assigned to the new NetworkPrefab entry</returns>
        protected GameObject CreateNetworkObjectPrefab(string baseName)
        {
            var prefabCreateAssertError = $"You can only invoke this method during {nameof(OnServerAndClientsCreated)} " +
                                          $"but before {nameof(OnStartedServerAndClients)}!";
            Assert.IsNotNull(m_ServerNetworkManager, prefabCreateAssertError);
            Assert.IsFalse(m_ServerNetworkManager.IsListening, prefabCreateAssertError);

            return NetcodeIntegrationTestHelpers.CreateNetworkObjectPrefab(baseName, m_ServerNetworkManager, m_ClientNetworkManagers);
        }

        /// <summary>
        /// Overloaded method <see cref="SpawnObject(NetworkObject, NetworkManager, bool)"/>
        /// </summary>
        protected GameObject SpawnObject(GameObject prefabGameObject, NetworkManager owner, bool destroyWithScene = false)
        {
            var prefabNetworkObject = prefabGameObject.GetComponent<NetworkObject>();
            Assert.IsNotNull(prefabNetworkObject, $"{nameof(GameObject)} {prefabGameObject.name} does not have a {nameof(NetworkObject)} component!");
            return SpawnObject(prefabNetworkObject, owner, destroyWithScene);
        }

        /// <summary>
        /// Spawn a NetworkObject prefab instance
        /// </summary>
        /// <param name="prefabNetworkObject">the prefab NetworkObject to spawn</param>
        /// <param name="owner">the owner of the instance</param>
        /// <param name="destroyWithScene">default is false</param>
        /// <returns>GameObject instance spawned</returns>
        private GameObject SpawnObject(NetworkObject prefabNetworkObject, NetworkManager owner, bool destroyWithScene = false)
        {
            Assert.IsTrue(prefabNetworkObject.GlobalObjectIdHash > 0, $"{nameof(GameObject)} {prefabNetworkObject.name} has a {nameof(NetworkObject.GlobalObjectIdHash)} value of 0! Make sure to make it a valid prefab before trying to spawn!");
            var newInstance = Object.Instantiate(prefabNetworkObject.gameObject);
            var networkObjectToSpawn = newInstance.GetComponent<NetworkObject>();
            networkObjectToSpawn.NetworkManagerOwner = m_ServerNetworkManager; // Required to assure the server does the spawning
            if (owner == m_ServerNetworkManager)
            {
                if (m_UseHost)
                {
                    networkObjectToSpawn.SpawnWithOwnership(owner.LocalClientId, destroyWithScene);
                }
                else
                {
                    networkObjectToSpawn.Spawn(destroyWithScene);
                }
            }
            else
            {
                networkObjectToSpawn.SpawnWithOwnership(owner.LocalClientId, destroyWithScene);
            }

            return newInstance;
        }

        /// <summary>
        /// Overloaded method <see cref="SpawnObjects(NetworkObject, NetworkManager, int, bool)"/>
        /// </summary>
        protected List<GameObject> SpawnObjects(GameObject prefabGameObject, NetworkManager owner, int count, bool destroyWithScene = false)
        {
            var prefabNetworkObject = prefabGameObject.GetComponent<NetworkObject>();
            Assert.IsNotNull(prefabNetworkObject, $"{nameof(GameObject)} {prefabGameObject.name} does not have a {nameof(NetworkObject)} component!");
            return SpawnObjects(prefabNetworkObject, owner, count, destroyWithScene);
        }

        /// <summary>
        /// Will spawn (x) number of prefab NetworkObjects
        /// <see cref="SpawnObject(NetworkObject, NetworkManager, bool)"/>
        /// </summary>
        /// <param name="prefabNetworkObject">the prefab NetworkObject to spawn</param>
        /// <param name="owner">the owner of the instance</param>
        /// <param name="count">number of instances to create and spawn</param>
        /// <param name="destroyWithScene">default is false</param>
        private List<GameObject> SpawnObjects(NetworkObject prefabNetworkObject, NetworkManager owner, int count, bool destroyWithScene = false)
        {
            var gameObjectsSpawned = new List<GameObject>();
            for (int i = 0; i < count; i++)
            {
                gameObjectsSpawned.Add(SpawnObject(prefabNetworkObject, owner, destroyWithScene));
            }

            return gameObjectsSpawned;
        }

        /// <summary>
        /// Default constructor
        /// </summary>
        public NetcodeIntegrationTest()
        {
        }

        /// <summary>
        /// Optional Host or Server integration tests
        /// Constructor that allows you To break tests up as a host
        /// and a server.
        /// Example: Decorate your child derived class with TestFixture
        /// and then create a constructor at the child level.
        /// Don't forget to set your constructor public, else Unity will
        /// give you a hard to decipher error
        /// [TestFixture(HostOrServer.Host)]
        /// [TestFixture(HostOrServer.Server)]
        /// public class MyChildClass : NetcodeIntegrationTest
        /// {
        ///     public MyChildClass(HostOrServer hostOrServer) : base(hostOrServer) { }
        /// }
        /// </summary>
        /// <param name="hostOrServer"></param>
        public NetcodeIntegrationTest(HostOrServer hostOrServer)
        {
            m_UseHost = hostOrServer == HostOrServer.Host ? true : false;
        }

        /// <summary>
        /// Just a helper function to avoid having to write the entire assert just to check if you
        /// timed out.
        /// </summary>
        protected void AssertOnTimeout(string timeOutErrorMessage, TimeoutHelper assignedTimeoutHelper = null)
        {
            var timeoutHelper = assignedTimeoutHelper ?? s_GlobalTimeoutHelper;
            Assert.False(timeoutHelper.TimedOut, timeOutErrorMessage);
        }

        private void UnloadRemainingScenes()
        {
            // Unload any remaining scenes loaded but the test runner scene
            // Note: Some tests only unload the server-side instance, and this
            // just assures no currently loaded scenes will impact the next test
            for (int i = 0; i < SceneManager.sceneCount; i++)
            {
                var scene = SceneManager.GetSceneAt(i);
                if (!scene.IsValid() || !scene.isLoaded || scene.name.Contains(NetcodeIntegrationTestHelpers.FirstPartOfTestRunnerSceneName) || !OnCanSceneCleanUpUnload(scene))
                {
                    continue;
                }

                VerboseDebug($"Unloading scene {scene.name}-{scene.handle}");
                var asyncOperation = SceneManager.UnloadSceneAsync(scene);
            }
        }

        private System.Text.StringBuilder m_WaitForLog = new System.Text.StringBuilder();

        private void LogWaitForMessages()
        {
            VerboseDebug(m_WaitForLog.ToString());
            m_WaitForLog.Clear();
        }

        private IEnumerator WaitForTickAndFrames(NetworkManager networkManager, int tickCount, float targetFrames)
        {
            var tickAndFramesConditionMet = false;
            var frameCount = 0;
            var waitForFixedUpdate = new WaitForFixedUpdate();
            m_WaitForLog.Append($"[NetworkManager-{networkManager.LocalClientId}][WaitForTicks-Begin] Waiting for ({tickCount}) network ticks and ({targetFrames}) frames to pass.\n");
            var tickStart = networkManager.NetworkTickSystem.LocalTime.Tick;
            while (!tickAndFramesConditionMet)
            {
                // Wait until both tick and frame counts have reached their targeted values
                if ((networkManager.NetworkTickSystem.LocalTime.Tick - tickStart) >= tickCount && frameCount >= targetFrames)
                {
                    tickAndFramesConditionMet = true;
                }
                else
                {
                    yield return waitForFixedUpdate;
                    frameCount++;
                    // In the event something is broken with time systems (or the like)
                    // Exit if we have exceeded 1000 frames
                    if (frameCount >= 1000.0f)
                    {
                        tickAndFramesConditionMet = true;
                    }
                }
            }

            m_WaitForLog.Append($"[NetworkManager-{networkManager.LocalClientId}][WaitForTicks-End] Waited for ({networkManager.NetworkTickSystem.LocalTime.Tick - tickStart}) network ticks and ({frameCount}) frames to pass.\n");
            yield break;
        }

        /// <summary>
        /// Yields until specified amount of network ticks and the expected number of frames has been passed.
        /// </summary>
        protected IEnumerator WaitForTicks(NetworkManager networkManager, int count)
        {
            var targetTick = networkManager.NetworkTickSystem.LocalTime.Tick + count;

            // Calculate the expected number of frame updates that should occur during the tick count wait period
            var frameFrequency = 1.0f / (Application.targetFrameRate >= 60 && Application.targetFrameRate <= 100 ? Application.targetFrameRate : 60.0f);
            var tickFrequency = 1.0f / networkManager.NetworkConfig.TickRate;
            var framesPerTick = tickFrequency / frameFrequency;

            // Total number of frames to occur over the specified number of ticks
            var totalFrameCount = framesPerTick * count;
            m_WaitForLog.Append($"[NetworkManager-{networkManager.LocalClientId}][WaitForTicks] TickRate ({networkManager.NetworkConfig.TickRate}) | Tick Wait ({count}) | TargetFrameRate ({Application.targetFrameRate}) | Target Frames ({framesPerTick * count})\n");
            yield return WaitForTickAndFrames(networkManager, count, totalFrameCount);
        }

        /// <summary>
        /// Simulate a number of frames passing over a specific amount of time.
        /// The delta time simulated for each frame will be evenly divided as time/numFrames
        /// This will only simulate the netcode update loop, as well as update events on
        /// NetworkBehaviour instances, and will not simulate any Unity update processes (physics, etc)
        /// </summary>
        /// <param name="amountOfTimeInSeconds"></param>
        /// <param name="numFramesToSimulate"></param>
        protected static void TimeTravel(double amountOfTimeInSeconds, int numFramesToSimulate = -1)
        {
            if (numFramesToSimulate < 0)
            {
                var frameRate = Application.targetFrameRate;
                if (frameRate <= 0)
                {
                    frameRate = 60;
                }
                numFramesToSimulate = Math.Max((int)(amountOfTimeInSeconds / frameRate), 1);
            }
            var interval = amountOfTimeInSeconds / numFramesToSimulate;
            for (var i = 0; i < numFramesToSimulate; ++i)
            {
                MockTimeProvider.TimeTravel(interval);
                SimulateOneFrame();
            }
        }

        protected virtual uint GetTickRate()
        {
            return k_DefaultTickRate;
        }

        protected virtual int GetFrameRate()
        {
            return Application.targetFrameRate == 0 ? 60 : Application.targetFrameRate;
        }

        private int m_FramesPerTick = 0;
        private float m_TickFrequency = 0;

        /// <summary>
        /// Recalculates the <see cref="m_TickFrequency"/> and <see cref="m_FramesPerTick"/> that is
        /// used in <see cref="TimeTravelAdvanceTick"/>.
        /// </summary>
        protected void ConfigureFramesPerTick()
        {
            m_TickFrequency = 1.0f / GetTickRate();
            m_FramesPerTick = Math.Max((int)(m_TickFrequency / GetFrameRate()), 1);
        }

        /// <summary>
        /// Helper function to time travel exactly one tick's worth of time at the current frame and tick rates.
        /// This is NetcodeIntegrationTest instance relative and will automatically adjust based on <see cref="GetFrameRate"/>
        /// and <see cref="GetTickRate"/>.
        /// </summary>
        protected void TimeTravelAdvanceTick()
        {
            TimeTravel(m_TickFrequency, m_FramesPerTick);
        }

        /// <summary>
        /// Helper function to time travel exactly one tick's worth of time at the current frame and tick rates.
        /// ** Is based on the global k_DefaultTickRate and is not local to each NetcodeIntegrationTest instance **
        /// </summary>
        public static void TimeTravelToNextTick()
        {
            var timePassed = 1.0f / k_DefaultTickRate;
            var frameRate = Application.targetFrameRate;
            if (frameRate <= 0)
            {
                frameRate = 60;
            }
            var frames = Math.Max((int)(timePassed / frameRate), 1);
            TimeTravel(timePassed, frames);
        }

        private struct UpdateData
        {
            public MethodInfo Update;
            public MethodInfo FixedUpdate;
            public MethodInfo LateUpdate;
        }

        private static object[] s_EmptyObjectArray = { };
        private static Dictionary<Type, UpdateData> s_UpdateFunctionCache = new Dictionary<Type, UpdateData>();

        /// <summary>
        /// Simulates one SDK frame. This can be used even without TimeTravel, though it's of somewhat less use
        /// without TimeTravel, as, without the mock transport, it will likely not provide enough time for any
        /// sent messages to be received even if called dozens of times.
        /// </summary>
        public static void SimulateOneFrame()
        {
            foreach (NetworkUpdateStage updateStage in Enum.GetValues(typeof(NetworkUpdateStage)))
            {
                var stage = updateStage;
                // These two are out of order numerically due to backward compatibility
                // requirements. We have to swap them to maintain correct execution
                // order.
                if (stage == NetworkUpdateStage.PostScriptLateUpdate)
                {
                    stage = NetworkUpdateStage.PostLateUpdate;
                }
                else if (stage == NetworkUpdateStage.PostLateUpdate)
                {
                    stage = NetworkUpdateStage.PostScriptLateUpdate;
                }
                NetworkUpdateLoop.RunNetworkUpdateStage(stage);

                if (stage == NetworkUpdateStage.Update || stage == NetworkUpdateStage.FixedUpdate || stage == NetworkUpdateStage.PreLateUpdate)
                {
<<<<<<< HEAD
                    foreach (var behaviour in Object.FindObjectsByType<NetworkBehaviour>(FindObjectsSortMode.None))
                    {
                        var type = behaviour.GetType();
                        if (!s_UpdateFunctionCache.TryGetValue(type, out var updateData))
                        {
                            updateData = new UpdateData
                            {
                                Update = type.GetMethod("Update", BindingFlags.Public | BindingFlags.NonPublic | BindingFlags.Instance),
                                FixedUpdate = type.GetMethod("FixedUpdate", BindingFlags.Public | BindingFlags.NonPublic | BindingFlags.Instance),
                                LateUpdate = type.GetMethod("LateUpdate", BindingFlags.Public | BindingFlags.NonPublic | BindingFlags.Instance),
                            };
                            s_UpdateFunctionCache[type] = updateData;
                        }

                        switch (stage)
                        {
                            case NetworkUpdateStage.FixedUpdate:
                                updateData.FixedUpdate?.Invoke(behaviour, new object[] { });
                                break;
                            case NetworkUpdateStage.Update:
                                updateData.Update?.Invoke(behaviour, new object[] { });
                                break;
                            case NetworkUpdateStage.PreLateUpdate:
                                updateData.LateUpdate?.Invoke(behaviour, new object[] { });
                                break;
=======
#if UNITY_2023_1_OR_NEWER
                    foreach (var obj in Object.FindObjectsByType<NetworkObject>(FindObjectsSortMode.InstanceID))
#else
                    foreach (var obj in Object.FindObjectsOfType<NetworkObject>())
#endif
                    {
                        var method = obj.GetType().GetMethod(methodName, BindingFlags.Public | BindingFlags.NonPublic | BindingFlags.Instance);
                        method?.Invoke(obj, new object[] { });
                        foreach (var behaviour in obj.ChildNetworkBehaviours)
                        {
                            var behaviourMethod = behaviour.GetType().GetMethod(methodName, BindingFlags.Public | BindingFlags.NonPublic | BindingFlags.Instance);
                            behaviourMethod?.Invoke(behaviour, new object[] { });
>>>>>>> b9fe0d20
                        }
                    }
                }
            }
        }
    }
}<|MERGE_RESOLUTION|>--- conflicted
+++ resolved
@@ -1703,7 +1703,6 @@
 
                 if (stage == NetworkUpdateStage.Update || stage == NetworkUpdateStage.FixedUpdate || stage == NetworkUpdateStage.PreLateUpdate)
                 {
-<<<<<<< HEAD
                     foreach (var behaviour in Object.FindObjectsByType<NetworkBehaviour>(FindObjectsSortMode.None))
                     {
                         var type = behaviour.GetType();
@@ -1729,20 +1728,6 @@
                             case NetworkUpdateStage.PreLateUpdate:
                                 updateData.LateUpdate?.Invoke(behaviour, new object[] { });
                                 break;
-=======
-#if UNITY_2023_1_OR_NEWER
-                    foreach (var obj in Object.FindObjectsByType<NetworkObject>(FindObjectsSortMode.InstanceID))
-#else
-                    foreach (var obj in Object.FindObjectsOfType<NetworkObject>())
-#endif
-                    {
-                        var method = obj.GetType().GetMethod(methodName, BindingFlags.Public | BindingFlags.NonPublic | BindingFlags.Instance);
-                        method?.Invoke(obj, new object[] { });
-                        foreach (var behaviour in obj.ChildNetworkBehaviours)
-                        {
-                            var behaviourMethod = behaviour.GetType().GetMethod(methodName, BindingFlags.Public | BindingFlags.NonPublic | BindingFlags.Instance);
-                            behaviourMethod?.Invoke(behaviour, new object[] { });
->>>>>>> b9fe0d20
                         }
                     }
                 }
