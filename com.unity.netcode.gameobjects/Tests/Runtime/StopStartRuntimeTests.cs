using System.Collections;
using NUnit.Framework;
using UnityEngine;
using UnityEngine.TestTools;
using Unity.Netcode.TestHelpers.Runtime;

namespace Unity.Netcode.RuntimeTests
{
    public class StopStartRuntimeTests : NetcodeIntegrationTest
    {
<<<<<<< HEAD
        private IEnumerator StopStartTest(bool shutdownTwice)
        {
            // create server and client instances
            NetcodeIntegrationTestHelpers.Create(1, out NetworkManager server, out NetworkManager[] clients);

            try
            {
                // create prefab
                var gameObject = new GameObject("PlayerObject");
                var networkObject = gameObject.AddComponent<NetworkObject>();
                networkObject.DontDestroyWithOwner = true;
                NetcodeIntegrationTestHelpers.MakeNetworkObjectTestPrefab(networkObject);

                server.NetworkConfig.PlayerPrefab = gameObject;

                for (int i = 0; i < clients.Length; i++)
                {
                    clients[i].NetworkConfig.PlayerPrefab = gameObject;
                }

                // start server and connect clients
                NetcodeIntegrationTestHelpers.Start(false, server, clients);

                // wait for connection on client side
                yield return NetcodeIntegrationTestHelpers.WaitForClientsConnected(clients);

                // wait for connection on server side
                yield return NetcodeIntegrationTestHelpers.WaitForClientConnectedToServer(server);

                // shutdown the server
                server.Shutdown();

                // wait 1 frame because shutdowns are delayed
                var nextFrameNumber = Time.frameCount + 1;
                yield return new WaitUntil(() => Time.frameCount >= nextFrameNumber);

                // Verify the shutdown occurred
                Assert.IsFalse(server.IsServer);
                Assert.IsFalse(server.IsListening);
                Assert.IsFalse(server.IsHost);
                Assert.IsFalse(server.IsClient);

                if (shutdownTwice)
                {
                    server.Shutdown();
                }

                server.StartServer();
                // Verify the server started
                Assert.IsTrue(server.IsServer);
                Assert.IsTrue(server.IsListening);

                // Wait several frames
                nextFrameNumber = Time.frameCount + 10;
                yield return new WaitUntil(() => Time.frameCount >= nextFrameNumber);
=======
        protected override int NumberOfClients => 1;

        protected override void OnOneTimeSetup()
        {
            m_UseHost = false;
            base.OnOneTimeSetup();
        }
>>>>>>> 7414be39

        [UnityTest]
        public IEnumerator WhenShuttingDownAndRestarting_SDKRestartsSuccessfullyAndStaysRunning()
        {
            // shutdown the server
            m_ServerNetworkManager.Shutdown();

            // wait 1 frame because shutdowns are delayed
            var nextFrameNumber = Time.frameCount + 1;
            yield return new WaitUntil(() => Time.frameCount >= nextFrameNumber);

            // Verify the shutdown occurred
            Assert.IsFalse(m_ServerNetworkManager.IsServer);
            Assert.IsFalse(m_ServerNetworkManager.IsListening);
            Assert.IsFalse(m_ServerNetworkManager.IsHost);
            Assert.IsFalse(m_ServerNetworkManager.IsClient);

            m_ServerNetworkManager.StartServer();
            // Verify the server started
            Assert.IsTrue(m_ServerNetworkManager.IsServer);
            Assert.IsTrue(m_ServerNetworkManager.IsListening);

            // Wait several frames / one full network tick
            yield return s_DefaultWaitForTick;

            // Verify the server is still running
            Assert.IsTrue(m_ServerNetworkManager.IsServer);
            Assert.IsTrue(m_ServerNetworkManager.IsListening);
        }

        [UnityTest]
        public IEnumerator WhenShuttingDownAndRestarting_SDKRestartsSuccessfullyAndStaysRunning()
        {
            yield return StopStartTest(shutdownTwice: false);
        }

        [UnityTest]
        public IEnumerator WhenShuttingDownTwiceAndRestarting_SDKRestartsSuccessfullyAndStaysRunning()
        {
            yield return StopStartTest(shutdownTwice: true);
        }
    }
}<|MERGE_RESOLUTION|>--- conflicted
+++ resolved
@@ -8,63 +8,6 @@
 {
     public class StopStartRuntimeTests : NetcodeIntegrationTest
     {
-<<<<<<< HEAD
-        private IEnumerator StopStartTest(bool shutdownTwice)
-        {
-            // create server and client instances
-            NetcodeIntegrationTestHelpers.Create(1, out NetworkManager server, out NetworkManager[] clients);
-
-            try
-            {
-                // create prefab
-                var gameObject = new GameObject("PlayerObject");
-                var networkObject = gameObject.AddComponent<NetworkObject>();
-                networkObject.DontDestroyWithOwner = true;
-                NetcodeIntegrationTestHelpers.MakeNetworkObjectTestPrefab(networkObject);
-
-                server.NetworkConfig.PlayerPrefab = gameObject;
-
-                for (int i = 0; i < clients.Length; i++)
-                {
-                    clients[i].NetworkConfig.PlayerPrefab = gameObject;
-                }
-
-                // start server and connect clients
-                NetcodeIntegrationTestHelpers.Start(false, server, clients);
-
-                // wait for connection on client side
-                yield return NetcodeIntegrationTestHelpers.WaitForClientsConnected(clients);
-
-                // wait for connection on server side
-                yield return NetcodeIntegrationTestHelpers.WaitForClientConnectedToServer(server);
-
-                // shutdown the server
-                server.Shutdown();
-
-                // wait 1 frame because shutdowns are delayed
-                var nextFrameNumber = Time.frameCount + 1;
-                yield return new WaitUntil(() => Time.frameCount >= nextFrameNumber);
-
-                // Verify the shutdown occurred
-                Assert.IsFalse(server.IsServer);
-                Assert.IsFalse(server.IsListening);
-                Assert.IsFalse(server.IsHost);
-                Assert.IsFalse(server.IsClient);
-
-                if (shutdownTwice)
-                {
-                    server.Shutdown();
-                }
-
-                server.StartServer();
-                // Verify the server started
-                Assert.IsTrue(server.IsServer);
-                Assert.IsTrue(server.IsListening);
-
-                // Wait several frames
-                nextFrameNumber = Time.frameCount + 10;
-                yield return new WaitUntil(() => Time.frameCount >= nextFrameNumber);
-=======
         protected override int NumberOfClients => 1;
 
         protected override void OnOneTimeSetup()
@@ -72,7 +15,6 @@
             m_UseHost = false;
             base.OnOneTimeSetup();
         }
->>>>>>> 7414be39
 
         [UnityTest]
         public IEnumerator WhenShuttingDownAndRestarting_SDKRestartsSuccessfullyAndStaysRunning()
@@ -104,15 +46,35 @@
         }
 
         [UnityTest]
-        public IEnumerator WhenShuttingDownAndRestarting_SDKRestartsSuccessfullyAndStaysRunning()
-        {
-            yield return StopStartTest(shutdownTwice: false);
-        }
-
-        [UnityTest]
         public IEnumerator WhenShuttingDownTwiceAndRestarting_SDKRestartsSuccessfullyAndStaysRunning()
         {
-            yield return StopStartTest(shutdownTwice: true);
+            // shutdown the server
+            m_ServerNetworkManager.Shutdown();
+
+            // wait 1 frame because shutdowns are delayed
+            var nextFrameNumber = Time.frameCount + 1;
+            yield return new WaitUntil(() => Time.frameCount >= nextFrameNumber);
+
+            // Verify the shutdown occurred
+            Assert.IsFalse(m_ServerNetworkManager.IsServer);
+            Assert.IsFalse(m_ServerNetworkManager.IsListening);
+            Assert.IsFalse(m_ServerNetworkManager.IsHost);
+            Assert.IsFalse(m_ServerNetworkManager.IsClient);
+
+            // Shutdown the server again.
+            m_ServerNetworkManager.Shutdown();
+
+            m_ServerNetworkManager.StartServer();
+            // Verify the server started
+            Assert.IsTrue(m_ServerNetworkManager.IsServer);
+            Assert.IsTrue(m_ServerNetworkManager.IsListening);
+
+            // Wait several frames / one full network tick
+            yield return s_DefaultWaitForTick;
+
+            // Verify the server is still running
+            Assert.IsTrue(m_ServerNetworkManager.IsServer);
+            Assert.IsTrue(m_ServerNetworkManager.IsListening);
         }
     }
 }