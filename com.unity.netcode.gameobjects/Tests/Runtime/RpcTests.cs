using System;
using System.Collections;
using System.Collections.Generic;
using NUnit.Framework;
using Unity.Collections;
using Unity.Netcode.TestHelpers.Runtime;
<<<<<<< HEAD
=======
using UnityEngine;
using UnityEngine.TestTools;
>>>>>>> e6514387
using Debug = UnityEngine.Debug;
using Vector3 = UnityEngine.Vector3;

namespace Unity.Netcode.RuntimeTests
{
    public class RpcTests : NetcodeIntegrationTest
    {
        public class RpcTestNB : NetworkBehaviour
        {
            public event Action<ulong, ServerRpcParams> OnServer_Rpc;
            public event Action<NativeList<ulong>, ServerRpcParams> OnNativeListServer_Rpc;
            public event Action<Vector3, Vector3[], NativeList<Vector3>, FixedString32Bytes> OnTypedServer_Rpc;
            public event Action OnClient_Rpc;

            [ServerRpc]
            public void MyServerRpc(ulong clientId, ServerRpcParams param = default)
            {
                OnServer_Rpc(clientId, param);
            }

            [ServerRpc]
            public void MyNativeListServerRpc(NativeList<ulong> clientId, ServerRpcParams param = default)
            {
                OnNativeListServer_Rpc(clientId, param);
            }


            [ClientRpc]
            public void MyClientRpc()
            {
                OnClient_Rpc();
            }

            [ServerRpc]
            public void MyTypedServerRpc(Vector3 param1, Vector3[] param2, NativeList<Vector3> param3, FixedString32Bytes param4)
            {
                OnTypedServer_Rpc(param1, param2, param3, param4);
            }
        }

        protected override int NumberOfClients => 1;

        protected override void OnCreatePlayerPrefab()
        {
            m_PlayerPrefab.AddComponent<RpcTestNB>();
        }

        [UnityTest]
        public IEnumerator TestRpcs()
        {
            // This is the *SERVER VERSION* of the *CLIENT PLAYER* RpcTestNB component
            var serverClientRpcTestNB = m_PlayerNetworkObjects[m_ServerNetworkManager.LocalClientId][m_ClientNetworkManagers[0].LocalClientId].GetComponent<RpcTestNB>();

            // This is the *CLIENT VERSION* of the *CLIENT PLAYER* RpcTestNB component
            var localClienRpcTestNB = m_PlayerNetworkObjects[m_ClientNetworkManagers[0].LocalClientId][m_ClientNetworkManagers[0].LocalClientId].GetComponent<RpcTestNB>();

            // Setup state
            bool hasReceivedServerRpc = false;
            bool hasReceivedTypedServerRpc = false;
            bool hasReceivedClientRpcRemotely = false;
            bool hasReceivedClientRpcLocally = false;

            var vector3 = new Vector3(1, 2, 3);
            Vector3[] vector3s = new[] { new Vector3(4, 5, 6), new Vector3(7, 8, 9) };
            using var vector3sNativeList = new NativeList<Vector3>(Allocator.Persistent);
            vector3sNativeList.Add(new Vector3(10, 11, 12));
            vector3sNativeList.Add(new Vector3(13, 14, 15));

            localClienRpcTestNB.OnClient_Rpc += () =>
            {
                Debug.Log("ClientRpc received on client object");
                hasReceivedClientRpcRemotely = true;
            };

            localClienRpcTestNB.OnServer_Rpc += (clientId, param) =>
            {
                // The RPC invoked locally. (Weaver failure?)
                Assert.Fail("ServerRpc invoked locally. Weaver failure?");
            };

            serverClientRpcTestNB.OnServer_Rpc += (clientId, param) =>
            {
                Debug.Log("ServerRpc received on server object");
                Assert.True(param.Receive.SenderClientId == clientId);
                hasReceivedServerRpc = true;
            };

            serverClientRpcTestNB.OnClient_Rpc += () =>
            {
                // The RPC invoked locally. (Weaver failure?)
                Debug.Log("ClientRpc received on server object");
                hasReceivedClientRpcLocally = true;
            };

            var str = new FixedString32Bytes("abcdefg");

            serverClientRpcTestNB.OnTypedServer_Rpc += (param1, param2, param3, param4) =>
            {
                Debug.Log("TypedServerRpc received on server object");
                Assert.AreEqual(param1, vector3);
                Assert.AreEqual(param2.Length, vector3s.Length);
                Assert.AreEqual(param2[0], vector3s[0]);
                Assert.AreEqual(param2[1], vector3s[1]);
                Assert.AreEqual(param3.Length, vector3s.Length);
                Assert.AreEqual(param3[0], vector3sNativeList[0]);
                Assert.AreEqual(param3[1], vector3sNativeList[1]);
                Assert.AreEqual(param4, str);
                hasReceivedTypedServerRpc = true;
            };

            // Send ServerRpc
            localClienRpcTestNB.MyServerRpc(m_ClientNetworkManagers[0].LocalClientId);

            // Send TypedServerRpc
            localClienRpcTestNB.MyTypedServerRpc(vector3, vector3s, vector3sNativeList, str);

            // Send ClientRpc
            serverClientRpcTestNB.MyClientRpc();

            // Validate each NetworkManager relative NetworkMessageManager received each respective RPC
            var messageHookList = new List<MessageHookEntry>();
            var serverMessageHookEntry = new MessageHookEntry(m_ServerNetworkManager);
            serverMessageHookEntry.AssignMessageType<ServerRpcMessage>();
            messageHookList.Add(serverMessageHookEntry);

            var typedServerMessageHookEntry = new MessageHookEntry(m_ServerNetworkManager);
            typedServerMessageHookEntry.AssignMessageType<ServerRpcMessage>();
            messageHookList.Add(typedServerMessageHookEntry);

            foreach (var client in m_ClientNetworkManagers)
            {
                var clientMessageHookEntry = new MessageHookEntry(client);
                clientMessageHookEntry.AssignMessageType<ClientRpcMessage>();
                messageHookList.Add(clientMessageHookEntry);
            }

            var rpcMessageHooks = new MessageHooksConditional(messageHookList);
            yield return WaitForConditionOrTimeOut(rpcMessageHooks);
            Assert.False(s_GlobalTimeoutHelper.TimedOut, $"Timed out waiting for messages: {rpcMessageHooks.GetHooksStillWaiting()}");

            // Make sure RPCs propagated all the way up and were called on the relative destination class instance
            yield return WaitForConditionOrTimeOut(() => hasReceivedServerRpc && hasReceivedClientRpcLocally && hasReceivedClientRpcRemotely && hasReceivedTypedServerRpc);

            Assert.True(hasReceivedServerRpc, "ServerRpc was not received");
            Assert.True(hasReceivedTypedServerRpc, "TypedServerRpc was not received");
            Assert.True(hasReceivedClientRpcLocally, "ClientRpc was not locally received on the server");
            Assert.True(hasReceivedClientRpcRemotely, "ClientRpc was not remotely received on the client");
        }
    }
}<|MERGE_RESOLUTION|>--- conflicted
+++ resolved
@@ -4,11 +4,7 @@
 using NUnit.Framework;
 using Unity.Collections;
 using Unity.Netcode.TestHelpers.Runtime;
-<<<<<<< HEAD
-=======
-using UnityEngine;
 using UnityEngine.TestTools;
->>>>>>> e6514387
 using Debug = UnityEngine.Debug;
 using Vector3 = UnityEngine.Vector3;
 
@@ -73,9 +69,11 @@
 
             var vector3 = new Vector3(1, 2, 3);
             Vector3[] vector3s = new[] { new Vector3(4, 5, 6), new Vector3(7, 8, 9) };
-            using var vector3sNativeList = new NativeList<Vector3>(Allocator.Persistent);
-            vector3sNativeList.Add(new Vector3(10, 11, 12));
-            vector3sNativeList.Add(new Vector3(13, 14, 15));
+            using var vector3sNativeList = new NativeList<Vector3>(Allocator.Persistent)
+            {
+                new Vector3(10, 11, 12),
+                new Vector3(13, 14, 15)
+            };
 
             localClienRpcTestNB.OnClient_Rpc += () =>
             {
