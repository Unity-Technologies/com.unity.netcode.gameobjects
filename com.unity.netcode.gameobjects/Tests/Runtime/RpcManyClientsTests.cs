--- conflicted
+++ resolved
@@ -53,11 +53,7 @@
 
         protected override void OnServerAndClientsCreated()
         {
-<<<<<<< HEAD
             m_PrefabToSpawn = PreparePrefab(typeof(RpcManyClientsObject));
-=======
-            yield return StartSomeClientsAndServerWithPlayers(useHost: true, nbClients: NbClients, updatePlayerPrefab: playerPrefab => m_PrefabToSpawn = PreparePrefab(typeof(RpcManyClientsObject)));
->>>>>>> 59725479
         }
 
         public GameObject PreparePrefab(Type type)
@@ -87,18 +83,6 @@
             var rpcManyClientsObject = netSpawnedObject.GetComponent<RpcManyClientsObject>();
 
             rpcManyClientsObject.Count = 0;
-<<<<<<< HEAD
-            rpcManyClientsObject.SomeClientRpc(); // RPC with no params
-            int maxFrameNumber = Time.frameCount + 5;
-            yield return new WaitUntil(() => rpcManyClientsObject.Count == (NumberOfClients + 1) || Time.frameCount > maxFrameNumber);
-
-            Debug.Assert(rpcManyClientsObject.Count == (NumberOfClients + 1));
-
-            rpcManyClientsObject.Count = 0;
-            rpcManyClientsObject.SomeClientRpc(0); // RPC with one param
-            maxFrameNumber = Time.frameCount + 5;
-            yield return new WaitUntil(() => rpcManyClientsObject.Count == (NumberOfClients + 1) || Time.frameCount > maxFrameNumber);
-=======
             rpcManyClientsObject.NoParamsClientRpc(); // RPC with no params
             var waiters = new List<IEnumerator>();
 
@@ -120,7 +104,6 @@
             }
 
             yield return MultiInstanceHelpers.RunMultiple(waiters);
->>>>>>> 59725479
 
             Debug.Assert(rpcManyClientsObject.Count == (NumberOfClients + 1));
 
@@ -140,13 +123,6 @@
 
             rpcManyClientsObject.ReceivedFrom.Clear();
             rpcManyClientsObject.Count = 0;
-<<<<<<< HEAD
-            rpcManyClientsObject.SomeClientRpc(0, 0); // RPC with two params
-            maxFrameNumber = Time.frameCount + 5;
-            yield return new WaitUntil(() => rpcManyClientsObject.Count == (NumberOfClients + 1) || Time.frameCount > maxFrameNumber);
-
-            Debug.Assert(rpcManyClientsObject.Count == (NumberOfClients + 1));
-=======
             var target = new List<ulong> { m_ClientNetworkManagers[1].LocalClientId, m_ClientNetworkManagers[2].LocalClientId };
             param.Send.TargetClientIds = target;
             rpcManyClientsObject.WithParamsClientRpc(param);
@@ -159,7 +135,6 @@
             // either of the 2 selected clients can reply to the server first, due to network timing
             var possibility1 = new List<ulong> { m_ClientNetworkManagers[1].LocalClientId, m_ClientNetworkManagers[2].LocalClientId };
             var possibility2 = new List<ulong> { m_ClientNetworkManagers[2].LocalClientId, m_ClientNetworkManagers[1].LocalClientId };
->>>>>>> 59725479
 
             Assert.AreEqual(2, rpcManyClientsObject.Count);
             Debug.Assert(Enumerable.SequenceEqual(rpcManyClientsObject.ReceivedFrom, possibility1) || Enumerable.SequenceEqual(rpcManyClientsObject.ReceivedFrom, possibility2));
