--- conflicted
+++ resolved
@@ -72,13 +72,9 @@
             {
                 Debug.Log($"Received from {sender}");
             });
-<<<<<<< HEAD
-            var waitForMetricValues = new WaitForEventMetricValues<NetworkMessageEvent>(FirstClientMetrics.Dispatcher, NetworkMetricTypes.NetworkMessageReceived);
-=======
-            var waitForMetricValues = new WaitForMetricValues<NetworkMessageEvent>(FirstClientMetrics.Dispatcher, NetworkMetricTypes.NetworkMessageReceived,
+            var waitForMetricValues = new WaitForEventMetricValues<NetworkMessageEvent>(FirstClientMetrics.Dispatcher, NetworkMetricTypes.NetworkMessageReceived,
                 metric => metric.Name == nameof(NamedMessage));
 
->>>>>>> ef257a90
             using (var writer = new FastBufferWriter(1300, Allocator.Temp))
             {
                 writer.WriteValueSafe(messageName);
