--- conflicted
+++ resolved
@@ -31,11 +31,7 @@
             }
 
             ulong receivedMessageSender = 0;
-<<<<<<< HEAD
-            Guid receivedMessageContent;
-=======
             var receivedMessageContent = new Guid();
->>>>>>> 6181e7e0
             FirstClient.CustomMessagingManager.RegisterNamedMessageHandler(
                 messageName,
                 (ulong sender, ref FastBufferReader reader) =>
@@ -67,11 +63,7 @@
             }
 
             ulong firstReceivedMessageSender = 0;
-<<<<<<< HEAD
-            Guid firstReceivedMessageContent;
-=======
             var firstReceivedMessageContent = new Guid();
->>>>>>> 6181e7e0
             FirstClient.CustomMessagingManager.RegisterNamedMessageHandler(
                 messageName,
                 (ulong sender, ref FastBufferReader reader) =>
@@ -82,11 +74,7 @@
                 });
 
             ulong secondReceivedMessageSender = 0;
-<<<<<<< HEAD
-            Guid secondReceivedMessageContent;
-=======
             var secondReceivedMessageContent = new Guid();
->>>>>>> 6181e7e0
             SecondClient.CustomMessagingManager.RegisterNamedMessageHandler(
                 messageName,
                 (ulong sender, ref FastBufferReader reader) =>
