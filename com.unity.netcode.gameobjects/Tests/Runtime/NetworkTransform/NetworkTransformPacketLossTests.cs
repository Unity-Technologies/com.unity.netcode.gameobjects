// TODO: Rewrite test to use the tools package. Debug simulator not available in UTP 2.X.
#if !UTP_TRANSPORT_2_0_ABOVE
using System.Collections;
using NUnit.Framework;
using Unity.Netcode.Components;
using UnityEngine;
using UnityEngine.TestTools;

namespace Unity.Netcode.RuntimeTests
{
    /// <summary>
    /// Integration tests for NetworkTransform that will test both
    /// server and host operating modes and will test both authoritative
    /// models for each operating mode when packet loss and latency is
    /// present.
    /// </summary>
    [TestFixture(HostOrServer.Host, Authority.ServerAuthority, RotationCompression.None, Rotation.Euler, Precision.Full)]
    [TestFixture(HostOrServer.Host, Authority.ServerAuthority, RotationCompression.None, Rotation.Euler, Precision.Half)]
    [TestFixture(HostOrServer.Host, Authority.ServerAuthority, RotationCompression.None, Rotation.Quaternion, Precision.Full)]
    [TestFixture(HostOrServer.Host, Authority.ServerAuthority, RotationCompression.None, Rotation.Quaternion, Precision.Half)]
    [TestFixture(HostOrServer.Host, Authority.ServerAuthority, RotationCompression.QuaternionCompress, Rotation.Quaternion, Precision.Full)]
    [TestFixture(HostOrServer.Host, Authority.ServerAuthority, RotationCompression.QuaternionCompress, Rotation.Quaternion, Precision.Half)]
    public class NetworkTransformPacketLossTests : NetworkTransformBase
    {
        private const int k_Latency = 50;
        private const int k_PacketLoss = 2;

        private Vector3 m_RandomPosition;
        private Vector3 m_TeleportOffset = new Vector3(-1024f, 0f, 0f);
        private bool m_Teleported;

        /// <summary>
        /// Constructor
        /// </summary>
        /// <param name="testWithHost">Determines if we are running as a server or host</param>
        /// <param name="authority">Determines if we are using server or owner authority</param>
        public NetworkTransformPacketLossTests(HostOrServer testWithHost, Authority authority, RotationCompression rotationCompression, Rotation rotation, Precision precision) :
            base(testWithHost, authority, rotationCompression, rotation, precision)
        { }

        protected override void OnServerAndClientsCreated()
        {
            base.OnServerAndClientsCreated();

            var unityTransport = m_ServerNetworkManager.NetworkConfig.NetworkTransport as Transports.UTP.UnityTransport;
            unityTransport.SetDebugSimulatorParameters(k_Latency, 0, k_PacketLoss);
        }

        /// <summary>
        /// Handles validating all children of the test objects have matching local and global space vaues.
        /// </summary>
        private IEnumerator AllChildrenLocalTransformValuesMatch(bool useSubChild, ChildrenTransformCheckType checkType)
        {
            // We don't assert on timeout here because we want to log this information during PostAllChildrenLocalTransformValuesMatch
            yield return WaitForConditionOrTimeOut(() => AllInstancesKeptLocalTransformValues(useSubChild));
            var success = true;
            m_InfoMessage.AppendLine($"[{checkType}][{useSubChild}] Timed out waiting for all children to have the correct local space values:\n");
            if (s_GlobalTimeoutHelper.TimedOut)
            {
                var waitForMs = new WaitForSeconds(0.001f);
                // If we timed out, then wait for a full range of ticks to assure all data has been synchronized before declaring this a failed test.
                for (int j = 0; j < m_ServerNetworkManager.NetworkConfig.TickRate; j++)
                {
                    var instances = useSubChild ? ChildObjectComponent.SubInstances : ChildObjectComponent.Instances;
                    success = PostAllChildrenLocalTransformValuesMatch(useSubChild);
                    yield return waitForMs;
                }
            }

            if (!success)
            {
                Assert.True(success, m_InfoMessage.ToString());
            }
        }

        /// <summary>
        /// Validates that transform values remain the same when a NetworkTransform is
        /// parented under another NetworkTransform under all of the possible axial conditions
        /// as well as when the parent has a varying scale.
        /// </summary>
        [UnityTest]
        public IEnumerator ParentedNetworkTransformTest([Values] Interpolation interpolation, [Values] bool worldPositionStays, [Values(0.5f, 1.0f, 5.0f)] float scale)
        {
            ChildObjectComponent.EnableChildLog = m_EnableVerboseDebug;
            if (m_EnableVerboseDebug)
            {
                ChildObjectComponent.TestCount++;
            }
            // Get the NetworkManager that will have authority in order to spawn with the correct authority
            var isServerAuthority = m_Authority == Authority.ServerAuthority;
            var authorityNetworkManager = m_ServerNetworkManager;
            if (!isServerAuthority)
            {
                authorityNetworkManager = m_ClientNetworkManagers[0];
            }

            // Spawn a parent and children
            ChildObjectComponent.HasSubChild = true;
            var serverSideParent = SpawnObject(m_ParentObject.gameObject, authorityNetworkManager).GetComponent<NetworkObject>();
            var serverSideChild = SpawnObject(m_ChildObject.gameObject, authorityNetworkManager).GetComponent<NetworkObject>();
            var serverSideSubChild = SpawnObject(m_SubChildObject.gameObject, authorityNetworkManager).GetComponent<NetworkObject>();

            // Assure all of the child object instances are spawned before proceeding to parenting
            yield return WaitForConditionOrTimeOut(AllChildObjectInstancesAreSpawned);
            AssertOnTimeout("Timed out waiting for all child instances to be spawned!");

            // Get the authority parent and child instances
            m_AuthorityParentObject = NetworkTransformTestComponent.AuthorityInstance.NetworkObject;
            m_AuthorityChildObject = ChildObjectComponent.AuthorityInstance.NetworkObject;
            m_AuthoritySubChildObject = ChildObjectComponent.AuthoritySubInstance.NetworkObject;

            // The child NetworkTransform will use world space when world position stays and
            // local space when world position does not stay when parenting.
            ChildObjectComponent.AuthorityInstance.InLocalSpace = !worldPositionStays;
            ChildObjectComponent.AuthorityInstance.UseHalfFloatPrecision = m_Precision == Precision.Half;
            ChildObjectComponent.AuthorityInstance.UseQuaternionSynchronization = m_Rotation == Rotation.Quaternion;
            ChildObjectComponent.AuthorityInstance.UseQuaternionCompression = m_RotationCompression == RotationCompression.QuaternionCompress;

            ChildObjectComponent.AuthoritySubInstance.InLocalSpace = !worldPositionStays;
            ChildObjectComponent.AuthoritySubInstance.UseHalfFloatPrecision = m_Precision == Precision.Half;
            ChildObjectComponent.AuthoritySubInstance.UseQuaternionSynchronization = m_Rotation == Rotation.Quaternion;
            ChildObjectComponent.AuthoritySubInstance.UseQuaternionCompression = m_RotationCompression == RotationCompression.QuaternionCompress;

            // Set whether we are interpolating or not
            m_AuthorityParentNetworkTransform = m_AuthorityParentObject.GetComponent<NetworkTransformTestComponent>();
            m_AuthorityParentNetworkTransform.Interpolate = interpolation == Interpolation.EnableInterpolate;
            m_AuthorityChildNetworkTransform = m_AuthorityChildObject.GetComponent<ChildObjectComponent>();
            m_AuthorityChildNetworkTransform.Interpolate = interpolation == Interpolation.EnableInterpolate;
            m_AuthoritySubChildNetworkTransform = m_AuthoritySubChildObject.GetComponent<ChildObjectComponent>();
            m_AuthoritySubChildNetworkTransform.Interpolate = interpolation == Interpolation.EnableInterpolate;


            // Apply a scale to the parent object to make sure the scale on the child is properly updated on
            // non-authority instances.
            var halfScale = scale * 0.5f;
            m_AuthorityParentObject.transform.localScale = GetRandomVector3(scale - halfScale, scale + halfScale);
            m_AuthorityChildObject.transform.localScale = GetRandomVector3(scale - halfScale, scale + halfScale);
            m_AuthoritySubChildObject.transform.localScale = GetRandomVector3(scale - halfScale, scale + halfScale);

            // Allow one tick for authority to update these changes

            yield return WaitForConditionOrTimeOut(PositionRotationScaleMatches);

            AssertOnTimeout("All transform values did not match prior to parenting!");

            // Parent the child under the parent with the current world position stays setting
            Assert.True(serverSideChild.TrySetParent(serverSideParent.transform, worldPositionStays), "[Server-Side Child] Failed to set child's parent!");

            // Parent the sub-child under the child with the current world position stays setting
            Assert.True(serverSideSubChild.TrySetParent(serverSideChild.transform, worldPositionStays), "[Server-Side SubChild] Failed to set sub-child's parent!");

            // This waits for all child instances to be parented
            yield return WaitForConditionOrTimeOut(AllChildObjectInstancesHaveChild);
            AssertOnTimeout("Timed out waiting for all instances to have parented a child!");
            var latencyWait = new WaitForSeconds(k_Latency * 0.003f);
            // Wait for at least 3x designated latency period
            yield return latencyWait;

            // This validates each child instance has preserved their local space values
            yield return AllChildrenLocalTransformValuesMatch(false, ChildrenTransformCheckType.Connected_Clients);

            // This validates each sub-child instance has preserved their local space values
            yield return AllChildrenLocalTransformValuesMatch(true, ChildrenTransformCheckType.Connected_Clients);

            // Verify that a late joining client will synchronize to the parented NetworkObjects properly
            yield return CreateAndStartNewClient();

            // Assure all of the child object instances are spawned (basically for the newly connected client)
            yield return WaitForConditionOrTimeOut(AllChildObjectInstancesAreSpawned);
            AssertOnTimeout("Timed out waiting for all child instances to be spawned!");

            // This waits for all child instances to be parented
            yield return WaitForConditionOrTimeOut(AllChildObjectInstancesHaveChild);
            AssertOnTimeout("Timed out waiting for all instances to have parented a child!");

            // Wait for at least 3x designated latency period
            yield return latencyWait;

            // This validates each child instance has preserved their local space values
            yield return AllChildrenLocalTransformValuesMatch(false, ChildrenTransformCheckType.Late_Join_Client);

            // This validates each sub-child instance has preserved their local space values
            yield return AllChildrenLocalTransformValuesMatch(true, ChildrenTransformCheckType.Late_Join_Client);
        }

        /// <summary>
<<<<<<< HEAD
        /// Validates that moving, rotating, and scaling the authority side with a single
        /// tick will properly synchronize the non-authoritative side with the same values.
        /// </summary>
        private void MoveRotateAndScaleAuthority(Vector3 position, Vector3 rotation, Vector3 scale, OverrideState overrideState)
        {
            switch (overrideState)
            {
                case OverrideState.SetState:
                    {
                        var authoritativeRotation = m_AuthoritativeTransform.GetSpaceRelativeRotation();
                        authoritativeRotation.eulerAngles = rotation;
                        if (m_Authority == Authority.OwnerAuthority)
                        {
                            // Under the scenario where the owner is not the server, and non-auth is the server we set the state from the server
                            // to be updated to the owner.
                            if (m_AuthoritativeTransform.IsOwner && !m_AuthoritativeTransform.IsServer && m_NonAuthoritativeTransform.IsServer)
                            {
                                m_NonAuthoritativeTransform.SetState(position, authoritativeRotation, scale);
                            }
                            else
                            {
                                m_AuthoritativeTransform.SetState(position, authoritativeRotation, scale);
                            }
                        }
                        else
                        {
                            m_AuthoritativeTransform.SetState(position, authoritativeRotation, scale);
                        }

                        break;
                    }
                case OverrideState.Update:
                default:
                    {
                        m_AuthoritativeTransform.transform.position = position;

                        var authoritativeRotation = m_AuthoritativeTransform.GetSpaceRelativeRotation();
                        authoritativeRotation.eulerAngles = rotation;
                        m_AuthoritativeTransform.transform.rotation = authoritativeRotation;
                        m_AuthoritativeTransform.transform.localScale = scale;
                        break;
                    }
            }
        }

        // The number of iterations to change position, rotation, and scale for NetworkTransformMultipleChangesOverTime
        private const int k_PositionRotationScaleIterations = 3;
        private const int k_PositionRotationScaleIterations3Axis = 8;

        protected override void OnNewClientCreated(NetworkManager networkManager)
        {
            networkManager.NetworkConfig.Prefabs = m_ServerNetworkManager.NetworkConfig.Prefabs;
            networkManager.NetworkConfig.TickRate = k_TickRate;
            base.OnNewClientCreated(networkManager);
        }

        private Precision m_Precision = Precision.Full;
        private RotationCompression m_RotationCompression = RotationCompression.None;
        private float m_CurrentHalfPrecision = 0.0f;
        private const float k_HalfPrecisionPosScale = 0.041f;
        private const float k_HalfPrecisionRot = 0.725f;

        protected override float GetDeltaVarianceThreshold()
        {
            if (m_Precision == Precision.Half || m_RotationCompression == RotationCompression.QuaternionCompress)
            {
                return m_CurrentHalfPrecision;
            }
            return base.GetDeltaVarianceThreshold();
        }


        private Axis m_CurrentAxis;

        private bool m_AxisExcluded;

        /// <summary>
        /// Randomly determine if an axis should be excluded.
        /// If so, then randomly pick one of the axis to be excluded.
        /// </summary>
        private Vector3 RandomlyExcludeAxis(Vector3 delta)
        {
            if (Random.Range(0.0f, 1.0f) >= 0.5f)
            {
                m_AxisExcluded = true;
                var axisToIgnore = Random.Range(0, 2);
                switch (axisToIgnore)
                {
                    case 0:
                        {
                            delta.x = 0;
                            break;
                        }
                    case 1:
                        {
                            delta.y = 0;
                            break;
                        }
                    case 2:
                        {
                            delta.z = 0;
                            break;
                        }
                }
            }
            return delta;
        }

        /// <summary>
=======
>>>>>>> 13d1f8c4
        /// This validates that multiple changes can occur within the same tick or over
        /// several ticks while still keeping non-authoritative instances synchronized.
        /// </summary>
        /// <remarks>
        /// When testing < 3 axis: Interpolation is disabled and only 3 delta updates are applied per unique test
        /// When testing 3 axis: Interpolation is enabled, sometimes an axis is intentionally excluded during a
        /// delta update, and it runs through 8 delta updates per unique test.
        /// </remarks>
        [UnityTest]
        public IEnumerator NetworkTransformMultipleChangesOverTime([Values] TransformSpace testLocalTransform, [Values] Axis axis)
        {
            yield return s_DefaultWaitForTick;
            // Just test for OverrideState.Update (they are already being tested for functionality in normal NetworkTransformTests)
            var overideState = OverrideState.Update;
            var tickRelativeTime = new WaitForSeconds(1.0f / m_ServerNetworkManager.NetworkConfig.TickRate);
            m_AuthoritativeTransform.InLocalSpace = testLocalTransform == TransformSpace.Local;
            bool axisX = axis == Axis.X || axis == Axis.XY || axis == Axis.XZ || axis == Axis.XYZ;
            bool axisY = axis == Axis.Y || axis == Axis.XY || axis == Axis.YZ || axis == Axis.XYZ;
            bool axisZ = axis == Axis.Z || axis == Axis.XZ || axis == Axis.YZ || axis == Axis.XYZ;

            var axisCount = axisX ? 1 : 0;
            axisCount += axisY ? 1 : 0;
            axisCount += axisZ ? 1 : 0;

            m_AuthoritativeTransform.StatePushed = false;
            // Enable interpolation when all 3 axis are selected to make sure we are synchronizing properly
            // when interpolation is enabled.
            m_AuthoritativeTransform.Interpolate = axisCount == 3 ? true : false;

            m_CurrentAxis = axis;

            // Authority dictates what is synchronized and what the precision is going to be
            // so we only need to set this on the authoritative side.
            m_AuthoritativeTransform.UseHalfFloatPrecision = m_Precision == Precision.Half;
            m_AuthoritativeTransform.UseQuaternionSynchronization = m_Rotation == Rotation.Quaternion;
            m_AuthoritativeTransform.UseQuaternionCompression = m_RotationCompression == RotationCompression.QuaternionCompress;

            m_AuthoritativeTransform.SyncPositionX = axisX;
            m_AuthoritativeTransform.SyncPositionY = axisY;
            m_AuthoritativeTransform.SyncPositionZ = axisZ;

            if (!m_AuthoritativeTransform.UseQuaternionSynchronization)
            {
                m_AuthoritativeTransform.SyncRotAngleX = axisX;
                m_AuthoritativeTransform.SyncRotAngleY = axisY;
                m_AuthoritativeTransform.SyncRotAngleZ = axisZ;
            }
            else
            {
                // This is not required for usage (setting the value should not matter when quaternion synchronization is enabled)
                // but is required for this test so we don't get a failure on an axis that is marked to not be synchronized when
                // validating the authority's values on non-authority instances.
                m_AuthoritativeTransform.SyncRotAngleX = true;
                m_AuthoritativeTransform.SyncRotAngleY = true;
                m_AuthoritativeTransform.SyncRotAngleZ = true;
            }

            m_AuthoritativeTransform.SyncScaleX = axisX;
            m_AuthoritativeTransform.SyncScaleY = axisY;
            m_AuthoritativeTransform.SyncScaleZ = axisZ;

            var positionStart = GetRandomVector3(0.25f, 1.75f);
            var rotationStart = GetRandomVector3(1f, 15f);
            var scaleStart = GetRandomVector3(0.25f, 2.0f);
            var position = positionStart;
            var rotation = rotationStart;
            var scale = scaleStart;
            var success = false;


            // Wait for the deltas to be pushed
            yield return WaitForConditionOrTimeOut(() => m_AuthoritativeTransform.StatePushed);

            // Just in case we drop the first few state updates
            if (s_GlobalTimeoutHelper.TimedOut)
            {
                // Set the local state to not reflect the authority state's local space settings
                // to trigger the state update (it would eventually get there, but this is an integration test)
                var state = m_AuthoritativeTransform.LocalAuthoritativeNetworkState;
                state.InLocalSpace = !m_AuthoritativeTransform.InLocalSpace;
                m_AuthoritativeTransform.LocalAuthoritativeNetworkState = state;
                // Wait for the deltas to be pushed
                yield return WaitForConditionOrTimeOut(() => m_AuthoritativeTransform.StatePushed);
            }
            AssertOnTimeout("State was never pushed!");

            // Allow the precision settings to propagate first as changing precision
            // causes a teleport event to occur
            yield return s_DefaultWaitForTick;
            yield return s_DefaultWaitForTick;
            yield return s_DefaultWaitForTick;
            yield return s_DefaultWaitForTick;
            yield return s_DefaultWaitForTick;
            var iterations = axisCount == 3 ? k_PositionRotationScaleIterations3Axis : k_PositionRotationScaleIterations;

            // Move and rotate within the same tick, validate the non-authoritative instance updates
            // to each set of changes.  Repeat several times.
            for (int i = 0; i < iterations; i++)
            {
                // Always reset this per delta update pass
                m_AxisExcluded = false;
                var deltaPositionDelta = GetRandomVector3(-1.5f, 1.5f);
                var deltaRotationDelta = GetRandomVector3(-3.5f, 3.5f);
                var deltaScaleDelta = GetRandomVector3(-0.5f, 0.5f);

                m_NonAuthoritativeTransform.StateUpdated = false;
                m_AuthoritativeTransform.StatePushed = false;

                // With two or more axis, excluding one of them while chaging another will validate that
                // full precision updates are maintaining their target state value(s) to interpolate towards
                if (axisCount == 3)
                {
                    position += RandomlyExcludeAxis(deltaPositionDelta);
                    rotation += RandomlyExcludeAxis(deltaRotationDelta);
                    scale += RandomlyExcludeAxis(deltaScaleDelta);
                }
                else
                {
                    position += deltaPositionDelta;
                    rotation += deltaRotationDelta;
                    scale += deltaScaleDelta;
                }

                // Apply delta between ticks
                MoveRotateAndScaleAuthority(position, rotation, scale, overideState);

                // Wait for the deltas to be pushed (unlike the original test, we don't wait for state to be updated as that could be dropped here)
                yield return WaitForConditionOrTimeOut(() => m_AuthoritativeTransform.StatePushed);
                AssertOnTimeout($"[Non-Interpolate {i}] Timed out waiting for state to be pushed ({m_AuthoritativeTransform.StatePushed})!");

                // For 3 axis, we will skip validating that the non-authority interpolates to its target point at least once.
                // This will validate that non-authoritative updates are maintaining their target state axis values if only 2
                // of the axis are being updated to assure interpolation maintains the targeted axial value per axis.
                // For 2 and 1 axis tests we always validate per delta update
                if (m_AxisExcluded || axisCount < 3)
                {
                    // Wait for deltas to synchronize on non-authoritative side
                    yield return WaitForConditionOrTimeOut(PositionRotationScaleMatches);
                    // Provide additional debug info about what failed (if it fails)
                    if (s_GlobalTimeoutHelper.TimedOut)
                    {
                        Debug.Log("[Synch Issue Start - 1]");
                        // If we timed out, then wait for a full range of ticks (plus 1) to assure it sent synchronization data.
                        for (int j = 0; j < m_ServerNetworkManager.NetworkConfig.TickRate * 2; j++)
                        {
                            success = PositionRotationScaleMatches();
                            if (success)
                            {
                                // If we matched, then something was dropped and recovered when synchronized
                                break;
                            }
                            yield return s_DefaultWaitForTick;
                        }

                        // Only if we still didn't match
                        if (!success)
                        {
                            m_EnableVerboseDebug = true;
                            success = PositionRotationScaleMatches();
                            m_EnableVerboseDebug = false;
                            Debug.Log("[Synch Issue END - 1]");
                            AssertOnTimeout($"[Non-Interpolate {i}] Timed out waiting for non-authority to match authority's position or rotation");
                        }
                    }
                }
            }

            if (axisCount == 3)
            {
                // As a final test, wait for deltas to synchronize on non-authoritative side to assure it interpolates to the correct values
                yield return WaitForConditionOrTimeOut(PositionRotationScaleMatches);
                // Provide additional debug info about what failed (if it fails)
                if (s_GlobalTimeoutHelper.TimedOut)
                {
                    Debug.Log("[Synch Issue Start - 2]");
                    // If we timed out, then wait for a full range of ticks (plus 1) to assure it sent synchronization data.
                    for (int j = 0; j < m_ServerNetworkManager.NetworkConfig.TickRate * 2; j++)
                    {
                        success = PositionRotationScaleMatches();
                        if (success)
                        {
                            // If we matched, then something was dropped and recovered when synchronized
                            break;
                        }
                        yield return s_DefaultWaitForTick;
                    }

                    // Only if we still didn't match
                    if (!success)
                    {
                        m_EnableVerboseDebug = true;
                        PositionRotationScaleMatches();
                        m_EnableVerboseDebug = false;
                        Debug.Log("[Synch Issue END - 2]");
                        AssertOnTimeout("Timed out waiting for non-authority to match authority's position or rotation");

                    }
                }

            }
        }

        /// <summary>
        /// Tests changing all axial values one at a time with packet loss
        /// These tests are performed:
        /// - While in local space and world space
        /// - While interpolation is enabled and disabled
        /// </summary>
        [UnityTest]
        public IEnumerator TestAuthoritativeTransformChangeOneAtATime([Values] TransformSpace testLocalTransform, [Values] Interpolation interpolation)
        {
            // Just test for OverrideState.Update (they are already being tested for functionality in normal NetworkTransformTests)
            m_AuthoritativeTransform.Interpolate = interpolation == Interpolation.EnableInterpolate;
            m_AuthoritativeTransform.InLocalSpace = testLocalTransform == TransformSpace.Local;
            m_AuthoritativeTransform.UseQuaternionCompression = m_RotationCompression == RotationCompression.QuaternionCompress;
            m_AuthoritativeTransform.UseHalfFloatPrecision = m_Precision == Precision.Half;
            m_AuthoritativeTransform.UseQuaternionSynchronization = m_Rotation == Rotation.Quaternion;
            m_NonAuthoritativeTransform.Interpolate = interpolation == Interpolation.EnableInterpolate;


            // test position
            var authPlayerTransform = m_AuthoritativeTransform.transform;

            Assert.AreEqual(Vector3.zero, m_NonAuthoritativeTransform.transform.position, "server side pos should be zero at first"); // sanity check

            m_AuthoritativeTransform.transform.position = GetRandomVector3(2f, 30f);

            yield return WaitForConditionOrTimeOut(() => PositionsMatch());
            AssertOnTimeout($"Timed out waiting for positions to match {m_AuthoritativeTransform.transform.position} | {m_NonAuthoritativeTransform.transform.position}");

            // test rotation
            Assert.AreEqual(Quaternion.identity, m_NonAuthoritativeTransform.transform.rotation, "wrong initial value for rotation"); // sanity check

            m_AuthoritativeTransform.transform.rotation = Quaternion.Euler(GetRandomVector3(5, 60)); // using euler angles instead of quaternions directly to really see issues users might encounter

            // Make sure the values match
            yield return WaitForConditionOrTimeOut(() => RotationsMatch());
            AssertOnTimeout($"Timed out waiting for rotations to match");

            m_AuthoritativeTransform.StatePushed = false;
            m_AuthoritativeTransform.transform.localScale = GetRandomVector3(1, 6);

            // Make sure the scale values match
            yield return WaitForConditionOrTimeOut(() => ScaleValuesMatch());
            AssertOnTimeout($"Timed out waiting for scale values to match");
        }

        [UnityTest]
        public IEnumerator TestSameFrameDeltaStateAndTeleport([Values] TransformSpace testLocalTransform, [Values] Interpolation interpolation)
        {
            m_AuthoritativeTransform.Interpolate = interpolation == Interpolation.EnableInterpolate;

            m_NonAuthoritativeTransform.Interpolate = interpolation == Interpolation.EnableInterpolate;

            m_AuthoritativeTransform.InLocalSpace = testLocalTransform == TransformSpace.Local;

            // test position
            var authPlayerTransform = m_AuthoritativeTransform.transform;

            Assert.AreEqual(Vector3.zero, m_NonAuthoritativeTransform.transform.position, "server side pos should be zero at first"); // sanity check

            m_AuthoritativeTransform.AuthorityPushedTransformState += OnAuthorityPushedTransformState;
            m_RandomPosition = GetRandomVector3(2f, 30f);
            m_AuthoritativeTransform.transform.position = m_RandomPosition;
            m_Teleported = false;
            yield return WaitForConditionOrTimeOut(() => m_Teleported);
            AssertOnTimeout($"Timed out waiting for random position to be pushed!");

            yield return WaitForConditionOrTimeOut(() => PositionsMatch());
            AssertOnTimeout($"Timed out waiting for positions to match {m_AuthoritativeTransform.transform.position} | {m_NonAuthoritativeTransform.transform.position}");

            var authPosition = m_AuthoritativeTransform.GetSpaceRelativePosition();
            var nonAuthPosition = m_NonAuthoritativeTransform.GetSpaceRelativePosition();

            var finalPosition = m_TeleportOffset + m_RandomPosition;
            Assert.True(Approximately(authPosition, finalPosition), $"Authority did not set its position ({authPosition}) to the teleport position ({finalPosition})!");
            Assert.True(Approximately(nonAuthPosition, finalPosition), $"NonAuthority did not set its position ({nonAuthPosition}) to the teleport position ({finalPosition})!");
        }

        /// <summary>
        /// For the TestSameFrameDeltaStateAndTeleport test, we want to teleport on the same frame that we had a delta state update when
        /// using unreliable delta state updates (i.e. we want the unreliable packet to be sent first and then the teleport to be sent on
        /// the next tick. Store off both states when invoked
        /// </summary>
        /// <param name="networkTransformState"></param>
        private void OnAuthorityPushedTransformState(ref NetworkTransform.NetworkTransformState networkTransformState)
        {
            // Match the first position update
            if (Approximately(m_RandomPosition, networkTransformState.GetPosition()))
            {
                // Teleport to the m_RandomPosition plus the 
                m_AuthoritativeTransform.SetState(m_TeleportOffset + m_RandomPosition, null, null, false);
                m_AuthoritativeTransform.AuthorityPushedTransformState -= OnAuthorityPushedTransformState;
                m_Teleported = true;
            }
        }
    }
}
#endif<|MERGE_RESOLUTION|>--- conflicted
+++ resolved
@@ -184,118 +184,6 @@
         }
 
         /// <summary>
-<<<<<<< HEAD
-        /// Validates that moving, rotating, and scaling the authority side with a single
-        /// tick will properly synchronize the non-authoritative side with the same values.
-        /// </summary>
-        private void MoveRotateAndScaleAuthority(Vector3 position, Vector3 rotation, Vector3 scale, OverrideState overrideState)
-        {
-            switch (overrideState)
-            {
-                case OverrideState.SetState:
-                    {
-                        var authoritativeRotation = m_AuthoritativeTransform.GetSpaceRelativeRotation();
-                        authoritativeRotation.eulerAngles = rotation;
-                        if (m_Authority == Authority.OwnerAuthority)
-                        {
-                            // Under the scenario where the owner is not the server, and non-auth is the server we set the state from the server
-                            // to be updated to the owner.
-                            if (m_AuthoritativeTransform.IsOwner && !m_AuthoritativeTransform.IsServer && m_NonAuthoritativeTransform.IsServer)
-                            {
-                                m_NonAuthoritativeTransform.SetState(position, authoritativeRotation, scale);
-                            }
-                            else
-                            {
-                                m_AuthoritativeTransform.SetState(position, authoritativeRotation, scale);
-                            }
-                        }
-                        else
-                        {
-                            m_AuthoritativeTransform.SetState(position, authoritativeRotation, scale);
-                        }
-
-                        break;
-                    }
-                case OverrideState.Update:
-                default:
-                    {
-                        m_AuthoritativeTransform.transform.position = position;
-
-                        var authoritativeRotation = m_AuthoritativeTransform.GetSpaceRelativeRotation();
-                        authoritativeRotation.eulerAngles = rotation;
-                        m_AuthoritativeTransform.transform.rotation = authoritativeRotation;
-                        m_AuthoritativeTransform.transform.localScale = scale;
-                        break;
-                    }
-            }
-        }
-
-        // The number of iterations to change position, rotation, and scale for NetworkTransformMultipleChangesOverTime
-        private const int k_PositionRotationScaleIterations = 3;
-        private const int k_PositionRotationScaleIterations3Axis = 8;
-
-        protected override void OnNewClientCreated(NetworkManager networkManager)
-        {
-            networkManager.NetworkConfig.Prefabs = m_ServerNetworkManager.NetworkConfig.Prefabs;
-            networkManager.NetworkConfig.TickRate = k_TickRate;
-            base.OnNewClientCreated(networkManager);
-        }
-
-        private Precision m_Precision = Precision.Full;
-        private RotationCompression m_RotationCompression = RotationCompression.None;
-        private float m_CurrentHalfPrecision = 0.0f;
-        private const float k_HalfPrecisionPosScale = 0.041f;
-        private const float k_HalfPrecisionRot = 0.725f;
-
-        protected override float GetDeltaVarianceThreshold()
-        {
-            if (m_Precision == Precision.Half || m_RotationCompression == RotationCompression.QuaternionCompress)
-            {
-                return m_CurrentHalfPrecision;
-            }
-            return base.GetDeltaVarianceThreshold();
-        }
-
-
-        private Axis m_CurrentAxis;
-
-        private bool m_AxisExcluded;
-
-        /// <summary>
-        /// Randomly determine if an axis should be excluded.
-        /// If so, then randomly pick one of the axis to be excluded.
-        /// </summary>
-        private Vector3 RandomlyExcludeAxis(Vector3 delta)
-        {
-            if (Random.Range(0.0f, 1.0f) >= 0.5f)
-            {
-                m_AxisExcluded = true;
-                var axisToIgnore = Random.Range(0, 2);
-                switch (axisToIgnore)
-                {
-                    case 0:
-                        {
-                            delta.x = 0;
-                            break;
-                        }
-                    case 1:
-                        {
-                            delta.y = 0;
-                            break;
-                        }
-                    case 2:
-                        {
-                            delta.z = 0;
-                            break;
-                        }
-                }
-            }
-            return delta;
-        }
-
-        /// <summary>
-=======
->>>>>>> 13d1f8c4
         /// This validates that multiple changes can occur within the same tick or over
         /// several ticks while still keeping non-authoritative instances synchronized.
         /// </summary>
