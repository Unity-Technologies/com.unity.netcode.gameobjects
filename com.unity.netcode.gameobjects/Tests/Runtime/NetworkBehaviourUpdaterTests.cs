--- conflicted
+++ resolved
@@ -7,25 +7,6 @@
 
 namespace Unity.Netcode.RuntimeTests
 {
-<<<<<<< HEAD
-    public class NetVarContainer : NetworkBehaviour
-    {
-        public static GameObject CreatePrefabGameObject(List<NetVarsToCheck> netVarsToCheck)
-        {
-            var gameObject = new GameObject();
-            gameObject.name = "NetVarContainerObject";
-            var networkObject = gameObject.AddComponent<NetworkObject>();
-
-            foreach (var netVarContainerType in netVarsToCheck)
-            {
-                var netVarContainer = gameObject.AddComponent<NetVarContainer>();
-                netVarContainer.NumberOfNetVarsToCheck = netVarContainerType;
-                netVarContainer.ValueToSetNetVarTo = NetworkBehaviourUpdaterTests.NetVarValueToSet;
-            }
-
-            MultiInstanceHelpers.MakeNetworkObjectTestPrefab(networkObject);
-
-=======
     /// <summary>
     /// This is a refactor of the original test's NetworkBehaviour INetVarInfo derived NetworkBehaviours
     /// </summary>
@@ -53,7 +34,6 @@
 
             MultiInstanceHelpers.MakeNetworkObjectTestPrefab(networkObject);
 
->>>>>>> 5032214f
             return gameObject;
         }
 
@@ -66,13 +46,10 @@
         public NetVarsToCheck NumberOfNetVarsToCheck;
         public int ValueToSetNetVarTo = 0;
 
-<<<<<<< HEAD
-=======
         /// <summary>
         /// Only used on the client-side for this test, this
         /// is used to see if the network variables have changed.
         /// </summary>
->>>>>>> 5032214f
         public bool HaveAllValuesChanged(int valueToCheck)
         {
             var allValuesChanged = false;
@@ -92,16 +69,10 @@
             return allValuesChanged;
         }
 
-<<<<<<< HEAD
-=======
-        /// <summary>
-        /// Only used on the server side to check the isDirty flag for the
         /// NetworkVariables being used for each test iteration
         /// </summary>
->>>>>>> 5032214f
         public bool AreNetVarsDirty()
         {
-            var areDirty = false;
             switch (NumberOfNetVarsToCheck)
             {
                 case NetVarsToCheck.Two:
@@ -118,20 +89,6 @@
 
             return areDirty;
         }
-<<<<<<< HEAD
-
-        private NetworkVariable<int> m_FirstValue = new NetworkVariable<int>();
-        private NetworkVariable<int> m_SeconValue = new NetworkVariable<int>();
-
-        public override void OnNetworkSpawn()
-        {
-            if (!IsServer)
-            {
-                NetworkBehaviourUpdaterTests.ClientSideNotifyObjectSpawned(gameObject);
-            }
-        }
-
-=======
 
         /// <summary>
         /// The original version of this test only ever had up to 2 NetworkVariables per
@@ -155,7 +112,6 @@
         /// Server side only, sets the NetworkVariables being used to the ValueToSetNetVarTo
         /// that is pre-configured when the Network Prefab is created.
         /// </summary>
->>>>>>> 5032214f
         public void SetNetworkVariableValues()
         {
             if (IsServer)
@@ -180,8 +136,6 @@
         }
     }
 
-<<<<<<< HEAD
-=======
     /// <summary>
     /// Used to define how many NetworkVariables to use per NetVarContainer instance.
     /// There are always two
@@ -191,7 +145,6 @@
         public NetVarContainer.NetVarsToCheck FirstType;
         public NetVarContainer.NetVarsToCheck SecondType;
     }
->>>>>>> 5032214f
 
     public class NetworkBehaviourUpdaterTests : BaseMultiInstanceTest
     {
@@ -201,122 +154,6 @@
         public const int NetVarValueToSet = 1;
         private static float s_TimeOutPeriod;
         private static List<GameObject> s_ClientSpawnedNetworkObjects = new List<GameObject>();
-<<<<<<< HEAD
-        public static void ClientSideNotifyObjectSpawned(GameObject objectSpaned)
-        {
-            if (!s_ClientSpawnedNetworkObjects.Contains(objectSpaned))
-            {
-                s_ClientSpawnedNetworkObjects.Add(objectSpaned);
-                // As long as we are getting notified the clients are spawning objects
-                // then bump up the timeout period
-                BumpTimeOut();
-            }
-        }
-
-        private static void BumpTimeOut()
-        {
-            s_TimeOutPeriod = Time.realtimeSinceStartup + k_TimeOutWaitPeriod;
-        }
-
-        private static bool HasTimedOut()
-        {
-            return s_TimeOutPeriod <= Time.realtimeSinceStartup;
-        }
-
-        public override IEnumerator Setup()
-        {
-            m_BypassStartAndWaitForClients = true;
-            yield return base.Setup();
-        }
-
-        private List<NetworkManager> m_ActiveClientsForCurrentTest;
-
-        private IEnumerator StartClientsAndServer(bool useHost, int numberOfClients, GameObject prefabObject)
-        {
-            Assert.True(numberOfClients <= m_ClientNetworkManagers.Length);
-            m_ActiveClientsForCurrentTest = new List<NetworkManager>();
-            for (int i = 0; i < numberOfClients; i++)
-            {
-                m_ActiveClientsForCurrentTest.Add(m_ClientNetworkManagers[i]);
-            }
-
-            m_ServerNetworkManager.NetworkConfig.NetworkPrefabs.Add(new NetworkPrefab() { Prefab = prefabObject });
-            m_ServerNetworkManager.NetworkConfig.TickRate = 30;
-            foreach (var clientManager in m_ActiveClientsForCurrentTest)
-            {
-                m_ServerNetworkManager.NetworkConfig.TickRate = 30;
-                clientManager.NetworkConfig.NetworkPrefabs.Add(new NetworkPrefab() { Prefab = prefabObject });
-            }
-
-            // Now spin everything up normally
-            var clientsAsArry = m_ActiveClientsForCurrentTest.ToArray();
-            Assert.True(MultiInstanceHelpers.Start(useHost, m_ServerNetworkManager, clientsAsArry), "Failed to start server and client instances");
-
-            if (numberOfClients > 0)
-            {
-                RegisterSceneManagerHandler();
-            }
-
-            // Wait for connection on client side
-            yield return MultiInstanceHelpers.Run(MultiInstanceHelpers.WaitForClientsConnected(clientsAsArry));
-
-            // Wait for connection on server side
-            var clientsToWaitFor = useHost ? numberOfClients + 1 : numberOfClients;
-            yield return MultiInstanceHelpers.Run(MultiInstanceHelpers.WaitForClientsConnectedToServer(m_ServerNetworkManager, clientsToWaitFor));
-        }
-
-        [UnityTest]
-        public IEnumerator BehaviourUpdaterAllTests([Values(0, 1, 2)] int nbClients, [Values] bool useHost, [Values(1, 2)] int numToSpawn,
-    [Values(NetVarContainer.NetVarsToCheck.One, NetVarContainer.NetVarsToCheck.Two)] NetVarContainer.NetVarsToCheck firstType,
-    [Values(NetVarContainer.NetVarsToCheck.One, NetVarContainer.NetVarsToCheck.Two)] NetVarContainer.NetVarsToCheck secondType)
-        {
-            s_ClientSpawnedNetworkObjects.Clear();
-            var netVarTypeList = new List<NetVarContainer.NetVarsToCheck>() { firstType, secondType };
-            var prefabToSpawn = NetVarContainer.CreatePrefabGameObject(netVarTypeList);
-
-            yield return StartClientsAndServer(useHost, nbClients, prefabToSpawn);
-            var spawnedPrefabs = new List<GameObject>();
-            var tickInterval = 1.0f / m_ServerNetworkManager.NetworkConfig.TickRate;
-            var numberOfObjectsToSpawnOnClients = numToSpawn * nbClients;
-
-            // spawn the objects
-            for (int i = 0; i < numToSpawn; i++)
-            {
-                var spawnedObject = Object.Instantiate(prefabToSpawn);
-                spawnedPrefabs.Add(spawnedObject);
-                var networkSpawnedObject = spawnedObject.GetComponent<NetworkObject>();
-                networkSpawnedObject.NetworkManagerOwner = m_ServerNetworkManager;
-                networkSpawnedObject.Spawn();
-            }
-
-            // When there are no clients (excluding when server is in host mode), we can skip all of this
-            // wait until all objects are spawned on the clients
-            if (numberOfObjectsToSpawnOnClients > 0)
-            {
-                var allClientsSpawnedObjects = false;
-                BumpTimeOut();
-                while (!allClientsSpawnedObjects && !HasTimedOut())
-                {
-                    allClientsSpawnedObjects = numberOfObjectsToSpawnOnClients == s_ClientSpawnedNetworkObjects.Count;
-                    yield return new WaitForSeconds(tickInterval);
-                }
-
-                Assert.True(!HasTimedOut(), $"Timed out waiting for clients to report spawning objects! " +
-                    $"Total reported client-side spawned objects {s_ClientSpawnedNetworkObjects.Count}");
-
-                // This really should never fail as it should timeout first
-                Assert.True(allClientsSpawnedObjects, "Not all clients spawned their objects!");
-            }
-
-            // Now set the network variables on the server
-            foreach (var spawnedPrefab in spawnedPrefabs)
-            {
-                var netVarContiners = spawnedPrefab.GetComponents<NetVarContainer>();
-                foreach (var netVarContiner in netVarContiners)
-                {
-                    netVarContiner.SetNetworkVariableValues();
-                }
-=======
         private List<NetworkManager> m_ActiveClientsForCurrentTest;
 
         /// <summary>
@@ -502,26 +339,11 @@
                 {
                     netVarContiner.SetNetworkVariableValues();
                 }
->>>>>>> 5032214f
             }
 
             // Update the NetworkBehaviours to make sure all network variables are no longer marked as dirty
             m_ServerNetworkManager.BehaviourUpdater.NetworkBehaviourUpdate(m_ServerNetworkManager);
 
-<<<<<<< HEAD
-            // Verify that all network variables are no longer dirty on server side
-            // TODO: Check with Jeffrey and Matt to make sure this is correct but it appears server only will never update
-            // the dirty status if no clients are connected
-            if (nbClients > 0 || useHost)
-            {
-                foreach (var serverSpawnedObject in spawnedPrefabs)
-                {
-                    var netVarContainers = serverSpawnedObject.GetComponents<NetVarContainer>();
-                    foreach (var netVarContainer in netVarContainers)
-                    {
-                        Assert.False(netVarContainer.AreNetVarsDirty(), "Some NetworkVariables were still marked dirty after NetworkBehaviourUpdate!");
-                    }
-=======
             // Verify that all network variables are no longer dirty on server side only if we have clients (including host)
             foreach (var serverSpawnedObject in spawnedPrefabs)
             {
@@ -529,17 +351,13 @@
                 foreach (var netVarContainer in netVarContainers)
                 {
                     Assert.False(netVarContainer.AreNetVarsDirty(), "Some NetworkVariables were still marked dirty after NetworkBehaviourUpdate!");
->>>>>>> 5032214f
                 }
             }
 
             // When there are no clients (excluding when server is in host mode), we can skip all of this
             if (numberOfObjectsToSpawnOnClients > 0)
             {
-<<<<<<< HEAD
-=======
                 // Get a list of all NetVarContainer components on the client-side spawned NetworkObjects
->>>>>>> 5032214f
                 var clientSideNetVarContainers = new List<NetVarContainer>();
                 foreach (var clientSpawnedObjects in s_ClientSpawnedNetworkObjects)
                 {
@@ -549,17 +367,11 @@
                         clientSideNetVarContainers.Add(netvarContiner);
                     }
                 }
-<<<<<<< HEAD
-
-                var allClientsCompleted = false;
-                BumpTimeOut();
-=======
 
                 var allClientsCompleted = false;
                 AdvanceTimeOutPeriod();
 
                 // Wait until all clients have had their NetworkVariables updated
->>>>>>> 5032214f
                 while (!allClientsCompleted && !HasTimedOut())
                 {
                     var completedCount = 0;
@@ -588,10 +400,7 @@
         [UnityTearDown]
         public override IEnumerator Teardown()
         {
-<<<<<<< HEAD
-=======
             // Make sure everything spawned/created is destroyed before starting next test iteration
->>>>>>> 5032214f
             foreach (var spawnedObject in s_ClientSpawnedNetworkObjects)
             {
                 Object.DestroyImmediate(spawnedObject);
