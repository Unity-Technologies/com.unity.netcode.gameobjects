--- conflicted
+++ resolved
@@ -2,12 +2,6 @@
 using System.Collections.Generic;
 using UnityEngine;
 using NUnit.Framework;
-<<<<<<< HEAD
-#if UNITY_UNET_PRESENT
-using Unity.Netcode.Transports.UNET;
-#endif
-=======
->>>>>>> 030dacc5
 
 namespace Unity.Netcode.RuntimeTests
 {
@@ -73,16 +67,11 @@
 
                 Debug.Log($"{nameof(NetworkManager)} Instantiated.");
 
-<<<<<<< HEAD
-#if UNITY_UNET_PRESENT
-                var unetTransport = NetworkManagerGameObject.AddComponent<UNetTransport>();
-=======
                 // NOTE: For now we only use SIPTransport for tests until UnityTransport
                 // has been verified working in nightly builds
                 // TODO-MTT-2486: Provide support for other transports once tested and verified
                 // working on consoles.
                 var sipTransport = NetworkManagerGameObject.AddComponent<SIPTransport>();
->>>>>>> 030dacc5
                 if (networkConfig == null)
                 {
                     networkConfig = new NetworkConfig
@@ -92,29 +81,7 @@
                 }
 
                 NetworkManagerObject.NetworkConfig = networkConfig;
-<<<<<<< HEAD
-                unetTransport.ConnectAddress = "127.0.0.1";
-                unetTransport.ConnectPort = 7777;
-                unetTransport.ServerListenPort = 7777;
-                unetTransport.MessageBufferSize = 65535;
-                unetTransport.MaxConnections = 100;
-                unetTransport.MessageSendMode = UNetTransport.SendMode.Immediately;
-                NetworkManagerObject.NetworkConfig.NetworkTransport = unetTransport;
-#else
-                var sipTransport = NetworkManagerGameObject.AddComponent<SIPTransport>();
-                if (networkConfig == null)
-                {
-                    networkConfig = new NetworkConfig
-                    {
-                        EnableSceneManagement = false,
-                    };
-                }
-                NetworkManagerObject.NetworkConfig = networkConfig;
                 NetworkManagerObject.NetworkConfig.NetworkTransport = sipTransport;
-#endif
-=======
-                NetworkManagerObject.NetworkConfig.NetworkTransport = sipTransport;
->>>>>>> 030dacc5
 
                 // Starts the network manager in the mode specified
                 StartNetworkManagerMode(managerMode);
