--- conflicted
+++ resolved
@@ -25,11 +25,8 @@
             }
 
             yield return new WaitForSeconds(serverStartDelay);
-<<<<<<< HEAD
-            MultiInstanceHelpers.Start(false, server, new NetworkManager[] { }); // passing no clients on purpose to start them manually later
-=======
+
             MultiInstanceHelpers.Start(isHost, server, new NetworkManager[] { }, BaseMultiInstanceTest.SceneManagerValidationAndTestRunnerInitialization); // passing no clients on purpose to start them manually later
->>>>>>> 51a8f6e3
 
             // 0 ticks should have passed
             var serverTick = server.NetworkTickSystem.ServerTime.Tick;
