using System.Collections;
using System.Collections.Generic;
using NUnit.Framework;
using Unity.Netcode.TestHelpers.Runtime;
using UnityEngine;
using UnityEngine.TestTools;

namespace Unity.Netcode.RuntimeTests
{
<<<<<<< HEAD
    [TestFixture(NetworkTopologyTypes.DistributedAuthority)]
    [TestFixture(NetworkTopologyTypes.ClientServer)]
    public class NetworkObjectOnSpawnTests : NetcodeIntegrationTest
=======
    [TestFixture(SessionModeTypes.DistributedAuthority)]
    [TestFixture(SessionModeTypes.ClientServer)]
    internal class NetworkObjectOnSpawnTests : NetcodeIntegrationTest
>>>>>>> 0060d33c
    {
        private GameObject m_TestNetworkObjectPrefab;
        private GameObject m_TestNetworkObjectInstance;

        protected override int NumberOfClients => 2;

        public enum ObserverTestTypes
        {
            WithObservers,
            WithoutObservers
        }
        private GameObject m_ObserverPrefab;
        private NetworkObject m_ObserverTestNetworkObject;
        private ObserverTestTypes m_ObserverTestType;

        private const string k_ObserverTestObjName = "ObsObj";
        private const string k_WithObserversError = "Not all clients spawned the";
        private const string k_WithoutObserversError = "A client spawned the";

        public NetworkObjectOnSpawnTests(NetworkTopologyTypes networkTopologyType) : base(networkTopologyType) { }

        protected override void OnServerAndClientsCreated()
        {
            m_ObserverPrefab = CreateNetworkObjectPrefab(k_ObserverTestObjName);
            base.OnServerAndClientsCreated();
        }

        private bool CheckClientsSideObserverTestObj()
        {
            foreach (var client in m_ClientNetworkManagers)
            {
                if (m_ObserverTestType == ObserverTestTypes.WithObservers)
                {
                    // When validating this portion of the test and spawning with observers is true, there
                    // should be spawned objects on the clients.
                    if (!s_GlobalNetworkObjects.ContainsKey(client.LocalClientId))
                    {
                        return false;
                    }
                }
                else
                {
                    // When validating this portion of the test and spawning with observers is false, there
                    // should be no spawned objects on the clients.
                    if (s_GlobalNetworkObjects.ContainsKey(client.LocalClientId))
                    {
                        return false;
                    }
                    // We don't need to check anything else for spawn without observers
                    continue;
                }

                var clientObjects = s_GlobalNetworkObjects[client.LocalClientId];
                // Make sure they did spawn the object
                if (m_ObserverTestType == ObserverTestTypes.WithObservers)
                {
                    if (!clientObjects.ContainsKey(m_ObserverTestNetworkObject.NetworkObjectId))
                    {
                        return false;
                    }
                    if (!clientObjects[m_ObserverTestNetworkObject.NetworkObjectId].IsSpawned)
                    {
                        return false;
                    }
                }
            }
            return true;
        }

        /// <summary>
        /// Assures the <see cref="ObserverSpawnTests"/> late joining client has all
        /// NetworkPrefabs required to connect.
        /// </summary>
        protected override void OnNewClientCreated(NetworkManager networkManager)
        {
            foreach (var networkPrefab in m_ServerNetworkManager.NetworkConfig.Prefabs.Prefabs)
            {
                if (!networkManager.NetworkConfig.Prefabs.Contains(networkPrefab.Prefab))
                {
                    networkManager.NetworkConfig.Prefabs.Add(networkPrefab);
                }
            }
            networkManager.NetworkConfig.EnableSceneManagement = m_ServerNetworkManager.NetworkConfig.EnableSceneManagement;
            base.OnNewClientCreated(networkManager);
        }

        /// <summary>
        /// This test validates <see cref="NetworkObject.SpawnWithObservers"/> property
        /// </summary>
        /// <param name="observerTestTypes">whether to spawn with or without observers</param>
        [UnityTest]
        public IEnumerator ObserverSpawnTests([Values] ObserverTestTypes observerTestTypes, [Values] SceneManagementState sceneManagement)
        {
            if (sceneManagement == SceneManagementState.SceneManagementDisabled)
            {
                // When scene management is disabled, we need this wait period for all clients to be up to date with
                // all other clients before beginning the process of stopping all clients.
                if (m_DistributedAuthority)
                {
                    yield return new WaitForSeconds(0.5f);
                }
                // Disable prefabs to prevent them from being destroyed
                foreach (var networkPrefab in m_ServerNetworkManager.NetworkConfig.Prefabs.Prefabs)
                {
                    networkPrefab.Prefab.SetActive(false);
                }

                // Shutdown and clean up the current client NetworkManager instances
                foreach (var networkManager in m_ClientNetworkManagers)
                {
                    m_PlayerNetworkObjects[networkManager.LocalClientId].Clear();
                    m_PlayerNetworkObjects.Remove(networkManager.LocalClientId);
                    yield return StopOneClient(networkManager, true);
                }

                // Shutdown and clean up the server NetworkManager instance
                m_PlayerNetworkObjects[m_ServerNetworkManager.LocalClientId].Clear();
                yield return StopOneClient(m_ServerNetworkManager);

                // Set the prefabs to active again
                foreach (var networkPrefab in m_ServerNetworkManager.NetworkConfig.Prefabs.Prefabs)
                {
                    networkPrefab.Prefab.SetActive(true);
                }

                // Disable scene management and start the host
                m_ServerNetworkManager.NetworkConfig.EnableSceneManagement = false;
                m_ServerNetworkManager.StartHost();
                yield return s_DefaultWaitForTick;

                // Create 2 new clients and connect them
                for (int i = 0; i < NumberOfClients; i++)
                {
                    yield return CreateAndStartNewClient();
                }
            }

            m_ObserverTestType = observerTestTypes;
            var prefabNetworkObject = m_ObserverPrefab.GetComponent<NetworkObject>();
            prefabNetworkObject.SpawnWithObservers = observerTestTypes == ObserverTestTypes.WithObservers;
            var instance = SpawnObject(m_ObserverPrefab, m_ServerNetworkManager);
            m_ObserverTestNetworkObject = instance.GetComponent<NetworkObject>();
            var withoutObservers = m_ObserverTestType == ObserverTestTypes.WithoutObservers;
            if (withoutObservers)
            {
                // Just give a little time to make sure nothing spawned
                yield return s_DefaultWaitForTick;
            }
            yield return WaitForConditionOrTimeOut(CheckClientsSideObserverTestObj);
            AssertOnTimeout($"{(withoutObservers ? k_WithoutObserversError : k_WithObserversError)} {k_ObserverTestObjName} object!");
            // If we spawned without observers
            if (withoutObservers)
            {
                // Make each client an observer
                foreach (var client in m_ClientNetworkManagers)
                {
                    m_ObserverTestNetworkObject.NetworkShow(client.LocalClientId);
                }

                // Validate the clients spawned the NetworkObject
                m_ObserverTestType = ObserverTestTypes.WithObservers;
                yield return WaitForConditionOrTimeOut(CheckClientsSideObserverTestObj);
                AssertOnTimeout($"{k_WithObserversError} {k_ObserverTestObjName} object!");

                // Validate that a late joining client does not see the NetworkObject when it spawns
                yield return CreateAndStartNewClient();

                m_ObserverTestType = ObserverTestTypes.WithoutObservers;
                // Just give a little time to make sure nothing spawned
                yield return s_DefaultWaitForTick;

                // This just requires a targeted check to assure the newly joined client did not spawn the NetworkObject with SpawnWithObservers set to false
                var lateJoinClientId = m_ClientNetworkManagers[m_ClientNetworkManagers.Length - 1].LocalClientId;
                Assert.False(s_GlobalNetworkObjects.ContainsKey(lateJoinClientId), $"[Client-{lateJoinClientId}] Spawned {instance.name} when it shouldn't have!");

                // Now validate that we can make the NetworkObject visible to the newly joined client
                m_ObserverTestNetworkObject.NetworkShow(m_ClientNetworkManagers[NumberOfClients].LocalClientId);

                // Validate the NetworkObject is visible to all connected clients (including the recently joined client)
                m_ObserverTestType = ObserverTestTypes.WithObservers;
                yield return WaitForConditionOrTimeOut(CheckClientsSideObserverTestObj);
                AssertOnTimeout($"{k_WithObserversError} {k_ObserverTestObjName} object!");
            }
        }

        /// <summary>
        /// Tests that instantiating a <see cref="NetworkObject"/> and destroying without spawning it
        /// does not run <see cref="NetworkBehaviour.OnNetworkSpawn"/> or <see cref="NetworkBehaviour.OnNetworkSpawn"/>.
        /// </summary>
        [UnityTest]
        public IEnumerator InstantiateDestroySpawnNotCalled()
        {
            m_TestNetworkObjectPrefab = new GameObject("InstantiateDestroySpawnNotCalled_Object");
            var networkObject = m_TestNetworkObjectPrefab.AddComponent<NetworkObject>();
            var fail = m_TestNetworkObjectPrefab.AddComponent<FailWhenSpawned>();

            // instantiate
            m_TestNetworkObjectInstance = Object.Instantiate(m_TestNetworkObjectPrefab);
            yield return null;
            Object.Destroy(m_TestNetworkObjectInstance);

        }

        private class FailWhenSpawned : NetworkBehaviour
        {
            public override void OnNetworkSpawn()
            {
                Assert.Fail("Spawn should not be called on not spawned object");
            }

            public override void OnNetworkDespawn()
            {
                Assert.Fail("Depawn should not be called on not spawned object");
            }
        }

        protected override void OnCreatePlayerPrefab()
        {
            m_PlayerPrefab.AddComponent<TrackOnSpawnFunctions>();
        }

        protected override IEnumerator OnTearDown()
        {
            if (m_ObserverPrefab != null)
            {
                Object.Destroy(m_ObserverPrefab);
            }

            if (m_TestNetworkObjectPrefab != null)
            {
                Object.Destroy(m_TestNetworkObjectPrefab);
            }

            if (m_TestNetworkObjectInstance != null)
            {
                Object.Destroy(m_TestNetworkObjectInstance);
            }
            yield return base.OnTearDown();
        }

        private List<TrackOnSpawnFunctions> m_ClientTrackOnSpawnInstances = new List<TrackOnSpawnFunctions>();

        /// <summary>
        /// Test that callbacks are run for playerobject spawn, despawn, regular spawn, destroy on server.
        /// </summary>
        /// <returns></returns>
        [UnityTest]
        public IEnumerator TestOnNetworkSpawnCallbacks()
        {
            // [Host-Side] Get the Host owned instance
            var serverInstance = m_PlayerNetworkObjects[m_ServerNetworkManager.LocalClientId][m_ServerNetworkManager.LocalClientId].GetComponent<TrackOnSpawnFunctions>();

            foreach (var client in m_ClientNetworkManagers)
            {
                var clientRpcTests = m_PlayerNetworkObjects[client.LocalClientId][m_ServerNetworkManager.LocalClientId].gameObject.GetComponent<TrackOnSpawnFunctions>();
                Assert.IsNotNull(clientRpcTests);
                m_ClientTrackOnSpawnInstances.Add(clientRpcTests);
            }

            // -------------- step 1 check player spawn despawn

            // check spawned on server
            Assert.AreEqual(1, serverInstance.OnNetworkSpawnCalledCount);

            // safety check server despawned
            Assert.AreEqual(0, serverInstance.OnNetworkDespawnCalledCount);

            // Conditional check for clients spawning or despawning
            var checkSpawnCondition = false;
            var expectedSpawnCount = 1;
            var expectedDespawnCount = 0;
            bool HasConditionBeenMet()
            {
                var clientsCompleted = 0;
                // check spawned on client
                foreach (var clientInstance in m_ClientTrackOnSpawnInstances)
                {
                    if (checkSpawnCondition)
                    {
                        if (clientInstance.OnNetworkSpawnCalledCount == expectedSpawnCount)
                        {
                            clientsCompleted++;
                        }
                    }
                    else
                    {
                        if (clientInstance.OnNetworkDespawnCalledCount == expectedDespawnCount)
                        {
                            clientsCompleted++;
                        }
                    }
                }
                return clientsCompleted >= NumberOfClients;
            }

            // safety check that all clients have not been despawned yet
            Assert.True(HasConditionBeenMet(), "Failed condition that all clients not despawned yet!");

            // now verify that all clients have been spawned
            checkSpawnCondition = true;
            yield return WaitForConditionOrTimeOut(HasConditionBeenMet);
            Assert.False(s_GlobalTimeoutHelper.TimedOut, "Timed out while waiting for client side spawns!");

            // despawn on server.  However, since we'll be using this object later in the test, don't delete it
            serverInstance.GetComponent<NetworkObject>().Despawn(false);

            // check despawned on server
            Assert.AreEqual(1, serverInstance.OnNetworkDespawnCalledCount);
            // we now expect the clients to each have despawned once
            expectedDespawnCount = 1;

            yield return s_DefaultWaitForTick;
            // verify that all client-side instances are despawned
            checkSpawnCondition = false;
            yield return WaitForConditionOrTimeOut(HasConditionBeenMet);

            Assert.False(s_GlobalTimeoutHelper.TimedOut, "Timed out while waiting for client side despawns!");

            //----------- step 2 check spawn and destroy again
            serverInstance.GetComponent<NetworkObject>().Spawn();
            // wait a tick
            yield return s_DefaultWaitForTick;
            // check spawned again on server this is 2 because we are reusing the object which was already spawned once.
            Assert.AreEqual(2, serverInstance.OnNetworkSpawnCalledCount);

            checkSpawnCondition = true;
            yield return WaitForConditionOrTimeOut(HasConditionBeenMet);

            Assert.False(s_GlobalTimeoutHelper.TimedOut, "Timed out while waiting for client side spawns! (2nd pass)");

            // destroy the server object
            Object.Destroy(serverInstance.gameObject);

            yield return s_DefaultWaitForTick;

            // check whether despawned was called again on server instance
            Assert.AreEqual(2, serverInstance.OnNetworkDespawnCalledCount);

            checkSpawnCondition = false;
            yield return WaitForConditionOrTimeOut(HasConditionBeenMet);

            Assert.False(s_GlobalTimeoutHelper.TimedOut, "Timed out while waiting for client side despawns! (2nd pass)");
        }

        [Test]
        public void DynamicallySpawnedNoSceneOriginException()
        {
            var gameObject = new GameObject();
            var networkObject = gameObject.AddComponent<NetworkObject>();
            networkObject.IsSpawned = true;
            networkObject.SceneOriginHandle = 0;
            networkObject.IsSceneObject = false;
            // This validates invoking GetSceneOriginHandle will not throw an exception for a dynamically spawned NetworkObject
            // when the scene of origin handle is zero
            var sceneOriginHandle = networkObject.GetSceneOriginHandle();

            // This validates that GetSceneOriginHandle will return the GameObject's scene handle that should be the currently active scene
            var activeSceneHandle = UnityEngine.SceneManagement.SceneManager.GetActiveScene().handle;
            Assert.IsTrue(sceneOriginHandle == activeSceneHandle, $"{nameof(NetworkObject)} should have returned the active scene handle of {activeSceneHandle} but returned {sceneOriginHandle}");
        }

        private class TrackOnSpawnFunctions : NetworkBehaviour
        {
            public int OnNetworkSpawnCalledCount { get; private set; }
            public int OnNetworkDespawnCalledCount { get; private set; }

            public override void OnNetworkSpawn()
            {
                OnNetworkSpawnCalledCount++;
            }

            public override void OnNetworkDespawn()
            {
                OnNetworkDespawnCalledCount++;
            }
        }
    }
}<|MERGE_RESOLUTION|>--- conflicted
+++ resolved
@@ -7,15 +7,9 @@
 
 namespace Unity.Netcode.RuntimeTests
 {
-<<<<<<< HEAD
     [TestFixture(NetworkTopologyTypes.DistributedAuthority)]
     [TestFixture(NetworkTopologyTypes.ClientServer)]
-    public class NetworkObjectOnSpawnTests : NetcodeIntegrationTest
-=======
-    [TestFixture(SessionModeTypes.DistributedAuthority)]
-    [TestFixture(SessionModeTypes.ClientServer)]
     internal class NetworkObjectOnSpawnTests : NetcodeIntegrationTest
->>>>>>> 0060d33c
     {
         private GameObject m_TestNetworkObjectPrefab;
         private GameObject m_TestNetworkObjectInstance;
