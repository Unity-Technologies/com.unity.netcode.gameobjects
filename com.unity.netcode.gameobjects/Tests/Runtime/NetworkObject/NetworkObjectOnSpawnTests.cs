--- conflicted
+++ resolved
@@ -7,13 +7,9 @@
 
 namespace Unity.Netcode.RuntimeTests
 {
-<<<<<<< HEAD
+
     [TestFixture(NetworkTopologyTypes.DistributedAuthority)]
     [TestFixture(NetworkTopologyTypes.ClientServer)]
-=======
-    [TestFixture(SessionModeTypes.DistributedAuthority)]
-    [TestFixture(SessionModeTypes.ClientServer)]
->>>>>>> 0060d33c
     internal class NetworkObjectOnSpawnTests : NetcodeIntegrationTest
     {
         private GameObject m_TestNetworkObjectPrefab;
