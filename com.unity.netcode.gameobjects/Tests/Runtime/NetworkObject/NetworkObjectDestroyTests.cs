--- conflicted
+++ resolved
@@ -14,15 +14,9 @@
     /// - Client destroy spawned => throw exception.
     /// </summary>
 
-<<<<<<< HEAD
     [TestFixture(NetworkTopologyTypes.DistributedAuthority)]
     [TestFixture(NetworkTopologyTypes.ClientServer)]
-    public class NetworkObjectDestroyTests : NetcodeIntegrationTest
-=======
-    [TestFixture(SessionModeTypes.DistributedAuthority)]
-    [TestFixture(SessionModeTypes.ClientServer)]
     internal class NetworkObjectDestroyTests : NetcodeIntegrationTest
->>>>>>> 0060d33c
     {
         protected override int NumberOfClients => 2;
 
