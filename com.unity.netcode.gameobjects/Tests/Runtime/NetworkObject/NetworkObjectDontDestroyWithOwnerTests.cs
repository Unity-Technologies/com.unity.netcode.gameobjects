--- conflicted
+++ resolved
@@ -48,11 +48,7 @@
             {
                 var networkObject = networkObjects[i].GetComponent<NetworkObject>();
                 // ensure ownership was transferred back
-<<<<<<< HEAD
-                Assert.That(networkObject.OwnerClientId == m_ServerNetworkManager.LocalClientId);
-=======
-                Assert.That(networkObjects[i].OwnerClientId == NetworkManager.ServerClientId);
->>>>>>> deeced9e
+                Assert.That(networkObject.OwnerClientId == NetworkManager.ServerClientId);
             }
         }
     }
