--- conflicted
+++ resolved
@@ -8,15 +8,9 @@
 
 namespace Unity.Netcode.RuntimeTests
 {
-<<<<<<< HEAD
     [TestFixture(NetworkTopologyTypes.DistributedAuthority)]
     [TestFixture(NetworkTopologyTypes.ClientServer)]
-    public class NetworkObjectOwnershipPropertiesTests : NetcodeIntegrationTest
-=======
-    [TestFixture(SessionModeTypes.DistributedAuthority)]
-    [TestFixture(SessionModeTypes.ClientServer)]
     internal class NetworkObjectOwnershipPropertiesTests : NetcodeIntegrationTest
->>>>>>> 0060d33c
     {
         private class DummyNetworkBehaviour : NetworkBehaviour
         {
