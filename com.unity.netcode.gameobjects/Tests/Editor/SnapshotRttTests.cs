--- conflicted
+++ resolved
@@ -9,11 +9,7 @@
         [Test]
         public void TestBasicRtt()
         {
-<<<<<<< HEAD
-            var snapshot = new SnapshotSystem(NetworkManager.Singleton);
-=======
             var snapshot = new SnapshotSystem(default);
->>>>>>> dc9dfbcd
             var client1 = snapshot.GetConnectionRtt(0);
 
             client1.NotifySend(0, 0.0);
