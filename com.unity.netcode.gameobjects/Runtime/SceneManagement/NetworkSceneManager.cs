using System.Collections.Generic;
using System;
using System.Linq;
using UnityEngine;
using UnityEngine.SceneManagement;


namespace Unity.Netcode
{
    /// <summary>
    /// Used for local notifications of various scene events.
    /// The <see cref="NetworkSceneManager.OnSceneEvent"/> of delegate type <see cref="NetworkSceneManager.SceneEventDelegate"/> uses this class to provide
    /// scene event status/state.
    /// </summary>
    public class SceneEvent
    {
        /// <summary>
        /// If applicable, this will be set to the <see cref="UnityEngine.AsyncOperation"/> returned by <see cref="SceneManager"/>
        /// load scene and unload scene asynchronous methods.
        /// </summary>
        public AsyncOperation AsyncOperation;

        /// <summary>
        /// Will always be set to the current scene event type (<see cref="SceneEventData.SceneEventTypes"/>) this scene event notification pertains to
        /// </summary>
        public SceneEventData.SceneEventTypes SceneEventType;

        /// <summary>
        /// If applicable, this reflects the type of scene loading or unloading that is occurring.
        /// Unlike <see cref="SceneManager"/>, scene unload events will have the original <see cref="LoadSceneMode"/> applied when the scene was loaded.
        /// </summary>
        public LoadSceneMode LoadSceneMode;

        /// <summary>
        /// Excluding <see cref="SceneEventData.SceneEventTypes.S2C_Event_Sync"/> and <see cref="SceneEventData.SceneEventTypes.C2S_Event_Sync_Complete"/>
        /// This will be set to the scene name that the event pertains to.
        /// </summary>
        public string SceneName;

        /// <summary>
        /// When a scene is loaded, the Scene structure is returned.
        /// </summary>
        public Scene Scene;

        /// <summary>
        /// Events that always set <see cref="ClientId"/> to the local client identifier
        /// and only triggered locally:
        /// <see cref="SceneEventData.SceneEventTypes.S2C_Load"/>
        /// <see cref="SceneEventData.SceneEventTypes.S2C_Unload"/>
        /// <see cref="SceneEventData.SceneEventTypes.S2C_Sync"/>
        /// <see cref="SceneEventData.SceneEventTypes.S2C_ReSync"/>
        ///
        /// Events that always set <see cref="ClientId"/> to the local client identifier,
        /// are triggered locally, and a host or server will trigger externally generated
        /// scene event message types (i.e. sent by a client):
        /// <see cref="SceneEventData.SceneEventTypes.C2S_UnloadComplete"/>
        /// <see cref="SceneEventData.SceneEventTypes.C2S_LoadComplete"/>
        /// <see cref="SceneEventData.SceneEventTypes.C2S_SyncComplete"/>
        ///
        /// Events that always set <see cref="ClientId"/> to the ServerId:
        /// <see cref="SceneEventData.SceneEventTypes.S2C_LoadComplete"/>
        /// <see cref="SceneEventData.SceneEventTypes.S2C_UnLoadComplete"/>
        /// </summary>
        public ulong ClientId;

        /// <summary>
        /// List of clients that completed a loading or unloading event
        /// Applies only to:
        /// <see cref="SceneEventData.SceneEventTypes.S2C_LoadComplete"/>
        /// <see cref="SceneEventData.SceneEventTypes.S2C_UnLoadComplete"/>
        /// </summary>
        public List<ulong> ClientsThatCompleted;

        /// <summary>
        /// List of clients that timed out during a loading or unloading event
        /// Applies only to:
        /// <see cref="SceneEventData.SceneEventTypes.S2C_LoadComplete"/>
        /// <see cref="SceneEventData.SceneEventTypes.S2C_UnLoadComplete"/>
        /// </summary>
        public List<ulong> ClientsThatTimedOut;
    }

    /// <summary>
    /// Main class for managing network scenes when <see cref="NetworkConfig.EnableSceneManagement"/> is enabled.
    /// Uses the <see cref="SceneEventMessage"/> message to communicate <see cref="SceneEventData"/> between the server and client(s)
    /// </summary>
    public class NetworkSceneManager : IDisposable
    {
        private const NetworkDelivery k_DeliveryType = NetworkDelivery.ReliableFragmentedSequenced;

        // Used to be able to turn re-synchronization off for future snapshot development purposes.
        internal static bool DisableReSynchronization;

        /// <summary>
        /// Used to detect if a scene event is underway
        /// Only 1 scene event can occur on the server at a time for now.
        /// </summary>
        private static bool s_IsSceneEventActive = false;

        // TODO: Remove `m_IsRunningUnitTest` entirely after we switch to multi-process testing
        // In MultiInstance tests, we cannot allow clients to load additional scenes as they're sharing the same scene space / Unity instance.
#if UNITY_EDITOR || DEVELOPMENT_BUILD
        private readonly bool m_IsRunningUnitTest = SceneManager.GetActiveScene().name.StartsWith("InitTestScene");
#endif

        /// <summary>
        /// The delegate callback definition for scene event notifications
        /// For more details review over <see cref="SceneEvent"/> and <see cref="SceneEventData"/>
        /// </summary>
        /// <param name="sceneEvent"></param>
        public delegate void SceneEventDelegate(SceneEvent sceneEvent);

        /// <summary>
        /// Event that will notify the local client or server of all scene events that take place
        /// For more details review over <see cref="SceneEvent"/>, <see cref="SceneEventData"/>, and <see cref="SceneEventData.SceneEventTypes"/>
        /// </summary>
        public event SceneEventDelegate OnSceneEvent;

        /// <summary>
        /// Delegate declaration for the <see cref="VerifySceneBeforeLoading"/> handler that provides
        /// an additional level of scene loading security and/or validation to assure the scene being loaded
        /// is valid scene to be loaded in the LoadSceneMode specified.
        /// </summary>
        /// <param name="sceneIndex">Build Settings Scenes in Build List index of the scene</param>
        /// <param name="sceneName">Name of the scene</param>
        /// <param name="loadSceneMode">LoadSceneMode the scene is going to be loaded</param>
        /// <returns>true (valid) or false (not valid)</returns>
        public delegate bool VerifySceneBeforeLoadingDelegateHandler(int sceneIndex, string sceneName, LoadSceneMode loadSceneMode);

        /// <summary>
        /// Delegate handler defined by <see cref="VerifySceneBeforeLoadingDelegateHandler"/> that is invoked before the
        /// server or client loads a scene during an active netcode game session.
        /// Client Side: In order for clients to be notified of this condition you must subscribe to the <see cref="OnSceneVerificationFailed"/> event.
        /// Server Side: <see cref="LoadScene(string, LoadSceneMode)"/> will return <see cref="SceneEventProgressStatus.SceneFailedVerification"/>.
        /// </summary>
        public VerifySceneBeforeLoadingDelegateHandler VerifySceneBeforeLoading;

        /// <summary>
        /// This will squelch the warning about a scene failing validation
        /// </summary>
        internal bool IgnoreSceneValidationWarning;

        internal readonly Dictionary<Guid, SceneEventProgress> SceneEventProgressTracking = new Dictionary<Guid, SceneEventProgress>();

        /// <summary>
        /// Used to track in-scene placed NetworkObjects
        /// We store them by:
        /// [GlobalObjectIdHash][Scene.Handle][NetworkObject]
        /// The Scene.Handle aspect allows us to distinguish duplicated in-scene placed NetworkObjects created by the loading
        /// of the same additive scene multiple times.
        /// </summary>
        internal readonly Dictionary<uint, Dictionary<int, NetworkObject>> ScenePlacedObjects = new Dictionary<uint, Dictionary<int, NetworkObject>>();

        /// <summary>
        /// This is used for the deserialization of in-scene placed NetworkObjects in order to distinguish duplicated in-scene
        /// placed NetworkObjects created by the loading of the same additive scene multiple times.
        /// </summary>
        internal Scene SceneBeingSynchronized;

        /// <summary>
        /// Used to track which scenes are currently loaded
        /// We store the scenes as [SceneHandle][Scene] in order to handle the loading and unloading of the same scene additively
        /// Scene handle is only unique locally.  So, clients depend upon the <see cref="ServerSceneHandleToClientSceneHandle"/> in order
        /// to be able to know which specific scene instance the server is instructing the client to unload.
        /// The client links the server scene handle to the client local scene handle upon a scene being loaded
        /// <see cref="GetAndAddNewlyLoadedSceneByName"/>
        /// </summary>
        internal Dictionary<int, Scene> ScenesLoaded = new Dictionary<int, Scene>();

        /// <summary>
        /// Since Scene.handle is unique per client, we create a look-up table between the client and server to associate server unique scene
        /// instances with client unique scene instances
        /// </summary>
        internal Dictionary<int, int> ServerSceneHandleToClientSceneHandle = new Dictionary<int, int>();

        /// <summary>
        /// The scenes in the build without their path
        /// </summary>
        internal List<string> ScenesInBuild = new List<string>();

        /// <summary>
        /// The Condition: While a scene is asynchronously loaded in single loading scene mode, if any new NetworkObjects are spawned
        /// they need to be moved into the do not destroy temporary scene
        /// When it is set: Just before starting the asynchronous loading call
        /// When it is unset: After the scene has loaded, the PopulateScenePlacedObjects is called, and all NetworkObjects in the do
        /// not destroy temporary scene are moved into the active scene
        /// </summary>
        internal static bool IsSpawnedObjectsPendingInDontDestroyOnLoad = false;

        /// <summary>
        /// Client and Server:
        /// Used for all scene event processing except for ClientSynchEventData specific events
        /// </summary>
        internal SceneEventData SceneEventData;

        /// <summary>
        /// Server Side:
        /// Used specifically for scene synchronization and scene event progress related events.
        /// </summary>
        internal SceneEventData ClientSynchEventData;

        private NetworkManager m_NetworkManager { get; }

        internal Scene DontDestroyOnLoadScene;

        /// <summary>
        /// LoadSceneMode.Single: All currently loaded scenes on the client will be unloaded and
        /// the server's currently active scene will be loaded in single mode on the client
        /// unless it was already loaded.
        ///
        /// LoadSceneMode.Additive: All currently loaded scenes are left as they are and any newly loaded
        /// scenes will be loaded additively.  Users need to determine which scenes are valid to load via the
        /// <see cref="VerifySceneBeforeLoading"/> method.
        /// </summary>
        public LoadSceneMode ClientSynchronizationMode { get; internal set; }

        /// <summary>
        /// When true, the <see cref="Debug.LogWarning(object)"/> messages will be turned off
        /// </summary>
        private bool m_DisableValidationWarningMessages;

        /// <summary>
        /// Handle NetworkSeneManager clean up
        /// </summary>
        public void Dispose()
        {
            SceneEventData.Dispose();
            SceneEventData = null;
            ClientSynchEventData.Dispose();
            ClientSynchEventData = null;
        }

        /// <summary>
        /// Gets the scene name from full path to the scene
        /// </summary>
        /// <returns></returns>
        internal string GetSceneNameFromPath(string scenePath)
        {
            var begin = scenePath.LastIndexOf("/", StringComparison.Ordinal) + 1;
            var end = scenePath.LastIndexOf(".", StringComparison.Ordinal);
            return scenePath.Substring(begin, end - begin);
        }

        /// <summary>
        /// Generates the scenes in build list
        /// </summary>
        internal void GenerateScenesInBuild()
        {
            ScenesInBuild.Clear();
            for (int i = 0; i < SceneManager.sceneCountInBuildSettings; i++)
            {
                ScenesInBuild.Add(GetSceneNameFromPath(SceneUtility.GetScenePathByBuildIndex(i)));
            }
        }

        /// <summary>
        /// When set to true, this will disable the console warnings about
        /// a scene being invalidated.
        /// </summary>
        /// <param name="disabled"></param>
        public void DisableValidationWarnings(bool disabled)
        {
            m_DisableValidationWarningMessages = disabled;
        }

        /// <summary>
        /// This will change how clients are initially synchronized.
        /// LoadSceneMode.Single: All currently loaded scenes on the client will be unloaded and
        /// the server's currently active scene will be loaded in single mode on the client
        /// unless it was already loaded.
        ///
        /// LoadSceneMode.Additive: All currently loaded scenes are left as they are and any newly loaded
        /// scenes will be loaded additively.  Users need to determine which scenes are valid to load via the
        /// <see cref="VerifySceneBeforeLoading"/> method.
        /// </summary>
        /// <param name="mode"><see cref="LoadSceneMode"/> for initial client synchronization</param>
        public void SetClientSynchronizationMode(LoadSceneMode mode)
        {
            ClientSynchronizationMode = mode;
        }

        /// <summary>
        /// Constructor
        /// </summary>
        /// <param name="networkManager"></param>
        internal NetworkSceneManager(NetworkManager networkManager)
        {
            m_NetworkManager = networkManager;
            SceneEventData = new SceneEventData(networkManager);
            ClientSynchEventData = new SceneEventData(networkManager);

            GenerateScenesInBuild();

            // If NetworkManager has this set to true, then we can get the DDOL (DontDestroyOnLoad) from its GaemObject
            if (networkManager.DontDestroy)
            {
                DontDestroyOnLoadScene = networkManager.gameObject.scene;
            }
            else // Otherwise, we have to create a GameObject and move it into the DDOL to get the scene
            {

#if UNITY_EDITOR || DEVELOPMENT_BUILD
                // During unit and integration tests, we could initialize and then enable scene management
                // which would make this generate an extra GameObject per instance. The DontDestroyOnLoadScene
                // is internal so tests that are using multiInstance and that are moving NetworkObjects into
                // the DDOL scene will have to manually set this. Otherwise, we can exclude DDOL stuff completely
                // during unit testing.
                if (m_IsRunningUnitTest)
                {
                    return;
                }
#endif
                // Create our DDOL GameObject and move it into the DDOL scene so we can register the DDOL with
                // the NetworkSceneManager and then destroy the DDOL GameObject
                var myDDOLObject = new GameObject("DDOL-NWSM");
                UnityEngine.Object.DontDestroyOnLoad(myDDOLObject);
                DontDestroyOnLoadScene = myDDOLObject.scene;
                UnityEngine.Object.Destroy(myDDOLObject);
            }

            ServerSceneHandleToClientSceneHandle.Add(DontDestroyOnLoadScene.handle, DontDestroyOnLoadScene.handle);
            ScenesLoaded.Add(DontDestroyOnLoadScene.handle, DontDestroyOnLoadScene);
        }

        /// <summary>
        /// If the VerifySceneBeforeLoading delegate handler has been set by the user, this will provide
        /// an additional level of security and/or validation that the scene being loaded in the specified
        /// loading mode is "a valid scene to be loaded in the LoadSceneMode specified".
        /// </summary>
        /// <param name="sceneIndex">index into ScenesInBuild</param>
        /// <param name="loadSceneMode">LoadSceneMode the scene is going to be loaded</param>
        /// <returns>true (Valid) or false (Invalid)</returns>
        internal bool ValidateSceneBeforeLoading(uint sceneIndex, LoadSceneMode loadSceneMode)
        {
            var validated = true;
            var sceneName = ScenesInBuild[(int)sceneIndex];
            if (VerifySceneBeforeLoading != null)
            {
                validated = VerifySceneBeforeLoading.Invoke((int)sceneIndex, sceneName, loadSceneMode);
            }
            if (!validated && !m_DisableValidationWarningMessages)
            {
                var serverHostorClient = "Client";
                if (m_NetworkManager.IsServer)
                {
                    serverHostorClient = m_NetworkManager.IsHost ? "Host" : "Server";
                }
                if (!IgnoreSceneValidationWarning)
                {
                    Debug.LogWarning($"Scene {sceneName} of Scenes in Build Index {SceneEventData.SceneIndex} being loaded in {loadSceneMode.ToString()} mode failed validation on the {serverHostorClient}!");
                }
            }
            return validated;
        }

        /// <summary>
        /// Since SceneManager.GetSceneByName only returns the first scene that matches the name
        /// we must "find" a newly added scene by looking through all loaded scenes and determining
        /// which scene with the same name has not yet been loaded.
        /// In order to support loading the same additive scene within in-scene placed NetworkObjects,
        /// we must do this to be able to soft synchronize the "right version" of the NetworkObject.
        /// </summary>
        /// <param name="sceneName"></param>
        /// <returns></returns>
        internal Scene GetAndAddNewlyLoadedSceneByName(string sceneName)
        {
            for (int i = 0; i < SceneManager.sceneCount; i++)
            {
                var sceneLoaded = SceneManager.GetSceneAt(i);
                if (sceneLoaded.name == sceneName)
                {
                    if (!ScenesLoaded.ContainsKey(sceneLoaded.handle))
                    {
                        ScenesLoaded.Add(sceneLoaded.handle, sceneLoaded);
                        return sceneLoaded;
                    }
                }
            }

            throw new Exception($"Failed to find any loaded scene named {sceneName}!");
        }

        /// <summary>
        /// Client Side Only:
        /// This takes a server scene handle that is written by the server before the scene relative
        /// NetworkObject is serialized and converts the server scene handle to a local client handle
        /// so it can set the appropriate SceneBeingSynchronized.
        /// Note: This is now part of the soft synchronization process and is needed for the scenario
        /// where a user loads the same scene additively that has an in-scene placed NetworkObject
        /// which means each scene relative in-scene placed NetworkObject will have the identical GlobalObjectIdHash
        /// value.  Scene handles are used to distinguish between in-scene placed NetworkObjects under this situation.
        /// </summary>
        /// <param name="serverSceneHandle"></param>
        internal void SetTheSceneBeingSynchronized(int serverSceneHandle)
        {
            var clientSceneHandle = serverSceneHandle;
            if (ServerSceneHandleToClientSceneHandle.ContainsKey(serverSceneHandle))
            {
                clientSceneHandle = ServerSceneHandleToClientSceneHandle[serverSceneHandle];
                // If we were already set, then ignore
                if (SceneBeingSynchronized.IsValid() && SceneBeingSynchronized.isLoaded && SceneBeingSynchronized.handle == clientSceneHandle)
                {
                    return;
                }

                // Get the scene currently being synchronized
                SceneBeingSynchronized = ScenesLoaded.ContainsKey(clientSceneHandle) ? ScenesLoaded[clientSceneHandle] : new Scene();

                if (!SceneBeingSynchronized.IsValid() || !SceneBeingSynchronized.isLoaded)
                {
                    // Let's go ahead and use the currently active scene under the scenario where a NetworkObject is determined to exist in a scene that the NetworkSceneManager is not aware of
                    SceneBeingSynchronized = SceneManager.GetActiveScene();

                    // Keeping the warning here in the event we cannot find the scene being synchronized
                    Debug.LogWarning($"[{nameof(NetworkSceneManager)}- {nameof(ScenesLoaded)}] Could not find the appropriate scene to set as being synchronized! Using the currently active scene.");
                }
            }
            else
            {
                // Most common scenario for DontDestroyOnLoad is when NetworkManager is set to not be destroyed
                if (serverSceneHandle == DontDestroyOnLoadScene.handle)
                {
                    SceneBeingSynchronized = m_NetworkManager.gameObject.scene;
                    return;
                }
                else
                {
                    // Let's go ahead and use the currently active scene under the scenario where a NetworkObject is determined to exist in a scene that the NetworkSceneManager is not aware of
                    // or the NetworkObject has yet to be moved to that specific scene (i.e. no DontDestroyOnLoad scene exists yet).
                    SceneBeingSynchronized = SceneManager.GetActiveScene();

                    // This could be the scenario where NetworkManager.DontDestroy is false and we are creating the first NetworkObject (client side) to be in the DontDestroyOnLoad scene
                    // Otherwise, this is some other specific scenario that we might not be handling currently.
                    Debug.LogWarning($"[{nameof(SceneEventData)}- Scene Handle Mismatch] {nameof(serverSceneHandle)} could not be found in {nameof(ServerSceneHandleToClientSceneHandle)}. Using the currently active scene.");
                }
            }
        }

        /// <summary>
        /// During soft synchronization of in-scene placed NetworkObjects, this is now used by NetworkSpawnManager.CreateLocalNetworkObject
        /// </summary>
        /// <param name="globalObjectIdHash"></param>
        /// <returns></returns>
        internal NetworkObject GetSceneRelativeInSceneNetworkObject(uint globalObjectIdHash)
        {
            if (ScenePlacedObjects.ContainsKey(globalObjectIdHash))
            {
                if (ScenePlacedObjects[globalObjectIdHash].ContainsKey(SceneBeingSynchronized.handle))
                {
                    var inScenePlacedNetworkObject = ScenePlacedObjects[globalObjectIdHash][SceneBeingSynchronized.handle];

                    // We can only have 1 duplicated globalObjectIdHash per scene instance, so remove it once it has been returned
                    ScenePlacedObjects[globalObjectIdHash].Remove(SceneBeingSynchronized.handle);

                    return inScenePlacedNetworkObject;
                }
            }
            return null;
        }

        /// <summary>
        /// Generic sending of scene event data
        /// </summary>
        /// <param name="targetClientIds">array of client identifiers to receive the scene event message</param>
        private void SendSceneEventData(ulong[] targetClientIds)
        {
            if (targetClientIds.Length == 0)
            {
                // This would be the Host/Server with no clients connected
                // Silently return as there is nothing to be done
                return;
            }
            var message = new SceneEventMessage
            {
                EventData = SceneEventData
            };
            var size = m_NetworkManager.SendMessage(message, k_DeliveryType, targetClientIds);

            m_NetworkManager.NetworkMetrics.TrackSceneEventSent(
                targetClientIds, (uint)SceneEventData.SceneEventType, ScenesInBuild[(int)SceneEventData.SceneIndex], size);
        }

        /// <summary>
        /// Verifies the scene name is valid relative to the scenes in build list
        /// </summary>
        /// <param name="sceneName"></param>
        /// <returns>true (Valid) or false (Invalid)</returns>
        internal bool IsSceneNameValid(string sceneName)
        {
            if (ScenesInBuild.Contains(sceneName))
            {
                return true;
            }
            return false;
        }

        /// <summary>
        /// Used to determine if the index value is within the range of valid
        /// build indices.
        /// </summary>
        /// <param name="index">index value to check</param>
        /// <returns>true (Valid) or false (Invalid)</returns>
        internal bool IsSceneIndexValid(uint index)
        {
            return (index >= 0 && index < ScenesInBuild.Count);
        }

        /// <summary>
        /// Gets the build Index value for the scene name
        /// </summary>
        /// <param name="sceneName">scene name</param>
        /// <returns>build index</returns>
        internal uint GetBuildIndexFromSceneName(string sceneName)
        {
            if (IsSceneNameValid(sceneName))
            {
                return (uint)ScenesInBuild.IndexOf(sceneName);
            }
            return uint.MaxValue;
        }

        /// <summary>
        /// Entry method for scene unloading validation
        /// </summary>
        /// <param name="scene">the scene to be unloaded</param>
        /// <returns></returns>
        private SceneEventProgress ValidateSceneEventUnLoading(Scene scene)
        {
            if (!m_NetworkManager.IsServer)
            {
                throw new NotServerException("Only server can start a scene event!");
            }

            if (!m_NetworkManager.NetworkConfig.EnableSceneManagement)
            {
                //Log message about enabling SceneManagement
                throw new Exception($"{nameof(NetworkConfig.EnableSceneManagement)} flag is not enabled in the {nameof(NetworkManager)}'s {nameof(NetworkConfig)}. " +
                    $"Please set {nameof(NetworkConfig.EnableSceneManagement)} flag to true before calling " +
                    $"{nameof(NetworkSceneManager.LoadScene)} or {nameof(NetworkSceneManager.UnloadScene)}.");
            }

            if (!scene.isLoaded)
            {
                Debug.LogWarning($"{nameof(UnloadScene)} was called, but the scene {scene.name} is not currently loaded!");
                return new SceneEventProgress(null, SceneEventProgressStatus.SceneNotLoaded);
            }

            return ValidateSceneEvent(scene.name, true);
        }

        /// <summary>
        /// Entry method for scene loading validation
        /// </summary>
        /// <param name="sceneName">scene name to load</param>
        /// <returns></returns>
        private SceneEventProgress ValidateSceneEventLoading(string sceneName)
        {
            if (!m_NetworkManager.IsServer)
            {
                throw new NotServerException("Only server can start a scene event!");
            }
            if (!m_NetworkManager.NetworkConfig.EnableSceneManagement)
            {
                //Log message about enabling SceneManagement
                throw new Exception($"{nameof(NetworkConfig.EnableSceneManagement)} flag is not enabled in the {nameof(NetworkManager)}'s {nameof(NetworkConfig)}. " +
                    $"Please set {nameof(NetworkConfig.EnableSceneManagement)} flag to true before calling " +
                    $"{nameof(NetworkSceneManager.LoadScene)} or {nameof(NetworkSceneManager.UnloadScene)}.");
            }

            return ValidateSceneEvent(sceneName);
        }

        /// <summary>
        /// Validates the new scene event request by the server-side code.
        /// This also initializes some commonly shared values as well as SceneEventProgress
        /// </summary>
        /// <param name="sceneName"></param>
        /// <returns><see cref="SceneEventProgress"/> that should have a <see cref="SceneEventProgress.Status"/> of <see cref="SceneEventProgressStatus.Started"/> otherwise it failed.</returns>
        private SceneEventProgress ValidateSceneEvent(string sceneName, bool isUnloading = false)
        {
            // Return scene event already in progress if one is already in progress... :)
            if (s_IsSceneEventActive)
            {
                return new SceneEventProgress(null, SceneEventProgressStatus.SceneEventInProgress);
            }

            // Return invalid scene name status if the scene name is invalid... :)
            if (!IsSceneNameValid(sceneName))
            {
                return new SceneEventProgress(null, SceneEventProgressStatus.InvalidSceneName);
            }

            var sceneEventProgress = new SceneEventProgress(m_NetworkManager);
            sceneEventProgress.SceneBuildIndex = GetBuildIndexFromSceneName(sceneName);
            SceneEventProgressTracking.Add(sceneEventProgress.Guid, sceneEventProgress);

            if (!isUnloading)
            {
                // The Condition: While a scene is asynchronously loaded in single loading scene mode, if any new NetworkObjects are spawned
                // they need to be moved into the do not destroy temporary scene
                // When it is set: Just before starting the asynchronous loading call
                // When it is unset: After the scene has loaded, the PopulateScenePlacedObjects is called, and all NetworkObjects in the do
                // not destroy temporary scene are moved into the active scene
                IsSpawnedObjectsPendingInDontDestroyOnLoad = true;
            }

            s_IsSceneEventActive = true;

            // Set our callback delegate handler for completion
            sceneEventProgress.OnComplete = OnSceneEventProgressCompleted;

            return sceneEventProgress;
        }

        /// <summary>
        /// Callback for the <see cref="SceneEventProgress.OnComplete"/> <see cref="SceneEventProgress.OnCompletedDelegate"/> handler
        /// </summary>
        /// <param name="sceneEventProgress"></param>
        /// <returns></returns>
        private bool OnSceneEventProgressCompleted(SceneEventProgress sceneEventProgress)
        {

            ClientSynchEventData.SceneEventGuid = sceneEventProgress.Guid;
            ClientSynchEventData.SceneIndex = sceneEventProgress.SceneBuildIndex;
            ClientSynchEventData.SceneEventType = sceneEventProgress.SceneEventType;
            ClientSynchEventData.ClientsCompleted = sceneEventProgress.DoneClients;
            ClientSynchEventData.ClientsTimedOut = m_NetworkManager.ConnectedClients.Keys.Except(sceneEventProgress.DoneClients).ToList();

            var message = new SceneEventMessage
            {
                EventData = ClientSynchEventData
            };
            var size = m_NetworkManager.SendMessage(message, k_DeliveryType, m_NetworkManager.ConnectedClientsIds);

            m_NetworkManager.NetworkMetrics.TrackSceneEventSent(
                m_NetworkManager.ConnectedClientsIds,
                (uint)sceneEventProgress.SceneEventType,
                ScenesInBuild[(int)sceneEventProgress.SceneBuildIndex],
                size);

            // Send a local notification to the server that all clients are done loading or unloading
            OnSceneEvent?.Invoke(new SceneEvent()
            {
                SceneEventType = sceneEventProgress.SceneEventType,
                SceneName = ScenesInBuild[(int)sceneEventProgress.SceneBuildIndex],
                ClientId = m_NetworkManager.ServerClientId,
                LoadSceneMode = sceneEventProgress.LoadSceneMode,
                ClientsThatCompleted = sceneEventProgress.DoneClients,
                ClientsThatTimedOut = m_NetworkManager.ConnectedClients.Keys.Except(sceneEventProgress.DoneClients).ToList(),
            });

            SceneEventProgressTracking.Remove(sceneEventProgress.Guid);

            return false;
        }

        /// <summary>
        /// Server Side:
        /// Unloads an additively loaded scene.  If you want to unload a <see cref="LoadSceneMode.Single"/> mode loaded scene load another <see cref="LoadSceneMode.Single"/> scene.
        /// When applicable, the <see cref="AsyncOperation"/> is delivered within the <see cref="SceneEvent"/> via the <see cref="OnSceneEvent"/>
        /// </summary>
        /// <param name="sceneName">scene name to unload</param>
        /// <returns><see cref="SceneEventProgressStatus"/> (<see cref="SceneEventProgressStatus.Started"/> means it was successful)</returns>
        public SceneEventProgressStatus UnloadScene(Scene scene)
        {
            var sceneName = scene.name;
            var sceneHandle = scene.handle;
            if (!scene.isLoaded)
            {
                Debug.LogWarning($"{nameof(UnloadScene)} was called, but the scene {scene.name} is not currently loaded!");
                return SceneEventProgressStatus.SceneNotLoaded;
            }

            var sceneEventProgress = ValidateSceneEventUnLoading(scene);
            if (sceneEventProgress.Status != SceneEventProgressStatus.Started)
            {
                return sceneEventProgress.Status;
            }

            if (!ScenesLoaded.ContainsKey(sceneHandle))
            {
                Debug.LogError($"{nameof(UnloadScene)} internal error! {sceneName} with handle {scene.handle} is not within the internal scenes loaded dictionary!");
                return SceneEventProgressStatus.InternalNetcodeError;
            }

            SceneEventData.SceneEventGuid = sceneEventProgress.Guid;
            SceneEventData.SceneEventType = SceneEventData.SceneEventTypes.S2C_Unload;
            SceneEventData.SceneIndex = GetBuildIndexFromSceneName(sceneName);
            SceneEventData.SceneHandle = sceneHandle;

            // This will be the message we send to everyone when this scene event sceneEventProgress is complete
            sceneEventProgress.SceneEventType = SceneEventData.SceneEventTypes.S2C_UnLoadComplete;

            ScenesLoaded.Remove(scene.handle);

            AsyncOperation sceneUnload = SceneManager.UnloadSceneAsync(scene);
            sceneUnload.completed += (AsyncOperation asyncOp2) => { OnSceneUnloaded(); };
            sceneEventProgress.SetSceneLoadOperation(sceneUnload);

            // Notify local server that a scene is going to be unloaded
            OnSceneEvent?.Invoke(new SceneEvent()
            {
                AsyncOperation = sceneUnload,
                SceneEventType = SceneEventData.SceneEventType,
                LoadSceneMode = SceneEventData.LoadSceneMode,
                SceneName = sceneName,
                ClientId = m_NetworkManager.ServerClientId  // Server can only invoke this
            });

            //Return the status
            return sceneEventProgress.Status;
        }

        /// <summary>
        /// Client Side:
        /// Handles <see cref="SceneEventData.SceneEventTypes.S2C_Unload"/> scene events.
        /// </summary>
        private void OnClientUnloadScene()
        {
            if (!IsSceneIndexValid(SceneEventData.SceneIndex))
            {
                if (NetworkLog.CurrentLogLevel <= LogLevel.Normal)
                {
                    NetworkLog.LogWarning("Server requested a scene switch to a non-registered scene");
                }

                return;
            }

            var sceneName = ScenesInBuild[(int)SceneEventData.SceneIndex];

            if (!ServerSceneHandleToClientSceneHandle.ContainsKey(SceneEventData.SceneHandle))
            {
                throw new Exception($"Client failed to unload scene {sceneName} " +
                    $"because we are missing the client scene handle due to the server scene handle {SceneEventData.SceneHandle} not being found!");
            }

            var sceneHandle = ServerSceneHandleToClientSceneHandle[SceneEventData.SceneHandle];

            if (!ScenesLoaded.ContainsKey(sceneHandle))
            {
                // Error scene handle not found!
                throw new Exception($"Client failed to unload scene {sceneName} " +
                    $"because the client scene handle {sceneHandle} was not found in ScenesLoaded!");
            }
            s_IsSceneEventActive = true;
            var sceneUnload = (AsyncOperation)null;
#if UNITY_EDITOR || DEVELOPMENT_BUILD
            if (m_IsRunningUnitTest)
            {
                sceneUnload = new AsyncOperation();
            }
            else
            {
                sceneUnload = SceneManager.UnloadSceneAsync(ScenesLoaded[sceneHandle]);
                sceneUnload.completed += asyncOp2 => OnSceneUnloaded();
            }
#else
            sceneUnload = SceneManager.UnloadSceneAsync(ScenesLoaded[sceneHandle]);
            sceneUnload.completed += asyncOp2 => OnSceneUnloaded();
#endif
            ScenesLoaded.Remove(sceneHandle);

            // Remove our server to scene handle lookup
            ServerSceneHandleToClientSceneHandle.Remove(SceneEventData.SceneHandle);

            // Notify the local client that a scene is going to be unloaded
            OnSceneEvent?.Invoke(new SceneEvent()
            {
                AsyncOperation = sceneUnload,
                SceneEventType = SceneEventData.SceneEventType,
                LoadSceneMode = SceneEventData.LoadSceneMode,
                SceneName = sceneName,
                ClientId = m_NetworkManager.LocalClientId   // Server sent this message to the client, but client is executing it
            });


#if UNITY_EDITOR || DEVELOPMENT_BUILD
            if (m_IsRunningUnitTest)
            {
                OnSceneUnloaded();
            }
#endif
        }

        /// <summary>
        /// Server and Client:
        /// Invoked when an additively loaded scene is unloaded
        /// </summary>
        private void OnSceneUnloaded()
        {
            // First thing we do, if we are a server, is to send the unload scene event.
            if (m_NetworkManager.IsServer)
            {
                // Server sends the unload scene notification after unloading because it will despawn all scene relative in-scene NetworkObjects
                // If we send this event to all clients before the server is finished unloading they will get warning about an object being
                // despawned that no longer exists
                SendSceneEventData(m_NetworkManager.ConnectedClientsIds.Where(c => c != m_NetworkManager.ServerClientId).ToArray());

                //Second, server sets itself as having finished unloading
                if (SceneEventProgressTracking.ContainsKey(SceneEventData.SceneEventGuid))
                {
                    SceneEventProgressTracking[SceneEventData.SceneEventGuid].AddClientAsDone(m_NetworkManager.ServerClientId);
                }
            }

            // Next we prepare to send local notifications for unload complete
            SceneEventData.SceneEventType = SceneEventData.SceneEventTypes.C2S_UnloadComplete;

            //Notify the client or server that a scene was unloaded
            OnSceneEvent?.Invoke(new SceneEvent()
            {
                SceneEventType = SceneEventData.SceneEventType,
                LoadSceneMode = SceneEventData.LoadSceneMode,
                SceneName = ScenesInBuild[(int)SceneEventData.SceneIndex],
                ClientId = m_NetworkManager.IsServer ? m_NetworkManager.ServerClientId : m_NetworkManager.LocalClientId
            });

            // Clients send a notification back to the server they have completed the unload scene event
            if (!m_NetworkManager.IsServer)
            {
                SendSceneEventData(new ulong[] { m_NetworkManager.ServerClientId });
            }

            // This scene event is now considered "complete"
            s_IsSceneEventActive = false;
        }

        /// <summary>
        /// Clears all scenes when loading in single mode
        /// Since we assume a single mode loaded scene will be considered the "currently active scene",
        /// we only unload any additively loaded scenes.
        /// </summary>
        internal void UnloadAdditivelyLoadedScenes()
        {
            // Unload all additive scenes while making sure we don't try to unload the base scene ( loaded in single mode ).
            var currentActiveScene = SceneManager.GetActiveScene();
            foreach (var keyHandleEntry in ScenesLoaded)
            {
                if (currentActiveScene.name != keyHandleEntry.Value.name)
                {
                    OnSceneEvent?.Invoke(new SceneEvent()
                    {
                        AsyncOperation = SceneManager.UnloadSceneAsync(keyHandleEntry.Value),
                        SceneEventType = SceneEventData.SceneEventTypes.S2C_Unload,
                        LoadSceneMode = LoadSceneMode.Additive,
                        SceneName = keyHandleEntry.Value.name,
                        ClientId = m_NetworkManager.ServerClientId
                    });
                }
            }
            // clear out our scenes loaded list
            ScenesLoaded.Clear();
        }

        /// <summary>
        /// Server side:
        /// Loads the scene name in either additive or single loading mode.
        /// When applicable, the <see cref="AsyncOperation"/> is delivered within the <see cref="SceneEvent"/> via <see cref="OnSceneEvent"/>
        /// </summary>
        /// <param name="sceneName">the name of the scene to be loaded</param>
        /// <returns><see cref="SceneEventProgressStatus"/> (<see cref="SceneEventProgressStatus.Started"/> means it was successful)</returns>
        public SceneEventProgressStatus LoadScene(string sceneName, LoadSceneMode loadSceneMode)
        {
            var sceneEventProgress = ValidateSceneEventLoading(sceneName);
            if (sceneEventProgress.Status != SceneEventProgressStatus.Started)
            {
                return sceneEventProgress.Status;
            }

            // This will be the message we send to everyone when this scene event sceneEventProgress is complete
            sceneEventProgress.SceneEventType = SceneEventData.SceneEventTypes.S2C_LoadComplete;
            sceneEventProgress.LoadSceneMode = loadSceneMode;

            // Now set up the current scene event
            SceneEventData.SceneEventGuid = sceneEventProgress.Guid;
            SceneEventData.SceneEventType = SceneEventData.SceneEventTypes.S2C_Load;
            SceneEventData.SceneIndex = GetBuildIndexFromSceneName(sceneName);
            SceneEventData.LoadSceneMode = loadSceneMode;

            // This both checks to make sure the scene is valid and if not resets the active scene event
            s_IsSceneEventActive = ValidateSceneBeforeLoading(SceneEventData.SceneIndex, loadSceneMode);
            if (!s_IsSceneEventActive)
            {
                return SceneEventProgressStatus.SceneFailedVerification;
            }

            if (SceneEventData.LoadSceneMode == LoadSceneMode.Single)
            {
                // Destroy current scene objects before switching.
                m_NetworkManager.SpawnManager.ServerDestroySpawnedSceneObjects();

                // Preserve the objects that should not be destroyed during the scene event
                MoveObjectsToDontDestroyOnLoad();

                // Now Unload all currently additively loaded scenes
                UnloadAdditivelyLoadedScenes();
            }

            // Now start loading the scene
            AsyncOperation sceneLoad = SceneManager.LoadSceneAsync(sceneName, loadSceneMode);
            sceneLoad.completed += (AsyncOperation asyncOp2) => { OnSceneLoaded(sceneName); };
            sceneEventProgress.SetSceneLoadOperation(sceneLoad);

            // Notify the local server that a scene loading event has begun
            OnSceneEvent?.Invoke(new SceneEvent()
            {
                AsyncOperation = sceneLoad,
                SceneEventType = SceneEventData.SceneEventType,
                LoadSceneMode = SceneEventData.LoadSceneMode,
                SceneName = sceneName,
                ClientId = m_NetworkManager.ServerClientId
            });

            //Return our scene progress instance
            return sceneEventProgress.Status;
        }

        /// <summary>
        /// Client Side:
        /// Handles both forms of scene loading
        /// </summary>
        /// <param name="objectStream">Stream data associated with the event</param>
        private void OnClientSceneLoadingEvent()
        {
            if (!IsSceneIndexValid(SceneEventData.SceneIndex))
            {
                if (NetworkLog.CurrentLogLevel <= LogLevel.Normal)
                {
                    NetworkLog.LogWarning("Server requested a scene switch to a non-registered scene");
                }
                return;
            }

            var sceneName = ScenesInBuild[(int)SceneEventData.SceneIndex];

            // Run scene validation before loading a scene
            if (!ValidateSceneBeforeLoading(SceneEventData.SceneIndex, SceneEventData.LoadSceneMode))
            {
                return;
            }

#if UNITY_EDITOR || DEVELOPMENT_BUILD
            if (m_IsRunningUnitTest)
            {
                // Send the loading message
                OnSceneEvent?.Invoke(new SceneEvent()
                {
                    AsyncOperation = new AsyncOperation(),
                    SceneEventType = SceneEventData.SceneEventType,
                    LoadSceneMode = SceneEventData.LoadSceneMode,
                    SceneName = sceneName,
                    ClientId = m_NetworkManager.LocalClientId
                });

                // Unit tests must mirror the server's scenes loaded dictionary, otherwise this portion will fail
                if (ScenesLoaded.ContainsKey(SceneEventData.SceneHandle))
                {
                    OnClientLoadedScene(ScenesLoaded[SceneEventData.SceneHandle]);
                }
                else
                {
                    throw new Exception($"Could not find the scene handle {SceneEventData.SceneHandle} for scene {sceneName} " +
                        $"during unit test.  Did you forget to register this in the unit test?");
                }
                return;
            }
#endif

            if (SceneEventData.LoadSceneMode == LoadSceneMode.Single)
            {
                // Move ALL NetworkObjects to the temp scene
                MoveObjectsToDontDestroyOnLoad();

                // Now Unload all currently additively loaded scenes
                UnloadAdditivelyLoadedScenes();
            }

            // The Condition: While a scene is asynchronously loaded in single loading scene mode, if any new NetworkObjects are spawned
            // they need to be moved into the do not destroy temporary scene
            // When it is set: Just before starting the asynchronous loading call
            // When it is unset: After the scene has loaded, the PopulateScenePlacedObjects is called, and all NetworkObjects in the do
            // not destroy temporary scene are moved into the active scene
            if (SceneEventData.LoadSceneMode == LoadSceneMode.Single)
            {
                IsSpawnedObjectsPendingInDontDestroyOnLoad = true;
            }

            var sceneLoad = SceneManager.LoadSceneAsync(sceneName, SceneEventData.LoadSceneMode);
            sceneLoad.completed += asyncOp2 => OnSceneLoaded(sceneName);

            OnSceneEvent?.Invoke(new SceneEvent()
            {
                AsyncOperation = sceneLoad,
                SceneEventType = SceneEventData.SceneEventType,
                LoadSceneMode = SceneEventData.LoadSceneMode,
                SceneName = sceneName,
                ClientId = m_NetworkManager.LocalClientId
            });
        }


        /// <summary>
        /// Client and Server:
        /// Generic on scene loaded callback method to be called upon a scene loading
        /// </summary>
        private void OnSceneLoaded(string sceneName)
        {
            var nextScene = GetAndAddNewlyLoadedSceneByName(sceneName);
            if (!nextScene.isLoaded || !nextScene.IsValid())
            {
                throw new Exception($"Failed to find valid scene internal Unity.Netcode for {nameof(GameObject)}s error!");
            }

            if (SceneEventData.LoadSceneMode == LoadSceneMode.Single)
            {
                SceneManager.SetActiveScene(nextScene);
            }

            //Get all NetworkObjects loaded by the scene
            PopulateScenePlacedObjects(nextScene);

            if (SceneEventData.LoadSceneMode == LoadSceneMode.Single)
            {
                // Move all objects to the new scene
                MoveObjectsFromDontDestroyOnLoadToScene(nextScene);
            }

            // The Condition: While a scene is asynchronously loaded in single loading scene mode, if any new NetworkObjects are spawned
            // they need to be moved into the do not destroy temporary scene
            // When it is set: Just before starting the asynchronous loading call
            // When it is unset: After the scene has loaded, the PopulateScenePlacedObjects is called, and all NetworkObjects in the do
            // not destroy temporary scene are moved into the active scene
            IsSpawnedObjectsPendingInDontDestroyOnLoad = false;

            if (m_NetworkManager.IsServer)
            {
                OnServerLoadedScene(nextScene);
            }
            else
            {
                // For the client, we make a server scene handle to client scene handle look up table
                if (!ServerSceneHandleToClientSceneHandle.ContainsKey(SceneEventData.SceneHandle))
                {
                    ServerSceneHandleToClientSceneHandle.Add(SceneEventData.SceneHandle, nextScene.handle);
                }
                else
                {
                    // If the exact same handle exists then there are problems with using handles
                    throw new Exception($"Server Scene Handle ({SceneEventData.SceneHandle}) already exist!  Happened during scene load of {nextScene.name} with Client Handle ({nextScene.handle})");
                }

                OnClientLoadedScene(nextScene);
            }
        }

        /// <summary>
        /// Server side:
        /// On scene loaded callback method invoked by OnSceneLoading only
        /// </summary>
        private void OnServerLoadedScene(Scene scene)
        {
            // Register in-scene placed NetworkObjects with spawn manager
            foreach (var keyValuePairByGlobalObjectIdHash in ScenePlacedObjects)
            {
                foreach (var keyValuePairBySceneHandle in keyValuePairByGlobalObjectIdHash.Value)
                {
                    if (!keyValuePairBySceneHandle.Value.IsPlayerObject)
                    {
                        m_NetworkManager.SpawnManager.SpawnNetworkObjectLocally(keyValuePairBySceneHandle.Value, m_NetworkManager.SpawnManager.GetNetworkObjectId(), true, false, null, true);
                    }
                }
            }

            // Set the server's scene's handle so the client can build a look up table
            SceneEventData.SceneHandle = scene.handle;

            // Send all clients the scene load event
            for (int j = 0; j < m_NetworkManager.ConnectedClientsList.Count; j++)
            {
                var clientId = m_NetworkManager.ConnectedClientsList[j].ClientId;
                if (clientId != m_NetworkManager.ServerClientId)
                {
                    SceneEventData.TargetClientId = clientId;
                    var message = new SceneEventMessage
                    {
                        EventData = SceneEventData
                    };
                    var size = m_NetworkManager.SendMessage(message, k_DeliveryType, clientId);
<<<<<<< HEAD

                    m_NetworkManager.NetworkMetrics.TrackSceneEventSent(clientId, (uint)SceneEventData.SceneEventType, scene.name, size);
=======
                    var bytesReported = m_NetworkManager.LocalClientId == clientId
                            ? 0
                            : size;
                    m_NetworkManager.NetworkMetrics.TrackSceneEventSent(clientId, (uint)SceneEventData.SceneEventType, scene.name, bytesReported);
>>>>>>> 6181e7e0
                }
            }

            s_IsSceneEventActive = false;
            //First, notify local server that the scene was loaded
            OnSceneEvent?.Invoke(new SceneEvent()
            {
                SceneEventType = SceneEventData.SceneEventTypes.C2S_LoadComplete,
                LoadSceneMode = SceneEventData.LoadSceneMode,
                SceneName = ScenesInBuild[(int)SceneEventData.SceneIndex],
                ClientId = m_NetworkManager.ServerClientId,
                Scene = scene,
            });

            //Second, set the server as having loaded for the associated SceneEventProgress
            if (SceneEventProgressTracking.ContainsKey(SceneEventData.SceneEventGuid))
            {
                SceneEventProgressTracking[SceneEventData.SceneEventGuid].AddClientAsDone(m_NetworkManager.ServerClientId);
            }
        }

        /// <summary>
        /// Client side:
        /// On scene loaded callback method invoked by OnSceneLoading only
        /// </summary>
        private void OnClientLoadedScene(Scene scene)
        {
            SceneEventData.DeserializeScenePlacedObjects();

            SceneEventData.SceneEventType = SceneEventData.SceneEventTypes.C2S_LoadComplete;
            SendSceneEventData(new ulong[] { m_NetworkManager.ServerClientId });
            s_IsSceneEventActive = false;

            // Notify local client that the scene was loaded
            OnSceneEvent?.Invoke(new SceneEvent()
            {
                SceneEventType = SceneEventData.SceneEventTypes.C2S_LoadComplete,
                LoadSceneMode = SceneEventData.LoadSceneMode,
                SceneName = ScenesInBuild[(int)SceneEventData.SceneIndex],
                ClientId = m_NetworkManager.LocalClientId,
                Scene = scene,
            });
        }

        /// <summary>
        /// Server Side:
        /// This is used for players that have just had their connection approved and will assure they are synchronized
        /// properly if they are late joining
        /// Note: We write out all of the scenes to be loaded first and then all of the NetworkObjects that need to be
        /// synchronized.
        /// </summary>
        /// <param name="clientId">newly joined client identifier</param>
        internal void SynchronizeNetworkObjects(ulong clientId)
        {
            // Update the clients
            m_NetworkManager.SpawnManager.UpdateObservedNetworkObjects(clientId);

            ClientSynchEventData.InitializeForSynch();
            ClientSynchEventData.TargetClientId = clientId;
            ClientSynchEventData.LoadSceneMode = ClientSynchronizationMode;
            var activeScene = SceneManager.GetActiveScene();
            ClientSynchEventData.SceneEventType = SceneEventData.SceneEventTypes.S2C_Sync;

            // Organize how (and when) we serialize our NetworkObjects
            for (int i = 0; i < SceneManager.sceneCount; i++)
            {
                var scene = SceneManager.GetSceneAt(i);

                var sceneIndex = GetBuildIndexFromSceneName(scene.name);

                if (sceneIndex == uint.MaxValue)
                {
                    continue;
                }
                // This would depend upon whether we are additive or not
                // If we are the base scene, then we set the root scene index;
                if (activeScene == scene)
                {
                    if (!ValidateSceneBeforeLoading(sceneIndex, ClientSynchEventData.LoadSceneMode))
                    {
                        continue;
                    }
                    ClientSynchEventData.SceneIndex = sceneIndex;
                    ClientSynchEventData.SceneHandle = scene.handle;
                }
                else if (!ValidateSceneBeforeLoading(sceneIndex, LoadSceneMode.Additive))
                {
                    continue;
                }

                ClientSynchEventData.AddSceneToSynchronize(sceneIndex, scene.handle);
            }

            ClientSynchEventData.AddSpawnedNetworkObjects();

            var message = new SceneEventMessage
            {
                EventData = ClientSynchEventData
            };
            var size = m_NetworkManager.SendMessage(message, k_DeliveryType, clientId);
<<<<<<< HEAD

            m_NetworkManager.NetworkMetrics.TrackSceneEventSent(
                clientId, (uint)ClientSynchEventData.SceneEventType, "", size);
=======
            var bytesReported = m_NetworkManager.LocalClientId == clientId
                    ? 0
                    : size;
            m_NetworkManager.NetworkMetrics.TrackSceneEventSent(
                clientId, (uint)ClientSynchEventData.SceneEventType, "", bytesReported);
>>>>>>> 6181e7e0

            // Notify the local server that the client has been sent the SceneEventData.SceneEventTypes.S2C_Event_Sync event
            OnSceneEvent?.Invoke(new SceneEvent()
            {
                SceneEventType = SceneEventData.SceneEventType,
                ClientId = clientId
            });
        }

        /// <summary>
        /// This is called when the client receives the SCENE_EVENT of type SceneEventData.SceneEventTypes.SYNC
        /// Note: This can recurse one additional time by the client if the current scene loaded by the client
        /// is already loaded.
        /// </summary>
        private void OnClientBeginSync()
        {
            var sceneIndex = SceneEventData.GetNextSceneSynchronizationIndex();
            var sceneHandle = SceneEventData.GetNextSceneSynchronizationHandle();
            if (!IsSceneIndexValid(sceneIndex))
            {
                if (NetworkLog.CurrentLogLevel <= LogLevel.Normal)
                {
                    NetworkLog.LogWarning("Server requested a scene switch to a non-registered scene");
                }
                return;
            }
            var sceneName = ScenesInBuild[(int)sceneIndex];
            var activeScene = SceneManager.GetActiveScene();
            var loadSceneMode = sceneIndex == SceneEventData.SceneIndex ? SceneEventData.LoadSceneMode : LoadSceneMode.Additive;

            // Always check to see if the scene needs to be validated
            if (!ValidateSceneBeforeLoading(SceneEventData.SceneIndex, loadSceneMode))
            {
                return;
            }

            // If this is the beginning of the synchronization event, then send client a notification that synchronization has begun
            if (sceneIndex == SceneEventData.SceneIndex)
            {
                OnSceneEvent?.Invoke(new SceneEvent()
                {
                    SceneEventType = SceneEventData.SceneEventTypes.S2C_Sync,
                    ClientId = m_NetworkManager.LocalClientId,
                });

                // Clear the in-scene placed NetworkObjects when we load the first scene in our synchronization process
                ScenePlacedObjects.Clear();
            }

            var shouldPassThrough = false;
            var sceneLoad = (AsyncOperation)null;

            // Check to see if the client already has loaded the scene to be loaded
            if (sceneName == activeScene.name)
            {
                // If the client is already in the same scene, then pass through and
                // don't try to reload it.
                shouldPassThrough = true;
            }

#if UNITY_EDITOR || DEVELOPMENT_BUILD
            if (m_IsRunningUnitTest)
            {
                // In unit tests, we don't allow clients to load additional scenes since
                // MultiInstance unit tests share the same scene space.
                shouldPassThrough = true;
                sceneLoad = new AsyncOperation();
            }
#endif
            if (!shouldPassThrough)
            {
                // If not, then load the scene
                sceneLoad = SceneManager.LoadSceneAsync(sceneName, loadSceneMode);
                sceneLoad.completed += asyncOp2 => ClientLoadedSynchronization(sceneIndex, sceneHandle);
            }

            // Notify local client that a scene load has begun
            OnSceneEvent?.Invoke(new SceneEvent()
            {
                AsyncOperation = sceneLoad,
                SceneEventType = SceneEventData.SceneEventTypes.S2C_Load,
                LoadSceneMode = loadSceneMode,
                SceneName = sceneName,
                ClientId = m_NetworkManager.LocalClientId,
            });

            if (shouldPassThrough)
            {
                // If so, then pass through
                ClientLoadedSynchronization(sceneIndex, sceneHandle);
            }
        }

        /// <summary>
        /// Once a scene is loaded ( or if it was already loaded) this gets called.
        /// This handles all of the in-scene and dynamically spawned NetworkObject synchronization
        /// </summary>
        /// <param name="sceneIndex">Netcode scene index that was loaded</param>
        private void ClientLoadedSynchronization(uint sceneIndex, int sceneHandle)
        {
            var sceneName = ScenesInBuild[(int)sceneIndex];
            var nextScene = GetAndAddNewlyLoadedSceneByName(sceneName);

            if (!nextScene.isLoaded || !nextScene.IsValid())
            {
                throw new Exception($"Failed to find valid scene internal Unity.Netcode for {nameof(GameObject)}s error!");
            }

            var loadSceneMode = (sceneIndex == SceneEventData.SceneIndex ? SceneEventData.LoadSceneMode : LoadSceneMode.Additive);

            // For now, during a synchronization event, we will make the first scene the "base/master" scene that denotes a "complete scene switch"
            if (loadSceneMode == LoadSceneMode.Single)
            {
                SceneManager.SetActiveScene(nextScene);
            }

            if (!ServerSceneHandleToClientSceneHandle.ContainsKey(sceneHandle))
            {
                ServerSceneHandleToClientSceneHandle.Add(sceneHandle, nextScene.handle);
            }
            else
            {
                // If the exact same handle exists then there are problems with using handles
                throw new Exception($"Server Scene Handle ({SceneEventData.SceneHandle}) already exist!  Happened during scene load of {nextScene.name} with Client Handle ({nextScene.handle})");
            }

            // Apply all in-scene placed NetworkObjects loaded by the scene
            PopulateScenePlacedObjects(nextScene, false);

            // Send notification back to server that we finished loading this scene
            ClientSynchEventData.LoadSceneMode = loadSceneMode;
            ClientSynchEventData.SceneEventType = SceneEventData.SceneEventTypes.C2S_LoadComplete;
            ClientSynchEventData.SceneIndex = sceneIndex;


            var message = new SceneEventMessage
            {
                EventData = ClientSynchEventData
            };
            var size = m_NetworkManager.SendMessage(message, k_DeliveryType, m_NetworkManager.ServerClientId);

            m_NetworkManager.NetworkMetrics.TrackSceneEventSent(m_NetworkManager.ServerClientId, (uint)ClientSynchEventData.SceneEventType, sceneName, size);

            // Send notification to local client that the scene has finished loading
            OnSceneEvent?.Invoke(new SceneEvent()
            {
                SceneEventType = SceneEventData.SceneEventTypes.C2S_LoadComplete,
                LoadSceneMode = loadSceneMode,
                SceneName = sceneName,
                Scene = nextScene,
                ClientId = m_NetworkManager.LocalClientId,
            });

            // Check to see if we still have scenes to load and synchronize with
            HandleClientSceneEvent();
        }

        /// <summary>
        /// Client Side:
        /// Handles incoming Scene_Event messages for clients
        /// </summary>
        private void HandleClientSceneEvent()
        {
            switch (SceneEventData.SceneEventType)
            {
                case SceneEventData.SceneEventTypes.S2C_Load:
                    {
                        OnClientSceneLoadingEvent();
                        break;
                    }
                case SceneEventData.SceneEventTypes.S2C_Unload:
                    {
                        OnClientUnloadScene();
                        break;
                    }
                case SceneEventData.SceneEventTypes.S2C_Sync:
                    {
                        if (!SceneEventData.IsDoneWithSynchronization())
                        {
                            OnClientBeginSync();
                        }
                        else
                        {
                            // Include anything in the DDOL scene
                            PopulateScenePlacedObjects(DontDestroyOnLoadScene, false);
                            // Synchronize the NetworkObjects for this scene
                            SceneEventData.SynchronizeSceneNetworkObjects(m_NetworkManager);

                            SceneEventData.SceneEventType = SceneEventData.SceneEventTypes.C2S_SyncComplete;
                            SendSceneEventData(new ulong[] { m_NetworkManager.ServerClientId });

                            // All scenes are synchronized, let the server know we are done synchronizing
                            m_NetworkManager.IsConnectedClient = true;

                            // Notify the client that they have finished synchronizing
                            OnSceneEvent?.Invoke(new SceneEvent()
                            {
                                SceneEventType = SceneEventData.SceneEventType,
                                ClientId = m_NetworkManager.LocalClientId, // Client sent this to the server
                            });

                            // Client is now synchronized and fully "connected".  This also means the client can send "RPCs" at this time
                            m_NetworkManager.InvokeOnClientConnectedCallback(m_NetworkManager.LocalClientId);
                        }
                        break;
                    }
                case SceneEventData.SceneEventTypes.S2C_ReSync:
                    {
                        // Notify the client that they have been re-synchronized after being synchronized with an in progress game session
                        OnSceneEvent?.Invoke(new SceneEvent()
                        {
                            SceneEventType = SceneEventData.SceneEventType,
                            ClientId = m_NetworkManager.ServerClientId,  // Server sent this to client
                        });

                        break;
                    }
                case SceneEventData.SceneEventTypes.S2C_LoadComplete:
                case SceneEventData.SceneEventTypes.S2C_UnLoadComplete:
                    {
                        // Notify client that all clients have finished loading or unloading
                        OnSceneEvent?.Invoke(new SceneEvent()
                        {
                            SceneEventType = SceneEventData.SceneEventType,
                            SceneName = ScenesInBuild[(int)SceneEventData.SceneIndex],
                            ClientId = m_NetworkManager.ServerClientId,
                            LoadSceneMode = SceneEventData.LoadSceneMode,
                            ClientsThatCompleted = SceneEventData.ClientsCompleted,
                            ClientsThatTimedOut = SceneEventData.ClientsTimedOut,
                        });
                        break;
                    }
                default:
                    {
                        Debug.LogWarning($"{SceneEventData.SceneEventType} is not currently supported!");
                        break;
                    }
            }
        }

        /// <summary>
        /// Server Side:
        /// Handles incoming Scene_Event messages for host or server
        /// </summary>
        /// <param name="clientId">client who sent the event</param>
        private void HandleServerSceneEvent(ulong clientId)
        {
            switch (SceneEventData.SceneEventType)
            {
                case SceneEventData.SceneEventTypes.C2S_LoadComplete:
                    {
                        // Notify the local server that the client has finished loading a scene
                        OnSceneEvent?.Invoke(new SceneEvent()
                        {
                            SceneEventType = SceneEventData.SceneEventType,
                            LoadSceneMode = SceneEventData.LoadSceneMode,
                            SceneName = ScenesInBuild[(int)SceneEventData.SceneIndex],
                            ClientId = clientId
                        });

                        if (SceneEventProgressTracking.ContainsKey(SceneEventData.SceneEventGuid))
                        {
                            SceneEventProgressTracking[SceneEventData.SceneEventGuid].AddClientAsDone(clientId);
                        }

                        break;
                    }
                case SceneEventData.SceneEventTypes.C2S_UnloadComplete:
                    {
                        if (SceneEventProgressTracking.ContainsKey(SceneEventData.SceneEventGuid))
                        {
                            SceneEventProgressTracking[SceneEventData.SceneEventGuid].AddClientAsDone(clientId);
                        }
                        // Notify the local server that the client has finished unloading a scene
                        OnSceneEvent?.Invoke(new SceneEvent()
                        {
                            SceneEventType = SceneEventData.SceneEventType,
                            LoadSceneMode = SceneEventData.LoadSceneMode,
                            SceneName = ScenesInBuild[(int)SceneEventData.SceneIndex],
                            ClientId = clientId
                        });

                        break;
                    }
                case SceneEventData.SceneEventTypes.C2S_SyncComplete:
                    {
                        // Notify the local server that a client has finished synchronizing
                        OnSceneEvent?.Invoke(new SceneEvent()
                        {
                            SceneEventType = SceneEventData.SceneEventType,
                            SceneName = string.Empty,
                            ClientId = clientId
                        });

                        // While we did invoke the C2S_SyncComplete event notification, we will also call the traditional client connected callback on the server
                        // which assures the client is "ready to receive RPCs" as well.
                        m_NetworkManager.InvokeOnClientConnectedCallback(clientId);

                        if (SceneEventData.ClientNeedsReSynchronization() && !DisableReSynchronization)
                        {
                            SceneEventData.SceneEventType = SceneEventData.SceneEventTypes.S2C_ReSync;
                            SendSceneEventData(new ulong[] { clientId });

                            OnSceneEvent?.Invoke(new SceneEvent()
                            {
                                SceneEventType = SceneEventData.SceneEventType,
                                SceneName = string.Empty,
                                ClientId = clientId
                            });
                        }

                        break;
                    }
                default:
                    {
                        Debug.LogWarning($"{SceneEventData.SceneEventType} is not currently supported!");
                        break;
                    }
            }
        }

        /// <summary>
        /// Both Client and Server: Incoming scene event entry point
        /// </summary>
        /// <param name="clientId">client who sent the scene event</param>
        /// <param name="reader">data associated with the scene event</param>
        internal void HandleSceneEvent(ulong clientId, ref FastBufferReader reader)
        {
            if (m_NetworkManager != null)
            {
                SceneEventData.Deserialize(ref reader);

<<<<<<< HEAD

                m_NetworkManager.NetworkMetrics.TrackSceneEventReceived(
                   clientId, (uint)SceneEventData.SceneEventType, ScenesInBuild[(int)SceneEventData.SceneIndex], reader.Length);
=======
                var bytesReported = m_NetworkManager.LocalClientId == clientId
                    ? 0
                    : reader.Length;


                m_NetworkManager.NetworkMetrics.TrackSceneEventReceived(
                   clientId, (uint)SceneEventData.SceneEventType, ScenesInBuild[(int)SceneEventData.SceneIndex], bytesReported);
>>>>>>> 6181e7e0

                if (SceneEventData.IsSceneEventClientSide())
                {
                    HandleClientSceneEvent();
                }
                else
                {
                    HandleServerSceneEvent(clientId);
                }
            }
            else
            {
                Debug.LogError($"{nameof(NetworkSceneManager.HandleSceneEvent)} was invoked but {nameof(NetworkManager)} reference was null!");
            }
        }

        /// <summary>
        /// Moves all NetworkObjects that don't have the <see cref="NetworkObject.DestroyWithScene"/> set to
        /// the "Do not destroy on load" scene.
        /// </summary>
        private void MoveObjectsToDontDestroyOnLoad()
        {
            // Move ALL NetworkObjects to the temp scene
            var objectsToKeep = new HashSet<NetworkObject>(m_NetworkManager.SpawnManager.SpawnedObjectsList);

            foreach (var sobj in objectsToKeep)
            {
                if (!sobj.DestroyWithScene || (sobj.IsSceneObject != null && sobj.IsSceneObject.Value && sobj.gameObject.scene == DontDestroyOnLoadScene))
                {
                    // Only move objects with no parent as child objects will follow
                    if (sobj.gameObject.transform.parent == null)
                    {
                        UnityEngine.Object.DontDestroyOnLoad(sobj.gameObject);
                        // Since we are doing a scene transition, disable the GameObject until the next scene is loaded
                        sobj.gameObject.SetActive(false);
                    }
                }
                else if (m_NetworkManager.IsServer)
                {
                    sobj.Despawn(true);
                }
            }
        }

        /// <summary>
        /// Should be invoked on both the client and server side after:
        /// -- A new scene has been loaded
        /// -- Before any "DontDestroyOnLoad" NetworkObjects have been added back into the scene.
        /// Added the ability to choose not to clear the scene placed objects for additive scene loading.
        /// We organize our ScenePlacedObjects by:
        /// [GlobalObjectIdHash][SceneHandle][NetworkObject]
        /// Using the local scene relative Scene.handle as a sub-key to the root dictionary allows us to
        /// distinguish between duplicate in-scene placed NetworkObjects
        /// </summary>
        private void PopulateScenePlacedObjects(Scene sceneToFilterBy, bool clearScenePlacedObjects = true)
        {
            if (clearScenePlacedObjects)
            {
                ScenePlacedObjects.Clear();
            }

            var networkObjects = UnityEngine.Object.FindObjectsOfType<NetworkObject>();

            // Just add every NetworkObject found that isn't already in the list
            // With additive scenes, we can have multiple in-scene placed NetworkObjects with the same GlobalObjectIdHash value
            // During Client Side Synchronization: We add them on a FIFO basis, for each scene loaded without clearing, and then
            // at the end of scene loading we use this list to soft synchronize all in-scene placed NetworkObjects
            foreach (var networkObjectInstance in networkObjects)
            {
                // We check to make sure the NetworkManager instance is the same one to be "MultiInstanceHelpers" compatible and filter the list on a per scene basis (additive scenes)
                if (networkObjectInstance.IsSceneObject == null && networkObjectInstance.NetworkManager == m_NetworkManager && networkObjectInstance.gameObject.scene == sceneToFilterBy &&
                    networkObjectInstance.gameObject.scene.handle == sceneToFilterBy.handle)
                {
                    if (!ScenePlacedObjects.ContainsKey(networkObjectInstance.GlobalObjectIdHash))
                    {
                        ScenePlacedObjects.Add(networkObjectInstance.GlobalObjectIdHash, new Dictionary<int, NetworkObject>());
                    }

                    if (!ScenePlacedObjects[networkObjectInstance.GlobalObjectIdHash].ContainsKey(networkObjectInstance.gameObject.scene.handle))
                    {
                        ScenePlacedObjects[networkObjectInstance.GlobalObjectIdHash].Add(networkObjectInstance.gameObject.scene.handle, networkObjectInstance);
                    }
                    else
                    {
                        var exitingEntryName = ScenePlacedObjects[networkObjectInstance.GlobalObjectIdHash][networkObjectInstance.gameObject.scene.handle] != null ?
                            ScenePlacedObjects[networkObjectInstance.GlobalObjectIdHash][networkObjectInstance.gameObject.scene.handle].name : "Null Entry";
                        throw new Exception($"{networkObjectInstance.name} tried to registered with {nameof(ScenePlacedObjects)} which already contains " +
                            $"the same {nameof(NetworkObject.GlobalObjectIdHash)} value {networkObjectInstance.GlobalObjectIdHash} for {exitingEntryName}!");
                    }
                }
            }
        }

        /// <summary>
        /// Moves all spawned NetworkObjects (from do not destroy on load) to the scene specified
        /// </summary>
        /// <param name="scene">scene to move the NetworkObjects to</param>
        private void MoveObjectsFromDontDestroyOnLoadToScene(Scene scene)
        {
            // Move ALL NetworkObjects to the temp scene
            var objectsToKeep = m_NetworkManager.SpawnManager.SpawnedObjectsList;

            foreach (var sobj in objectsToKeep)
            {
                if (sobj.gameObject.scene == DontDestroyOnLoadScene && (sobj.IsSceneObject == null || sobj.IsSceneObject.Value))
                {
                    continue;
                }

                // Only move objects with no parent as child objects will follow
                if (sobj.gameObject.transform.parent == null)
                {
                    // set it back to active at this point
                    sobj.gameObject.SetActive(true);
                    SceneManager.MoveGameObjectToScene(sobj.gameObject, scene);
                }
            }
        }
    }
}<|MERGE_RESOLUTION|>--- conflicted
+++ resolved
@@ -1087,15 +1087,10 @@
                         EventData = SceneEventData
                     };
                     var size = m_NetworkManager.SendMessage(message, k_DeliveryType, clientId);
-<<<<<<< HEAD
-
-                    m_NetworkManager.NetworkMetrics.TrackSceneEventSent(clientId, (uint)SceneEventData.SceneEventType, scene.name, size);
-=======
                     var bytesReported = m_NetworkManager.LocalClientId == clientId
                             ? 0
                             : size;
                     m_NetworkManager.NetworkMetrics.TrackSceneEventSent(clientId, (uint)SceneEventData.SceneEventType, scene.name, bytesReported);
->>>>>>> 6181e7e0
                 }
             }
 
@@ -1196,17 +1191,11 @@
                 EventData = ClientSynchEventData
             };
             var size = m_NetworkManager.SendMessage(message, k_DeliveryType, clientId);
-<<<<<<< HEAD
-
-            m_NetworkManager.NetworkMetrics.TrackSceneEventSent(
-                clientId, (uint)ClientSynchEventData.SceneEventType, "", size);
-=======
             var bytesReported = m_NetworkManager.LocalClientId == clientId
                     ? 0
                     : size;
             m_NetworkManager.NetworkMetrics.TrackSceneEventSent(
                 clientId, (uint)ClientSynchEventData.SceneEventType, "", bytesReported);
->>>>>>> 6181e7e0
 
             // Notify the local server that the client has been sent the SceneEventData.SceneEventTypes.S2C_Event_Sync event
             OnSceneEvent?.Invoke(new SceneEvent()
@@ -1539,11 +1528,6 @@
             {
                 SceneEventData.Deserialize(ref reader);
 
-<<<<<<< HEAD
-
-                m_NetworkManager.NetworkMetrics.TrackSceneEventReceived(
-                   clientId, (uint)SceneEventData.SceneEventType, ScenesInBuild[(int)SceneEventData.SceneIndex], reader.Length);
-=======
                 var bytesReported = m_NetworkManager.LocalClientId == clientId
                     ? 0
                     : reader.Length;
@@ -1551,7 +1535,6 @@
 
                 m_NetworkManager.NetworkMetrics.TrackSceneEventReceived(
                    clientId, (uint)SceneEventData.SceneEventType, ScenesInBuild[(int)SceneEventData.SceneIndex], bytesReported);
->>>>>>> 6181e7e0
 
                 if (SceneEventData.IsSceneEventClientSide())
                 {
