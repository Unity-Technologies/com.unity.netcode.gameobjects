--- conflicted
+++ resolved
@@ -1564,11 +1564,7 @@
                 sceneEventData.Deserialize(reader);
 
                 m_NetworkManager.NetworkMetrics.TrackSceneEventReceived(
-<<<<<<< HEAD
-                   clientId, (uint)sceneEventData.SceneEventType, SceneNameFromHash(sceneEventData.SceneHash), bytesReported);
-=======
-                   clientId, (uint)sceneEventData.SceneEventType, ScenesInBuild[(int)sceneEventData.SceneIndex], reader.Length);
->>>>>>> c4bed499
+                   clientId, (uint)sceneEventData.SceneEventType, SceneNameFromHash(sceneEventData.SceneHash), reader.Length);
 
                 if (sceneEventData.IsSceneEventClientSide())
                 {
