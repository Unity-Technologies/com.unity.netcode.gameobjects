using System.Collections.Generic;
using System;
using System.Linq;
using UnityEngine;
using UnityEngine.SceneManagement;


namespace Unity.Netcode
{
    /// <summary>
    /// Used for local notifications of various scene events.
    /// The <see cref="NetworkSceneManager.OnSceneEvent"/> of delegate type <see cref="NetworkSceneManager.SceneEventDelegate"/> uses this class to provide
    /// scene event status/state.
    /// </summary>
    public class SceneEvent
    {
        /// <summary>
        /// If applicable, this will be set to the <see cref="UnityEngine.AsyncOperation"/> returned by <see cref="SceneManager"/>
        /// load scene and unload scene asynchronous methods.
        /// </summary>
        public AsyncOperation AsyncOperation;

        /// <summary>
        /// Will always be set to the current scene event type (<see cref="SceneEventData.SceneEventTypes"/>) this scene event notification pertains to
        /// </summary>
        public SceneEventData.SceneEventTypes SceneEventType;

        /// <summary>
        /// If applicable, this reflects the type of scene loading or unloading that is occurring.
        /// Unlike <see cref="SceneManager"/>, scene unload events will have the original <see cref="LoadSceneMode"/> applied when the scene was loaded.
        /// </summary>
        public LoadSceneMode LoadSceneMode;

        /// <summary>
        /// Excluding <see cref="SceneEventData.SceneEventTypes.S2C_Event_Sync"/> and <see cref="SceneEventData.SceneEventTypes.C2S_Event_Sync_Complete"/>
        /// This will be set to the scene name that the event pertains to.
        /// </summary>
        public string SceneName;

        /// <summary>
        /// When a scene is loaded, the Scene structure is returned.
        /// </summary>
        public Scene Scene;

        /// <summary>
        /// Events that always set <see cref="ClientId"/> to the local client identifier
        /// and only triggered locally:
        /// <see cref="SceneEventData.SceneEventTypes.S2C_Load"/>
        /// <see cref="SceneEventData.SceneEventTypes.S2C_Unload"/>
        /// <see cref="SceneEventData.SceneEventTypes.S2C_Sync"/>
        /// <see cref="SceneEventData.SceneEventTypes.S2C_ReSync"/>
        ///
        /// Events that always set <see cref="ClientId"/> to the local client identifier,
        /// are triggered locally, and a host or server will trigger externally generated
        /// scene event message types (i.e. sent by a client):
        /// <see cref="SceneEventData.SceneEventTypes.C2S_UnloadComplete"/>
        /// <see cref="SceneEventData.SceneEventTypes.C2S_LoadComplete"/>
        /// <see cref="SceneEventData.SceneEventTypes.C2S_SyncComplete"/>
        ///
        /// Events that always set <see cref="ClientId"/> to the ServerId:
        /// <see cref="SceneEventData.SceneEventTypes.S2C_LoadComplete"/>
        /// <see cref="SceneEventData.SceneEventTypes.S2C_UnLoadComplete"/>
        /// </summary>
        public ulong ClientId;

        /// <summary>
        /// List of clients that completed a loading or unloading event
        /// Applies only to:
        /// <see cref="SceneEventData.SceneEventTypes.S2C_LoadComplete"/>
        /// <see cref="SceneEventData.SceneEventTypes.S2C_UnLoadComplete"/>
        /// </summary>
        public List<ulong> ClientsThatCompleted;

        /// <summary>
        /// List of clients that timed out during a loading or unloading event
        /// Applies only to:
        /// <see cref="SceneEventData.SceneEventTypes.S2C_LoadComplete"/>
        /// <see cref="SceneEventData.SceneEventTypes.S2C_UnLoadComplete"/>
        /// </summary>
        public List<ulong> ClientsThatTimedOut;
    }

    /// <summary>
    /// Main class for managing network scenes when <see cref="NetworkConfig.EnableSceneManagement"/> is enabled.
    /// Uses the <see cref="SceneEventMessage"/> message to communicate <see cref="SceneEventData"/> between the server and client(s)
    /// </summary>
    public class NetworkSceneManager : IDisposable
    {
        private const NetworkDelivery k_DeliveryType = NetworkDelivery.ReliableFragmentedSequenced;

        // Used to be able to turn re-synchronization off for future snapshot development purposes.
        internal static bool DisableReSynchronization;

        /// <summary>
        /// Used to detect if a scene event is underway
        /// Only 1 scene event can occur on the server at a time for now.
        /// </summary>
        private static bool s_IsSceneEventActive = false;

        // TODO: Remove `m_IsRunningUnitTest` entirely after we switch to multi-process testing
        // In MultiInstance tests, we cannot allow clients to load additional scenes as they're sharing the same scene space / Unity instance.
#if UNITY_EDITOR || DEVELOPMENT_BUILD
        private readonly bool m_IsRunningUnitTest = SceneManager.GetActiveScene().name.StartsWith("InitTestScene");
#endif

        /// <summary>
        /// The delegate callback definition for scene event notifications
        /// For more details review over <see cref="SceneEvent"/> and <see cref="SceneEventData"/>
        /// </summary>
        /// <param name="sceneEvent"></param>
        public delegate void SceneEventDelegate(SceneEvent sceneEvent);

        /// <summary>
        /// Event that will notify the local client or server of all scene events that take place
        /// For more details review over <see cref="SceneEvent"/>, <see cref="SceneEventData"/>, and <see cref="SceneEventData.SceneEventTypes"/>
        /// </summary>
        public event SceneEventDelegate OnSceneEvent;

        /// <summary>
        /// Delegate declaration for the <see cref="VerifySceneBeforeLoading"/> handler that provides
        /// an additional level of scene loading security and/or validation to assure the scene being loaded
        /// is valid scene to be loaded in the LoadSceneMode specified.
        /// </summary>
        /// <param name="sceneIndex">Build Settings Scenes in Build List index of the scene</param>
        /// <param name="sceneName">Name of the scene</param>
        /// <param name="loadSceneMode">LoadSceneMode the scene is going to be loaded</param>
        /// <returns>true (valid) or false (not valid)</returns>
        public delegate bool VerifySceneBeforeLoadingDelegateHandler(int sceneIndex, string sceneName, LoadSceneMode loadSceneMode);

        /// <summary>
        /// Delegate handler defined by <see cref="VerifySceneBeforeLoadingDelegateHandler"/> that is invoked before the
        /// server or client loads a scene during an active netcode game session.
        /// Client Side: In order for clients to be notified of this condition you must assign the <see cref="VerifySceneBeforeLoading"/> delegate handler.
        /// Server Side: <see cref="LoadScene(string, LoadSceneMode)"/> will return <see cref="SceneEventProgressStatus.SceneFailedVerification"/>.
        /// </summary>
        public VerifySceneBeforeLoadingDelegateHandler VerifySceneBeforeLoading;

        internal readonly Dictionary<Guid, SceneEventProgress> SceneEventProgressTracking = new Dictionary<Guid, SceneEventProgress>();

        /// <summary>
        /// Used to track in-scene placed NetworkObjects
        /// We store them by:
        /// [GlobalObjectIdHash][Scene.Handle][NetworkObject]
        /// The Scene.Handle aspect allows us to distinguish duplicated in-scene placed NetworkObjects created by the loading
        /// of the same additive scene multiple times.
        /// </summary>
        internal readonly Dictionary<uint, Dictionary<int, NetworkObject>> ScenePlacedObjects = new Dictionary<uint, Dictionary<int, NetworkObject>>();

        /// <summary>
        /// This is used for the deserialization of in-scene placed NetworkObjects in order to distinguish duplicated in-scene
        /// placed NetworkObjects created by the loading of the same additive scene multiple times.
        /// </summary>
        internal Scene SceneBeingSynchronized;

        /// <summary>
        /// Used to track which scenes are currently loaded
        /// We store the scenes as [SceneHandle][Scene] in order to handle the loading and unloading of the same scene additively
        /// Scene handle is only unique locally.  So, clients depend upon the <see cref="ServerSceneHandleToClientSceneHandle"/> in order
        /// to be able to know which specific scene instance the server is instructing the client to unload.
        /// The client links the server scene handle to the client local scene handle upon a scene being loaded
        /// <see cref="GetAndAddNewlyLoadedSceneByName"/>
        /// </summary>
        internal Dictionary<int, Scene> ScenesLoaded = new Dictionary<int, Scene>();

        /// <summary>
        /// Since Scene.handle is unique per client, we create a look-up table between the client and server to associate server unique scene
        /// instances with client unique scene instances
        /// </summary>
        internal Dictionary<int, int> ServerSceneHandleToClientSceneHandle = new Dictionary<int, int>();

        /// <summary>
        /// The scenes in the build without their path
        /// </summary>
        internal List<string> ScenesInBuild = new List<string>();

        /// <summary>
        /// The Condition: While a scene is asynchronously loaded in single loading scene mode, if any new NetworkObjects are spawned
        /// they need to be moved into the do not destroy temporary scene
        /// When it is set: Just before starting the asynchronous loading call
        /// When it is unset: After the scene has loaded, the PopulateScenePlacedObjects is called, and all NetworkObjects in the do
        /// not destroy temporary scene are moved into the active scene
        /// </summary>
        internal static bool IsSpawnedObjectsPendingInDontDestroyOnLoad;

        /// <summary>
        /// Client and Server:
        /// Used for all scene event processing
        /// </summary>
        internal Dictionary<uint, SceneEventData> SceneEventDataStore;


        private NetworkManager m_NetworkManager { get; }

        internal Scene DontDestroyOnLoadScene;

        /// <summary>
        /// LoadSceneMode.Single: All currently loaded scenes on the client will be unloaded and
        /// the server's currently active scene will be loaded in single mode on the client
        /// unless it was already loaded.
        ///
        /// LoadSceneMode.Additive: All currently loaded scenes are left as they are and any newly loaded
        /// scenes will be loaded additively.  Users need to determine which scenes are valid to load via the
        /// <see cref="VerifySceneBeforeLoading"/> method.
        /// </summary>
        public LoadSceneMode ClientSynchronizationMode { get; internal set; }

        /// <summary>
        /// When true, the <see cref="Debug.LogWarning(object)"/> messages will be turned off
        /// </summary>
        private bool m_DisableValidationWarningMessages;

        /// <summary>
        /// Handle NetworkSeneManager clean up
        /// </summary>
        public void Dispose()
        {
            foreach (var keypair in SceneEventDataStore)
            {
                if (NetworkLog.CurrentLogLevel <= LogLevel.Normal)
                {
                    NetworkLog.LogInfo($"{nameof(SceneEventDataStore)} is disposing {nameof(SceneEventData.SceneEventId)} '{keypair.Key}'.");
                }
                keypair.Value.Dispose();
            }
            SceneEventDataStore.Clear();
            SceneEventDataStore = null;
        }

        /// <summary>
        /// Creates a new SceneEventData object for a new scene event
        /// </summary>
        /// <returns>SceneEventData instance</returns>
        internal SceneEventData BeginSceneEvent()
        {
            var sceneEventData = new SceneEventData(m_NetworkManager);
            SceneEventDataStore.Add(sceneEventData.SceneEventId, sceneEventData);
            return sceneEventData;
        }

        /// <summary>
        /// Disposes and removes SceneEventData object for the scene event
        /// </summary>
        /// <param name="sceneEventId">SceneEventId to end</param>
        internal void EndSceneEvent(uint sceneEventId)
        {
            if (SceneEventDataStore.ContainsKey(sceneEventId))
            {
                SceneEventDataStore[sceneEventId].Dispose();
                SceneEventDataStore.Remove(sceneEventId);
            }
            else
            {
                Debug.LogWarning($"Trying to dispose and remove SceneEventData Id '{sceneEventId}' that no longer exists!");
            }
        }


        /// <summary>
        /// Gets the scene name from full path to the scene
        /// </summary>
        internal string GetSceneNameFromPath(string scenePath)
        {
            var begin = scenePath.LastIndexOf("/", StringComparison.Ordinal) + 1;
            var end = scenePath.LastIndexOf(".", StringComparison.Ordinal);
            return scenePath.Substring(begin, end - begin);
        }

        /// <summary>
        /// Generates the scenes in build list
        /// </summary>
        internal void GenerateScenesInBuild()
        {
            ScenesInBuild.Clear();
            for (int i = 0; i < SceneManager.sceneCountInBuildSettings; i++)
            {
                ScenesInBuild.Add(GetSceneNameFromPath(SceneUtility.GetScenePathByBuildIndex(i)));
            }
        }

        /// <summary>
        /// When set to true, this will disable the console warnings about
        /// a scene being invalidated.
        /// </summary>
        /// <param name="disabled">true/false</param>
        public void DisableValidationWarnings(bool disabled)
        {
            m_DisableValidationWarningMessages = disabled;
        }

        /// <summary>
        /// This will change how clients are initially synchronized.
        /// LoadSceneMode.Single: All currently loaded scenes on the client will be unloaded and
        /// the server's currently active scene will be loaded in single mode on the client
        /// unless it was already loaded.
        ///
        /// LoadSceneMode.Additive: All currently loaded scenes are left as they are and any newly loaded
        /// scenes will be loaded additively.  Users need to determine which scenes are valid to load via the
        /// <see cref="VerifySceneBeforeLoading"/> method.
        /// </summary>
        /// <param name="mode"><see cref="LoadSceneMode"/> for initial client synchronization</param>
        public void SetClientSynchronizationMode(LoadSceneMode mode)
        {
            ClientSynchronizationMode = mode;
        }

        /// <summary>
        /// Constructor
        /// </summary>
        /// <param name="networkManager">one <see cref="NetworkManager"/> instance per <see cref="NetworkSceneManager"/> instance</param>
        /// <param name="sceneEventDataPoolSize">maximum <see cref="SceneEventData"/> pool size</param>
        internal NetworkSceneManager(NetworkManager networkManager)
        {
            m_NetworkManager = networkManager;
            SceneEventDataStore = new Dictionary<uint, SceneEventData>();

            GenerateScenesInBuild();

            // If NetworkManager has this set to true, then we can get the DDOL (DontDestroyOnLoad) from its GaemObject
            if (networkManager.DontDestroy)
            {
                DontDestroyOnLoadScene = networkManager.gameObject.scene;
            }
            else // Otherwise, we have to create a GameObject and move it into the DDOL to get the scene
            {

#if UNITY_EDITOR || DEVELOPMENT_BUILD
                // During unit and integration tests, we could initialize and then enable scene management
                // which would make this generate an extra GameObject per instance. The DontDestroyOnLoadScene
                // is internal so tests that are using multiInstance and that are moving NetworkObjects into
                // the DDOL scene will have to manually set this. Otherwise, we can exclude DDOL stuff completely
                // during unit testing.
                if (m_IsRunningUnitTest)
                {
                    return;
                }
#endif
                // Create our DDOL GameObject and move it into the DDOL scene so we can register the DDOL with
                // the NetworkSceneManager and then destroy the DDOL GameObject
                var myDDOLObject = new GameObject("DDOL-NWSM");
                UnityEngine.Object.DontDestroyOnLoad(myDDOLObject);
                DontDestroyOnLoadScene = myDDOLObject.scene;
                UnityEngine.Object.Destroy(myDDOLObject);
            }

            ServerSceneHandleToClientSceneHandle.Add(DontDestroyOnLoadScene.handle, DontDestroyOnLoadScene.handle);
            ScenesLoaded.Add(DontDestroyOnLoadScene.handle, DontDestroyOnLoadScene);
        }

        /// <summary>
        /// If the VerifySceneBeforeLoading delegate handler has been set by the user, this will provide
        /// an additional level of security and/or validation that the scene being loaded in the specified
        /// loading mode is "a valid scene to be loaded in the LoadSceneMode specified".
        /// </summary>
        /// <param name="sceneIndex">index into ScenesInBuild</param>
        /// <param name="loadSceneMode">LoadSceneMode the scene is going to be loaded</param>
        /// <returns>true (Valid) or false (Invalid)</returns>
        internal bool ValidateSceneBeforeLoading(uint sceneIndex, LoadSceneMode loadSceneMode)
        {
            var validated = true;
            var sceneName = ScenesInBuild[(int)sceneIndex];
            if (VerifySceneBeforeLoading != null)
            {
                validated = VerifySceneBeforeLoading.Invoke((int)sceneIndex, sceneName, loadSceneMode);
            }
            if (!validated && !m_DisableValidationWarningMessages)
            {
                var serverHostorClient = "Client";
                if (m_NetworkManager.IsServer)
                {
                    serverHostorClient = m_NetworkManager.IsHost ? "Host" : "Server";
                }

                Debug.LogWarning($"Scene {sceneName} of Scenes in Build Index {sceneIndex} being loaded in {loadSceneMode} mode failed validation on the {serverHostorClient}!");
            }
            return validated;
        }

        /// <summary>
        /// Since SceneManager.GetSceneByName only returns the first scene that matches the name
        /// we must "find" a newly added scene by looking through all loaded scenes and determining
        /// which scene with the same name has not yet been loaded.
        /// In order to support loading the same additive scene within in-scene placed NetworkObjects,
        /// we must do this to be able to soft synchronize the "right version" of the NetworkObject.
        /// </summary>
        /// <param name="sceneName"></param>
        /// <returns></returns>
        internal Scene GetAndAddNewlyLoadedSceneByName(string sceneName)
        {
            for (int i = 0; i < SceneManager.sceneCount; i++)
            {
                var sceneLoaded = SceneManager.GetSceneAt(i);
                if (sceneLoaded.name == sceneName)
                {
                    if (!ScenesLoaded.ContainsKey(sceneLoaded.handle))
                    {
                        ScenesLoaded.Add(sceneLoaded.handle, sceneLoaded);
                        return sceneLoaded;
                    }
                }
            }

            throw new Exception($"Failed to find any loaded scene named {sceneName}!");
        }

        /// <summary>
        /// Client Side Only:
        /// This takes a server scene handle that is written by the server before the scene relative
        /// NetworkObject is serialized and converts the server scene handle to a local client handle
        /// so it can set the appropriate SceneBeingSynchronized.
        /// Note: This is now part of the soft synchronization process and is needed for the scenario
        /// where a user loads the same scene additively that has an in-scene placed NetworkObject
        /// which means each scene relative in-scene placed NetworkObject will have the identical GlobalObjectIdHash
        /// value.  Scene handles are used to distinguish between in-scene placed NetworkObjects under this situation.
        /// </summary>
        /// <param name="serverSceneHandle"></param>
        internal void SetTheSceneBeingSynchronized(int serverSceneHandle)
        {
            var clientSceneHandle = serverSceneHandle;
            if (ServerSceneHandleToClientSceneHandle.ContainsKey(serverSceneHandle))
            {
                clientSceneHandle = ServerSceneHandleToClientSceneHandle[serverSceneHandle];
                // If we were already set, then ignore
                if (SceneBeingSynchronized.IsValid() && SceneBeingSynchronized.isLoaded && SceneBeingSynchronized.handle == clientSceneHandle)
                {
                    return;
                }

                // Get the scene currently being synchronized
                SceneBeingSynchronized = ScenesLoaded.ContainsKey(clientSceneHandle) ? ScenesLoaded[clientSceneHandle] : new Scene();

                if (!SceneBeingSynchronized.IsValid() || !SceneBeingSynchronized.isLoaded)
                {
                    // Let's go ahead and use the currently active scene under the scenario where a NetworkObject is determined to exist in a scene that the NetworkSceneManager is not aware of
                    SceneBeingSynchronized = SceneManager.GetActiveScene();

                    // Keeping the warning here in the event we cannot find the scene being synchronized
                    Debug.LogWarning($"[{nameof(NetworkSceneManager)}- {nameof(ScenesLoaded)}] Could not find the appropriate scene to set as being synchronized! Using the currently active scene.");
                }
            }
            else
            {
                // Most common scenario for DontDestroyOnLoad is when NetworkManager is set to not be destroyed
                if (serverSceneHandle == DontDestroyOnLoadScene.handle)
                {
                    SceneBeingSynchronized = m_NetworkManager.gameObject.scene;
                    return;
                }
                else
                {
                    // Let's go ahead and use the currently active scene under the scenario where a NetworkObject is determined to exist in a scene that the NetworkSceneManager is not aware of
                    // or the NetworkObject has yet to be moved to that specific scene (i.e. no DontDestroyOnLoad scene exists yet).
                    SceneBeingSynchronized = SceneManager.GetActiveScene();

                    // This could be the scenario where NetworkManager.DontDestroy is false and we are creating the first NetworkObject (client side) to be in the DontDestroyOnLoad scene
                    // Otherwise, this is some other specific scenario that we might not be handling currently.
                    Debug.LogWarning($"[{nameof(SceneEventData)}- Scene Handle Mismatch] {nameof(serverSceneHandle)} could not be found in {nameof(ServerSceneHandleToClientSceneHandle)}. Using the currently active scene.");
                }
            }
        }

        /// <summary>
        /// During soft synchronization of in-scene placed NetworkObjects, this is now used by NetworkSpawnManager.CreateLocalNetworkObject
        /// </summary>
        /// <param name="globalObjectIdHash"></param>
        /// <returns></returns>
        internal NetworkObject GetSceneRelativeInSceneNetworkObject(uint globalObjectIdHash)
        {
            if (ScenePlacedObjects.ContainsKey(globalObjectIdHash))
            {
                if (ScenePlacedObjects[globalObjectIdHash].ContainsKey(SceneBeingSynchronized.handle))
                {
                    var inScenePlacedNetworkObject = ScenePlacedObjects[globalObjectIdHash][SceneBeingSynchronized.handle];

                    // We can only have 1 duplicated globalObjectIdHash per scene instance, so remove it once it has been returned
                    ScenePlacedObjects[globalObjectIdHash].Remove(SceneBeingSynchronized.handle);

                    return inScenePlacedNetworkObject;
                }
            }
            return null;
        }

        /// <summary>
        /// Generic sending of scene event data
        /// </summary>
        /// <param name="targetClientIds">array of client identifiers to receive the scene event message</param>
        private void SendSceneEventData(uint sceneEventId, ulong[] targetClientIds)
        {
            if (targetClientIds.Length == 0)
            {
                // This would be the Host/Server with no clients connected
                // Silently return as there is nothing to be done
                return;
            }
            var message = new SceneEventMessage
            {
                EventData = SceneEventDataStore[sceneEventId]
            };
            var size = m_NetworkManager.SendMessage(message, k_DeliveryType, targetClientIds);

            m_NetworkManager.NetworkMetrics.TrackSceneEventSent(
                targetClientIds, (uint)SceneEventDataStore[sceneEventId].SceneEventType, ScenesInBuild[(int)SceneEventDataStore[sceneEventId].SceneIndex], size);
        }

        /// <summary>
        /// Verifies the scene name is valid relative to the scenes in build list
        /// </summary>
        /// <param name="sceneName"></param>
        /// <returns>true (Valid) or false (Invalid)</returns>
        internal bool IsSceneNameValid(string sceneName)
        {
            if (ScenesInBuild.Contains(sceneName))
            {
                return true;
            }
            return false;
        }

        /// <summary>
        /// Used to determine if the index value is within the range of valid
        /// build indices.
        /// </summary>
        /// <param name="index">index value to check</param>
        /// <returns>true (Valid) or false (Invalid)</returns>
        internal bool IsSceneIndexValid(uint index)
        {
            return (index >= 0 && index < ScenesInBuild.Count);
        }

        /// <summary>
        /// Gets the build Index value for the scene name
        /// </summary>
        /// <param name="sceneName">scene name</param>
        /// <returns>build index</returns>
        internal uint GetBuildIndexFromSceneName(string sceneName)
        {
            if (IsSceneNameValid(sceneName))
            {
                return (uint)ScenesInBuild.IndexOf(sceneName);
            }
            return uint.MaxValue;
        }

        /// <summary>
        /// Entry method for scene unloading validation
        /// </summary>
        /// <param name="scene">the scene to be unloaded</param>
        /// <returns></returns>
        private SceneEventProgress ValidateSceneEventUnLoading(Scene scene)
        {
            if (!m_NetworkManager.IsServer)
            {
                throw new NotServerException("Only server can start a scene event!");
            }

            if (!m_NetworkManager.NetworkConfig.EnableSceneManagement)
            {
                //Log message about enabling SceneManagement
                throw new Exception($"{nameof(NetworkConfig.EnableSceneManagement)} flag is not enabled in the {nameof(NetworkManager)}'s {nameof(NetworkConfig)}. " +
                    $"Please set {nameof(NetworkConfig.EnableSceneManagement)} flag to true before calling " +
                    $"{nameof(NetworkSceneManager.LoadScene)} or {nameof(NetworkSceneManager.UnloadScene)}.");
            }

            if (!scene.isLoaded)
            {
                Debug.LogWarning($"{nameof(UnloadScene)} was called, but the scene {scene.name} is not currently loaded!");
                return new SceneEventProgress(null, SceneEventProgressStatus.SceneNotLoaded);
            }

            return ValidateSceneEvent(scene.name, true);
        }

        /// <summary>
        /// Entry method for scene loading validation
        /// </summary>
        /// <param name="sceneName">scene name to load</param>
        /// <returns></returns>
        private SceneEventProgress ValidateSceneEventLoading(string sceneName)
        {
            if (!m_NetworkManager.IsServer)
            {
                throw new NotServerException("Only server can start a scene event!");
            }
            if (!m_NetworkManager.NetworkConfig.EnableSceneManagement)
            {
                //Log message about enabling SceneManagement
                throw new Exception($"{nameof(NetworkConfig.EnableSceneManagement)} flag is not enabled in the {nameof(NetworkManager)}'s {nameof(NetworkConfig)}. " +
                    $"Please set {nameof(NetworkConfig.EnableSceneManagement)} flag to true before calling " +
                    $"{nameof(NetworkSceneManager.LoadScene)} or {nameof(NetworkSceneManager.UnloadScene)}.");
            }

            return ValidateSceneEvent(sceneName);
        }

        /// <summary>
        /// Validates the new scene event request by the server-side code.
        /// This also initializes some commonly shared values as well as SceneEventProgress
        /// </summary>
        /// <param name="sceneName"></param>
        /// <returns><see cref="SceneEventProgress"/> that should have a <see cref="SceneEventProgress.Status"/> of <see cref="SceneEventProgressStatus.Started"/> otherwise it failed.</returns>
        private SceneEventProgress ValidateSceneEvent(string sceneName, bool isUnloading = false)
        {
<<<<<<< HEAD
            // Return scene event already in progress if one is already in progress.
=======
            // Return scene event already in progress if one is already in progress
>>>>>>> 6e832760
            if (s_IsSceneEventActive)
            {
                return new SceneEventProgress(null, SceneEventProgressStatus.SceneEventInProgress);
            }

<<<<<<< HEAD
            // Return invalid scene name status if the scene name is invalid.
=======
            // Return invalid scene name status if the scene name is invalid
>>>>>>> 6e832760
            if (!IsSceneNameValid(sceneName))
            {
                Debug.LogError($"Scene '{sceneName}' couldn't be loaded because it has not been added to the build settings scenes in build list.");
                return new SceneEventProgress(null, SceneEventProgressStatus.InvalidSceneName);
            }

            var sceneEventProgress = new SceneEventProgress(m_NetworkManager)
            {
                SceneBuildIndex = GetBuildIndexFromSceneName(sceneName)
            };

            SceneEventProgressTracking.Add(sceneEventProgress.Guid, sceneEventProgress);

            if (!isUnloading)
            {
                // The Condition: While a scene is asynchronously loaded in single loading scene mode, if any new NetworkObjects are spawned
                // they need to be moved into the do not destroy temporary scene
                // When it is set: Just before starting the asynchronous loading call
                // When it is unset: After the scene has loaded, the PopulateScenePlacedObjects is called, and all NetworkObjects in the do
                // not destroy temporary scene are moved into the active scene
                IsSpawnedObjectsPendingInDontDestroyOnLoad = true;
            }

            s_IsSceneEventActive = true;

            // Set our callback delegate handler for completion
            sceneEventProgress.OnComplete = OnSceneEventProgressCompleted;

            return sceneEventProgress;
        }

        /// <summary>
        /// Callback for the <see cref="SceneEventProgress.OnComplete"/> <see cref="SceneEventProgress.OnCompletedDelegate"/> handler
        /// </summary>
        /// <param name="sceneEventProgress"></param>
        /// <returns></returns>
        private bool OnSceneEventProgressCompleted(SceneEventProgress sceneEventProgress)
        {
            var sceneEventData = BeginSceneEvent();
            sceneEventData.SceneEventProgressId = sceneEventProgress.Guid;
            sceneEventData.SceneIndex = sceneEventProgress.SceneBuildIndex;
            sceneEventData.SceneEventType = sceneEventProgress.SceneEventType;
            sceneEventData.ClientsCompleted = sceneEventProgress.DoneClients;
            sceneEventData.ClientsTimedOut = m_NetworkManager.ConnectedClients.Keys.Except(sceneEventProgress.DoneClients).ToList();

            var message = new SceneEventMessage
            {
                EventData = sceneEventData
            };
            var size = m_NetworkManager.SendMessage(message, k_DeliveryType, m_NetworkManager.ConnectedClientsIds);

            m_NetworkManager.NetworkMetrics.TrackSceneEventSent(
                m_NetworkManager.ConnectedClientsIds,
                (uint)sceneEventProgress.SceneEventType,
                ScenesInBuild[(int)sceneEventProgress.SceneBuildIndex],
                size);

            // Send a local notification to the server that all clients are done loading or unloading
            OnSceneEvent?.Invoke(new SceneEvent()
            {
                SceneEventType = sceneEventProgress.SceneEventType,
                SceneName = ScenesInBuild[(int)sceneEventProgress.SceneBuildIndex],
                ClientId = m_NetworkManager.ServerClientId,
                LoadSceneMode = sceneEventProgress.LoadSceneMode,
                ClientsThatCompleted = sceneEventProgress.DoneClients,
                ClientsThatTimedOut = m_NetworkManager.ConnectedClients.Keys.Except(sceneEventProgress.DoneClients).ToList(),
            });
            EndSceneEvent(sceneEventData.SceneEventId);
            return true;
        }

        /// <summary>
        /// Server Side:
        /// Unloads an additively loaded scene.  If you want to unload a <see cref="LoadSceneMode.Single"/> mode loaded scene load another <see cref="LoadSceneMode.Single"/> scene.
        /// When applicable, the <see cref="AsyncOperation"/> is delivered within the <see cref="SceneEvent"/> via the <see cref="OnSceneEvent"/>
        /// </summary>
        /// <param name="sceneName">scene name to unload</param>
        /// <returns><see cref="SceneEventProgressStatus"/> (<see cref="SceneEventProgressStatus.Started"/> means it was successful)</returns>
        public SceneEventProgressStatus UnloadScene(Scene scene)
        {
            var sceneName = scene.name;
            var sceneHandle = scene.handle;
            if (!scene.isLoaded)
            {
                Debug.LogWarning($"{nameof(UnloadScene)} was called, but the scene {scene.name} is not currently loaded!");
                return SceneEventProgressStatus.SceneNotLoaded;
            }

            var sceneEventProgress = ValidateSceneEventUnLoading(scene);
            if (sceneEventProgress.Status != SceneEventProgressStatus.Started)
            {
                return sceneEventProgress.Status;
            }

            if (!ScenesLoaded.ContainsKey(sceneHandle))
            {
                Debug.LogError($"{nameof(UnloadScene)} internal error! {sceneName} with handle {scene.handle} is not within the internal scenes loaded dictionary!");
                return SceneEventProgressStatus.InternalNetcodeError;
            }
            var sceneEventData = BeginSceneEvent();
            sceneEventData.SceneEventProgressId = sceneEventProgress.Guid;
            sceneEventData.SceneEventType = SceneEventData.SceneEventTypes.S2C_Unload;
            sceneEventData.SceneIndex = GetBuildIndexFromSceneName(sceneName);
            sceneEventData.SceneHandle = sceneHandle;

            // This will be the message we send to everyone when this scene event sceneEventProgress is complete
            sceneEventProgress.SceneEventType = SceneEventData.SceneEventTypes.S2C_UnLoadComplete;

            ScenesLoaded.Remove(scene.handle);

            AsyncOperation sceneUnload = SceneManager.UnloadSceneAsync(scene);
            sceneUnload.completed += (AsyncOperation asyncOp2) => { OnSceneUnloaded(sceneEventData.SceneEventId); };
            sceneEventProgress.SetSceneLoadOperation(sceneUnload);

            // Notify local server that a scene is going to be unloaded
            OnSceneEvent?.Invoke(new SceneEvent()
            {
                AsyncOperation = sceneUnload,
                SceneEventType = sceneEventData.SceneEventType,
                LoadSceneMode = sceneEventData.LoadSceneMode,
                SceneName = sceneName,
                ClientId = m_NetworkManager.ServerClientId  // Server can only invoke this
            });

            //Return the status
            return sceneEventProgress.Status;
        }

        /// <summary>
        /// Client Side:
        /// Handles <see cref="SceneEventData.SceneEventTypes.S2C_Unload"/> scene events.
        /// </summary>
        private void OnClientUnloadScene(uint sceneEventId)
        {
            var sceneEventData = SceneEventDataStore[sceneEventId];
            if (!IsSceneIndexValid(sceneEventData.SceneIndex))
            {
                if (NetworkLog.CurrentLogLevel <= LogLevel.Normal)
                {
                    NetworkLog.LogWarning("Server requested a scene switch to a non-registered scene");
                }
                EndSceneEvent(sceneEventId);
                return;
            }

            var sceneName = ScenesInBuild[(int)sceneEventData.SceneIndex];

            if (!ServerSceneHandleToClientSceneHandle.ContainsKey(sceneEventData.SceneHandle))
            {
                throw new Exception($"Client failed to unload scene {sceneName} " +
                    $"because we are missing the client scene handle due to the server scene handle {sceneEventData.SceneHandle} not being found!");
            }

            var sceneHandle = ServerSceneHandleToClientSceneHandle[sceneEventData.SceneHandle];

            if (!ScenesLoaded.ContainsKey(sceneHandle))
            {
                // Error scene handle not found!
                throw new Exception($"Client failed to unload scene {sceneName} " +
                    $"because the client scene handle {sceneHandle} was not found in ScenesLoaded!");
            }
            s_IsSceneEventActive = true;
            var sceneUnload = (AsyncOperation)null;
#if UNITY_EDITOR || DEVELOPMENT_BUILD
            if (m_IsRunningUnitTest)
            {
                sceneUnload = new AsyncOperation();
            }
            else
            {
                sceneUnload = SceneManager.UnloadSceneAsync(ScenesLoaded[sceneHandle]);
                sceneUnload.completed += asyncOp2 => OnSceneUnloaded(sceneEventId);
            }
#else
            sceneUnload = SceneManager.UnloadSceneAsync(ScenesLoaded[sceneHandle]);
            sceneUnload.completed += asyncOp2 => OnSceneUnloaded(sceneEventId);
#endif
            ScenesLoaded.Remove(sceneHandle);

            // Remove our server to scene handle lookup
            ServerSceneHandleToClientSceneHandle.Remove(sceneEventData.SceneHandle);

            // Notify the local client that a scene is going to be unloaded
            OnSceneEvent?.Invoke(new SceneEvent()
            {
                AsyncOperation = sceneUnload,
                SceneEventType = sceneEventData.SceneEventType,
                LoadSceneMode = sceneEventData.LoadSceneMode,
                SceneName = sceneName,
                ClientId = m_NetworkManager.LocalClientId   // Server sent this message to the client, but client is executing it
            });


#if UNITY_EDITOR || DEVELOPMENT_BUILD
            if (m_IsRunningUnitTest)
            {
                OnSceneUnloaded(sceneEventId);
            }
#endif
        }

        /// <summary>
        /// Server and Client:
        /// Invoked when an additively loaded scene is unloaded
        /// </summary>
        private void OnSceneUnloaded(uint sceneEventId)
        {
            var sceneEventData = SceneEventDataStore[sceneEventId];
            // First thing we do, if we are a server, is to send the unload scene event.
            if (m_NetworkManager.IsServer)
            {
                // Server sends the unload scene notification after unloading because it will despawn all scene relative in-scene NetworkObjects
                // If we send this event to all clients before the server is finished unloading they will get warning about an object being
                // despawned that no longer exists
                SendSceneEventData(sceneEventId, m_NetworkManager.ConnectedClientsIds.Where(c => c != m_NetworkManager.ServerClientId).ToArray());

                //Second, server sets itself as having finished unloading
                if (SceneEventProgressTracking.ContainsKey(sceneEventData.SceneEventProgressId))
                {
                    SceneEventProgressTracking[sceneEventData.SceneEventProgressId].AddClientAsDone(m_NetworkManager.ServerClientId);
                }
            }

            // Next we prepare to send local notifications for unload complete
            sceneEventData.SceneEventType = SceneEventData.SceneEventTypes.C2S_UnloadComplete;

            //Notify the client or server that a scene was unloaded
            OnSceneEvent?.Invoke(new SceneEvent()
            {
                SceneEventType = sceneEventData.SceneEventType,
                LoadSceneMode = sceneEventData.LoadSceneMode,
                SceneName = ScenesInBuild[(int)sceneEventData.SceneIndex],
                ClientId = m_NetworkManager.IsServer ? m_NetworkManager.ServerClientId : m_NetworkManager.LocalClientId
            });

            // Clients send a notification back to the server they have completed the unload scene event
            if (!m_NetworkManager.IsServer)
            {
                SendSceneEventData(sceneEventId, new ulong[] { m_NetworkManager.ServerClientId });
            }

            EndSceneEvent(sceneEventId);
            // This scene event is now considered "complete"
            s_IsSceneEventActive = false;
        }

        /// <summary>
        /// Clears all scenes when loading in single mode
        /// Since we assume a single mode loaded scene will be considered the "currently active scene",
        /// we only unload any additively loaded scenes.
        /// </summary>
        internal void UnloadAdditivelyLoadedScenes()
        {
            // Unload all additive scenes while making sure we don't try to unload the base scene ( loaded in single mode ).
            var currentActiveScene = SceneManager.GetActiveScene();
            foreach (var keyHandleEntry in ScenesLoaded)
            {
                if (currentActiveScene.name != keyHandleEntry.Value.name)
                {
                    OnSceneEvent?.Invoke(new SceneEvent()
                    {
                        AsyncOperation = SceneManager.UnloadSceneAsync(keyHandleEntry.Value),
                        SceneEventType = SceneEventData.SceneEventTypes.S2C_Unload,
                        LoadSceneMode = LoadSceneMode.Additive,
                        SceneName = keyHandleEntry.Value.name,
                        ClientId = m_NetworkManager.ServerClientId
                    });
                }
            }
            // clear out our scenes loaded list
            ScenesLoaded.Clear();
        }

        /// <summary>
        /// Server side:
        /// Loads the scene name in either additive or single loading mode.
        /// When applicable, the <see cref="AsyncOperation"/> is delivered within the <see cref="SceneEvent"/> via <see cref="OnSceneEvent"/>
        /// </summary>
        /// <param name="sceneName">the name of the scene to be loaded</param>
        /// <returns><see cref="SceneEventProgressStatus"/> (<see cref="SceneEventProgressStatus.Started"/> means it was successful)</returns>
        public SceneEventProgressStatus LoadScene(string sceneName, LoadSceneMode loadSceneMode)
        {
            var sceneEventProgress = ValidateSceneEventLoading(sceneName);
            if (sceneEventProgress.Status != SceneEventProgressStatus.Started)
            {
                return sceneEventProgress.Status;
            }

            // This will be the message we send to everyone when this scene event sceneEventProgress is complete
            sceneEventProgress.SceneEventType = SceneEventData.SceneEventTypes.S2C_LoadComplete;
            sceneEventProgress.LoadSceneMode = loadSceneMode;

            var sceneEventData = BeginSceneEvent();

            // Now set up the current scene event
            sceneEventData.SceneEventProgressId = sceneEventProgress.Guid;
            sceneEventData.SceneEventType = SceneEventData.SceneEventTypes.S2C_Load;
            sceneEventData.SceneIndex = GetBuildIndexFromSceneName(sceneName);
            sceneEventData.LoadSceneMode = loadSceneMode;

            // This both checks to make sure the scene is valid and if not resets the active scene event
            s_IsSceneEventActive = ValidateSceneBeforeLoading(sceneEventData.SceneIndex, loadSceneMode);
            if (!s_IsSceneEventActive)
            {
                EndSceneEvent(sceneEventData.SceneEventId);
                return SceneEventProgressStatus.SceneFailedVerification;
            }

            if (sceneEventData.LoadSceneMode == LoadSceneMode.Single)
            {
                // Destroy current scene objects before switching.
                m_NetworkManager.SpawnManager.ServerDestroySpawnedSceneObjects();

                // Preserve the objects that should not be destroyed during the scene event
                MoveObjectsToDontDestroyOnLoad();

                // Now Unload all currently additively loaded scenes
                UnloadAdditivelyLoadedScenes();
            }

            // Now start loading the scene
            AsyncOperation sceneLoad = SceneManager.LoadSceneAsync(sceneName, loadSceneMode);
            sceneLoad.completed += (AsyncOperation asyncOp2) => { OnSceneLoaded(sceneEventData.SceneEventId, sceneName); };
            sceneEventProgress.SetSceneLoadOperation(sceneLoad);

            // Notify the local server that a scene loading event has begun
            OnSceneEvent?.Invoke(new SceneEvent()
            {
                AsyncOperation = sceneLoad,
                SceneEventType = sceneEventData.SceneEventType,
                LoadSceneMode = sceneEventData.LoadSceneMode,
                SceneName = sceneName,
                ClientId = m_NetworkManager.ServerClientId
            });

            //Return our scene progress instance
            return sceneEventProgress.Status;
        }

        /// <summary>
        /// Client Side:
        /// Handles both forms of scene loading
        /// </summary>
        /// <param name="objectStream">Stream data associated with the event</param>
        private void OnClientSceneLoadingEvent(uint sceneEventId)
        {
            var sceneEventData = SceneEventDataStore[sceneEventId];
            if (!IsSceneIndexValid(sceneEventData.SceneIndex))
            {
                if (NetworkLog.CurrentLogLevel <= LogLevel.Normal)
                {
                    NetworkLog.LogWarning("Server requested a scene switch to a non-registered scene");
                }
                EndSceneEvent(sceneEventId);
                return;
            }

            var sceneName = ScenesInBuild[(int)sceneEventData.SceneIndex];

            // Run scene validation before loading a scene
            if (!ValidateSceneBeforeLoading(sceneEventData.SceneIndex, sceneEventData.LoadSceneMode))
            {
                EndSceneEvent(sceneEventId);
                return;
            }

#if UNITY_EDITOR || DEVELOPMENT_BUILD
            if (m_IsRunningUnitTest)
            {
                // Send the loading message
                OnSceneEvent?.Invoke(new SceneEvent()
                {
                    AsyncOperation = new AsyncOperation(),
                    SceneEventType = sceneEventData.SceneEventType,
                    LoadSceneMode = sceneEventData.LoadSceneMode,
                    SceneName = sceneName,
                    ClientId = m_NetworkManager.LocalClientId
                });

                // Unit tests must mirror the server's scenes loaded dictionary, otherwise this portion will fail
                if (ScenesLoaded.ContainsKey(sceneEventData.SceneHandle))
                {
                    OnClientLoadedScene(sceneEventId, ScenesLoaded[sceneEventData.SceneHandle]);
                }
                else
                {
                    throw new Exception($"Could not find the scene handle {sceneEventData.SceneHandle} for scene {sceneName} " +
                        $"during unit test.  Did you forget to register this in the unit test?");
                }
                EndSceneEvent(sceneEventId);
                return;
            }
#endif

            if (sceneEventData.LoadSceneMode == LoadSceneMode.Single)
            {
                // Move ALL NetworkObjects to the temp scene
                MoveObjectsToDontDestroyOnLoad();

                // Now Unload all currently additively loaded scenes
                UnloadAdditivelyLoadedScenes();
            }

            // The Condition: While a scene is asynchronously loaded in single loading scene mode, if any new NetworkObjects are spawned
            // they need to be moved into the do not destroy temporary scene
            // When it is set: Just before starting the asynchronous loading call
            // When it is unset: After the scene has loaded, the PopulateScenePlacedObjects is called, and all NetworkObjects in the do
            // not destroy temporary scene are moved into the active scene
            if (sceneEventData.LoadSceneMode == LoadSceneMode.Single)
            {
                IsSpawnedObjectsPendingInDontDestroyOnLoad = true;
            }

            var sceneLoad = SceneManager.LoadSceneAsync(sceneName, sceneEventData.LoadSceneMode);
            sceneLoad.completed += asyncOp2 => OnSceneLoaded(sceneEventId, sceneName);

            OnSceneEvent?.Invoke(new SceneEvent()
            {
                AsyncOperation = sceneLoad,
                SceneEventType = sceneEventData.SceneEventType,
                LoadSceneMode = sceneEventData.LoadSceneMode,
                SceneName = sceneName,
                ClientId = m_NetworkManager.LocalClientId
            });
        }


        /// <summary>
        /// Client and Server:
        /// Generic on scene loaded callback method to be called upon a scene loading
        /// </summary>
        private void OnSceneLoaded(uint sceneEventId, string sceneName)
        {
            var sceneEventData = SceneEventDataStore[sceneEventId];
            var nextScene = GetAndAddNewlyLoadedSceneByName(sceneName);
            if (!nextScene.isLoaded || !nextScene.IsValid())
            {
                throw new Exception($"Failed to find valid scene internal Unity.Netcode for {nameof(GameObject)}s error!");
            }

            if (sceneEventData.LoadSceneMode == LoadSceneMode.Single)
            {
                SceneManager.SetActiveScene(nextScene);
            }

            //Get all NetworkObjects loaded by the scene
            PopulateScenePlacedObjects(nextScene);

            if (sceneEventData.LoadSceneMode == LoadSceneMode.Single)
            {
                // Move all objects to the new scene
                MoveObjectsFromDontDestroyOnLoadToScene(nextScene);
            }

            // The Condition: While a scene is asynchronously loaded in single loading scene mode, if any new NetworkObjects are spawned
            // they need to be moved into the do not destroy temporary scene
            // When it is set: Just before starting the asynchronous loading call
            // When it is unset: After the scene has loaded, the PopulateScenePlacedObjects is called, and all NetworkObjects in the do
            // not destroy temporary scene are moved into the active scene
            IsSpawnedObjectsPendingInDontDestroyOnLoad = false;

            if (m_NetworkManager.IsServer)
            {
                OnServerLoadedScene(sceneEventId, nextScene);
            }
            else
            {
                // For the client, we make a server scene handle to client scene handle look up table
                if (!ServerSceneHandleToClientSceneHandle.ContainsKey(sceneEventData.SceneHandle))
                {
                    ServerSceneHandleToClientSceneHandle.Add(sceneEventData.SceneHandle, nextScene.handle);
                }
                else
                {
                    // If the exact same handle exists then there are problems with using handles
                    throw new Exception($"Server Scene Handle ({sceneEventData.SceneHandle}) already exist!  Happened during scene load of {nextScene.name} with Client Handle ({nextScene.handle})");
                }

                OnClientLoadedScene(sceneEventId, nextScene);
            }
        }

        /// <summary>
        /// Server side:
        /// On scene loaded callback method invoked by OnSceneLoading only
        /// </summary>
        private void OnServerLoadedScene(uint sceneEventId, Scene scene)
        {
            var sceneEventData = SceneEventDataStore[sceneEventId];
            // Register in-scene placed NetworkObjects with spawn manager
            foreach (var keyValuePairByGlobalObjectIdHash in ScenePlacedObjects)
            {
                foreach (var keyValuePairBySceneHandle in keyValuePairByGlobalObjectIdHash.Value)
                {
                    if (!keyValuePairBySceneHandle.Value.IsPlayerObject)
                    {
                        m_NetworkManager.SpawnManager.SpawnNetworkObjectLocally(keyValuePairBySceneHandle.Value, m_NetworkManager.SpawnManager.GetNetworkObjectId(), true, false, null, true);
                    }
                }
            }

            // Set the server's scene's handle so the client can build a look up table
            sceneEventData.SceneHandle = scene.handle;

            // Send all clients the scene load event
            for (int j = 0; j < m_NetworkManager.ConnectedClientsList.Count; j++)
            {
                var clientId = m_NetworkManager.ConnectedClientsList[j].ClientId;
                if (clientId != m_NetworkManager.ServerClientId)
                {
                    sceneEventData.TargetClientId = clientId;
                    var message = new SceneEventMessage
                    {
                        EventData = sceneEventData
                    };
                    var size = m_NetworkManager.SendMessage(message, k_DeliveryType, clientId);
                    var bytesReported = m_NetworkManager.LocalClientId == clientId
                            ? 0
                            : size;
                    m_NetworkManager.NetworkMetrics.TrackSceneEventSent(clientId, (uint)sceneEventData.SceneEventType, scene.name, bytesReported);
                }
            }

            s_IsSceneEventActive = false;
            //First, notify local server that the scene was loaded
            OnSceneEvent?.Invoke(new SceneEvent()
            {
                SceneEventType = SceneEventData.SceneEventTypes.C2S_LoadComplete,
                LoadSceneMode = sceneEventData.LoadSceneMode,
                SceneName = ScenesInBuild[(int)sceneEventData.SceneIndex],
                ClientId = m_NetworkManager.ServerClientId,
                Scene = scene,
            });

            //Second, set the server as having loaded for the associated SceneEventProgress
            if (SceneEventProgressTracking.ContainsKey(sceneEventData.SceneEventProgressId))
            {
                SceneEventProgressTracking[sceneEventData.SceneEventProgressId].AddClientAsDone(m_NetworkManager.ServerClientId);
            }
            EndSceneEvent(sceneEventId);
        }

        /// <summary>
        /// Client side:
        /// On scene loaded callback method invoked by OnSceneLoading only
        /// </summary>
        private void OnClientLoadedScene(uint sceneEventId, Scene scene)
        {
            var sceneEventData = SceneEventDataStore[sceneEventId];
            sceneEventData.DeserializeScenePlacedObjects();

            sceneEventData.SceneEventType = SceneEventData.SceneEventTypes.C2S_LoadComplete;
            SendSceneEventData(sceneEventId, new ulong[] { m_NetworkManager.ServerClientId });
            s_IsSceneEventActive = false;

            // Notify local client that the scene was loaded
            OnSceneEvent?.Invoke(new SceneEvent()
            {
                SceneEventType = SceneEventData.SceneEventTypes.C2S_LoadComplete,
                LoadSceneMode = sceneEventData.LoadSceneMode,
                SceneName = ScenesInBuild[(int)sceneEventData.SceneIndex],
                ClientId = m_NetworkManager.LocalClientId,
                Scene = scene,
            });

            EndSceneEvent(sceneEventId);
        }

        /// <summary>
        /// Server Side:
        /// This is used for players that have just had their connection approved and will assure they are synchronized
        /// properly if they are late joining
        /// Note: We write out all of the scenes to be loaded first and then all of the NetworkObjects that need to be
        /// synchronized.
        /// </summary>
        /// <param name="clientId">newly joined client identifier</param>
        internal void SynchronizeNetworkObjects(ulong clientId)
        {
            // Update the clients
            m_NetworkManager.SpawnManager.UpdateObservedNetworkObjects(clientId);

            var sceneEventData = BeginSceneEvent();

            sceneEventData.InitializeForSynch();
            sceneEventData.TargetClientId = clientId;
            sceneEventData.LoadSceneMode = ClientSynchronizationMode;
            var activeScene = SceneManager.GetActiveScene();
            sceneEventData.SceneEventType = SceneEventData.SceneEventTypes.S2C_Sync;

            // Organize how (and when) we serialize our NetworkObjects
            for (int i = 0; i < SceneManager.sceneCount; i++)
            {
                var scene = SceneManager.GetSceneAt(i);

                var sceneIndex = GetBuildIndexFromSceneName(scene.name);

                if (sceneIndex == uint.MaxValue)
                {
                    continue;
                }
                // This would depend upon whether we are additive or not
                // If we are the base scene, then we set the root scene index;
                if (activeScene == scene)
                {
                    if (!ValidateSceneBeforeLoading(sceneIndex, sceneEventData.LoadSceneMode))
                    {
                        continue;
                    }
                    sceneEventData.SceneIndex = sceneIndex;
                    sceneEventData.SceneHandle = scene.handle;
                }
                else if (!ValidateSceneBeforeLoading(sceneIndex, LoadSceneMode.Additive))
                {
                    continue;
                }

                sceneEventData.AddSceneToSynchronize(sceneIndex, scene.handle);
            }

            sceneEventData.AddSpawnedNetworkObjects();

            var message = new SceneEventMessage
            {
                EventData = sceneEventData
            };
            var size = m_NetworkManager.SendMessage(message, k_DeliveryType, clientId);
            var bytesReported = m_NetworkManager.LocalClientId == clientId
                    ? 0
                    : size;
            m_NetworkManager.NetworkMetrics.TrackSceneEventSent(
                clientId, (uint)sceneEventData.SceneEventType, "", bytesReported);

            // Notify the local server that the client has been sent the SceneEventData.SceneEventTypes.S2C_Event_Sync event
            OnSceneEvent?.Invoke(new SceneEvent()
            {
                SceneEventType = sceneEventData.SceneEventType,
                ClientId = clientId
            });

            EndSceneEvent(sceneEventData.SceneEventId);
        }

        /// <summary>
        /// This is called when the client receives the SCENE_EVENT of type SceneEventData.SceneEventTypes.SYNC
        /// Note: This can recurse one additional time by the client if the current scene loaded by the client
        /// is already loaded.
        /// </summary>
        private void OnClientBeginSync(uint sceneEventId)
        {
            var sceneEventData = SceneEventDataStore[sceneEventId];
            var sceneIndex = sceneEventData.GetNextSceneSynchronizationIndex();
            var sceneHandle = sceneEventData.GetNextSceneSynchronizationHandle();
            if (!IsSceneIndexValid(sceneIndex))
            {
                if (NetworkLog.CurrentLogLevel <= LogLevel.Normal)
                {
                    NetworkLog.LogWarning("Server requested a scene switch to a non-registered scene");
                }
                EndSceneEvent(sceneEventId);
                return;
            }
            var sceneName = ScenesInBuild[(int)sceneIndex];
            var activeScene = SceneManager.GetActiveScene();
            var loadSceneMode = sceneIndex == sceneEventData.SceneIndex ? sceneEventData.LoadSceneMode : LoadSceneMode.Additive;

            // Always check to see if the scene needs to be validated
            if (!ValidateSceneBeforeLoading(sceneEventData.SceneIndex, loadSceneMode))
            {
                EndSceneEvent(sceneEventId);
                return;
            }

            // If this is the beginning of the synchronization event, then send client a notification that synchronization has begun
            if (sceneIndex == sceneEventData.SceneIndex)
            {
                OnSceneEvent?.Invoke(new SceneEvent()
                {
                    SceneEventType = SceneEventData.SceneEventTypes.S2C_Sync,
                    ClientId = m_NetworkManager.LocalClientId,
                });

                // Clear the in-scene placed NetworkObjects when we load the first scene in our synchronization process
                ScenePlacedObjects.Clear();
            }

            var shouldPassThrough = false;
            var sceneLoad = (AsyncOperation)null;

            // Check to see if the client already has loaded the scene to be loaded
            if (sceneName == activeScene.name)
            {
                // If the client is already in the same scene, then pass through and
                // don't try to reload it.
                shouldPassThrough = true;
            }

#if UNITY_EDITOR || DEVELOPMENT_BUILD
            if (m_IsRunningUnitTest)
            {
                // In unit tests, we don't allow clients to load additional scenes since
                // MultiInstance unit tests share the same scene space.
                shouldPassThrough = true;
                sceneLoad = new AsyncOperation();
            }
#endif
            if (!shouldPassThrough)
            {
                // If not, then load the scene
                sceneLoad = SceneManager.LoadSceneAsync(sceneName, loadSceneMode);
                sceneLoad.completed += asyncOp2 => ClientLoadedSynchronization(sceneEventId, sceneIndex, sceneHandle);
            }

            // Notify local client that a scene load has begun
            OnSceneEvent?.Invoke(new SceneEvent()
            {
                AsyncOperation = sceneLoad,
                SceneEventType = SceneEventData.SceneEventTypes.S2C_Load,
                LoadSceneMode = loadSceneMode,
                SceneName = sceneName,
                ClientId = m_NetworkManager.LocalClientId,
            });

            if (shouldPassThrough)
            {
                // If so, then pass through
                ClientLoadedSynchronization(sceneEventId, sceneIndex, sceneHandle);
            }
        }

        /// <summary>
        /// Once a scene is loaded ( or if it was already loaded) this gets called.
        /// This handles all of the in-scene and dynamically spawned NetworkObject synchronization
        /// </summary>
        /// <param name="sceneIndex">Netcode scene index that was loaded</param>
        private void ClientLoadedSynchronization(uint sceneEventId, uint sceneIndex, int sceneHandle)
        {
            var sceneEventData = SceneEventDataStore[sceneEventId];
            var sceneName = ScenesInBuild[(int)sceneIndex];
            var nextScene = GetAndAddNewlyLoadedSceneByName(sceneName);

            if (!nextScene.isLoaded || !nextScene.IsValid())
            {
                throw new Exception($"Failed to find valid scene internal Unity.Netcode for {nameof(GameObject)}s error!");
            }

            var loadSceneMode = (sceneIndex == sceneEventData.SceneIndex ? sceneEventData.LoadSceneMode : LoadSceneMode.Additive);

            // For now, during a synchronization event, we will make the first scene the "base/master" scene that denotes a "complete scene switch"
            if (loadSceneMode == LoadSceneMode.Single)
            {
                SceneManager.SetActiveScene(nextScene);
            }

            if (!ServerSceneHandleToClientSceneHandle.ContainsKey(sceneHandle))
            {
                ServerSceneHandleToClientSceneHandle.Add(sceneHandle, nextScene.handle);
            }
            else
            {
                // If the exact same handle exists then there are problems with using handles
                throw new Exception($"Server Scene Handle ({sceneEventData.SceneHandle}) already exist!  Happened during scene load of {nextScene.name} with Client Handle ({nextScene.handle})");
            }

            // Apply all in-scene placed NetworkObjects loaded by the scene
            PopulateScenePlacedObjects(nextScene, false);

            // Send notification back to server that we finished loading this scene
            var responseSceneEventData = BeginSceneEvent();
            responseSceneEventData.LoadSceneMode = loadSceneMode;
            responseSceneEventData.SceneEventType = SceneEventData.SceneEventTypes.C2S_LoadComplete;
            responseSceneEventData.SceneIndex = sceneIndex;


            var message = new SceneEventMessage
            {
                EventData = responseSceneEventData
            };
            var size = m_NetworkManager.SendMessage(message, k_DeliveryType, m_NetworkManager.ServerClientId);

            m_NetworkManager.NetworkMetrics.TrackSceneEventSent(m_NetworkManager.ServerClientId, (uint)responseSceneEventData.SceneEventType, sceneName, size);

            EndSceneEvent(responseSceneEventData.SceneEventId);

            // Send notification to local client that the scene has finished loading
            OnSceneEvent?.Invoke(new SceneEvent()
            {
                SceneEventType = SceneEventData.SceneEventTypes.C2S_LoadComplete,
                LoadSceneMode = loadSceneMode,
                SceneName = sceneName,
                Scene = nextScene,
                ClientId = m_NetworkManager.LocalClientId,
            });

            // Check to see if we still have scenes to load and synchronize with
            HandleClientSceneEvent(sceneEventId);
        }

        /// <summary>
        /// Client Side:
        /// Handles incoming Scene_Event messages for clients
        /// </summary>
        /// <param name="stream">data associated with the event</param>
        private void HandleClientSceneEvent(uint sceneEventId)
        {
            var sceneEventData = SceneEventDataStore[sceneEventId];
            switch (sceneEventData.SceneEventType)
            {
                case SceneEventData.SceneEventTypes.S2C_Load:
                    {
                        OnClientSceneLoadingEvent(sceneEventId);
                        break;
                    }
                case SceneEventData.SceneEventTypes.S2C_Unload:
                    {
                        OnClientUnloadScene(sceneEventId);
                        break;
                    }
                case SceneEventData.SceneEventTypes.S2C_Sync:
                    {
                        if (!sceneEventData.IsDoneWithSynchronization())
                        {
                            OnClientBeginSync(sceneEventId);
                        }
                        else
                        {
                            // Include anything in the DDOL scene
                            PopulateScenePlacedObjects(DontDestroyOnLoadScene, false);
                            // Synchronize the NetworkObjects for this scene
                            sceneEventData.SynchronizeSceneNetworkObjects(m_NetworkManager);

                            sceneEventData.SceneEventType = SceneEventData.SceneEventTypes.C2S_SyncComplete;
                            SendSceneEventData(sceneEventId, new ulong[] { m_NetworkManager.ServerClientId });

                            // All scenes are synchronized, let the server know we are done synchronizing
                            m_NetworkManager.IsConnectedClient = true;

                            // Notify the client that they have finished synchronizing
                            OnSceneEvent?.Invoke(new SceneEvent()
                            {
                                SceneEventType = sceneEventData.SceneEventType,
                                ClientId = m_NetworkManager.LocalClientId, // Client sent this to the server
                            });

                            // Client is now synchronized and fully "connected".  This also means the client can send "RPCs" at this time
                            m_NetworkManager.InvokeOnClientConnectedCallback(m_NetworkManager.LocalClientId);

                            EndSceneEvent(sceneEventId);
                        }
                        break;
                    }
                case SceneEventData.SceneEventTypes.S2C_ReSync:
                    {
                        // Notify the local client that they have been re-synchronized after being synchronized with an in progress game session
                        OnSceneEvent?.Invoke(new SceneEvent()
                        {
                            SceneEventType = sceneEventData.SceneEventType,
                            ClientId = m_NetworkManager.ServerClientId,  // Server sent this to client
                        });

                        EndSceneEvent(sceneEventId);
                        break;
                    }
                case SceneEventData.SceneEventTypes.S2C_LoadComplete:
                case SceneEventData.SceneEventTypes.S2C_UnLoadComplete:
                    {
                        // Notify the local client that all clients have finished loading or unloading
                        OnSceneEvent?.Invoke(new SceneEvent()
                        {
                            SceneEventType = sceneEventData.SceneEventType,
                            SceneName = ScenesInBuild[(int)sceneEventData.SceneIndex],
                            ClientId = m_NetworkManager.ServerClientId,
                            LoadSceneMode = sceneEventData.LoadSceneMode,
                            ClientsThatCompleted = sceneEventData.ClientsCompleted,
                            ClientsThatTimedOut = sceneEventData.ClientsTimedOut,
                        });
                        EndSceneEvent(sceneEventId);

                        break;
                    }
                default:
                    {
                        Debug.LogWarning($"{sceneEventData.SceneEventType} is not currently supported!");
                        break;
                    }
            }
        }

        /// <summary>
        /// Server Side:
        /// Handles incoming Scene_Event messages for host or server
        /// </summary>
        private void HandleServerSceneEvent(uint sceneEventId, ulong clientId)
        {
            var sceneEventData = SceneEventDataStore[sceneEventId];
            switch (sceneEventData.SceneEventType)
            {
                case SceneEventData.SceneEventTypes.C2S_LoadComplete:
                    {
                        // Notify the local server that the client has finished loading a scene
                        OnSceneEvent?.Invoke(new SceneEvent()
                        {
                            SceneEventType = sceneEventData.SceneEventType,
                            LoadSceneMode = sceneEventData.LoadSceneMode,
                            SceneName = ScenesInBuild[(int)sceneEventData.SceneIndex],
                            ClientId = clientId
                        });

                        if (SceneEventProgressTracking.ContainsKey(sceneEventData.SceneEventProgressId))
                        {
                            SceneEventProgressTracking[sceneEventData.SceneEventProgressId].AddClientAsDone(clientId);
                        }
                        EndSceneEvent(sceneEventId);
                        break;
                    }
                case SceneEventData.SceneEventTypes.C2S_UnloadComplete:
                    {
                        if (SceneEventProgressTracking.ContainsKey(sceneEventData.SceneEventProgressId))
                        {
                            SceneEventProgressTracking[sceneEventData.SceneEventProgressId].AddClientAsDone(clientId);
                        }
                        // Notify the local server that the client has finished unloading a scene
                        OnSceneEvent?.Invoke(new SceneEvent()
                        {
                            SceneEventType = sceneEventData.SceneEventType,
                            LoadSceneMode = sceneEventData.LoadSceneMode,
                            SceneName = ScenesInBuild[(int)sceneEventData.SceneIndex],
                            ClientId = clientId
                        });
                        EndSceneEvent(sceneEventId);
                        break;
                    }
                case SceneEventData.SceneEventTypes.C2S_SyncComplete:
                    {
                        // Notify the local server that a client has finished synchronizing
                        OnSceneEvent?.Invoke(new SceneEvent()
                        {
                            SceneEventType = sceneEventData.SceneEventType,
                            SceneName = string.Empty,
                            ClientId = clientId
                        });

                        // While we did invoke the C2S_SyncComplete event notification, we will also call the traditional client connected callback on the server
                        // which assures the client is "ready to receive RPCs" as well.
                        m_NetworkManager.InvokeOnClientConnectedCallback(clientId);

                        if (sceneEventData.ClientNeedsReSynchronization() && !DisableReSynchronization)
                        {
                            sceneEventData.SceneEventType = SceneEventData.SceneEventTypes.S2C_ReSync;
                            SendSceneEventData(sceneEventId, new ulong[] { clientId });

                            OnSceneEvent?.Invoke(new SceneEvent()
                            {
                                SceneEventType = sceneEventData.SceneEventType,
                                SceneName = string.Empty,
                                ClientId = clientId
                            });
                        }
                        EndSceneEvent(sceneEventId);
                        break;
                    }
                default:
                    {
                        Debug.LogWarning($"{sceneEventData.SceneEventType} is not currently supported!");
                        break;
                    }
            }
        }

        /// <summary>
        /// Both Client and Server: Incoming scene event entry point
        /// </summary>
        /// <param name="clientId">client who sent the scene event</param>
        /// <param name="reader">data associated with the scene event</param>
        internal void HandleSceneEvent(ulong clientId, FastBufferReader reader)
        {
            if (m_NetworkManager != null)
            {
                var sceneEventData = BeginSceneEvent();

                sceneEventData.Deserialize(reader);

                var bytesReported = m_NetworkManager.LocalClientId == clientId
                    ? 0
                    : reader.Length;

                m_NetworkManager.NetworkMetrics.TrackSceneEventReceived(
                   clientId, (uint)sceneEventData.SceneEventType, ScenesInBuild[(int)sceneEventData.SceneIndex], bytesReported);

                if (sceneEventData.IsSceneEventClientSide())
                {
                    HandleClientSceneEvent(sceneEventData.SceneEventId);
                }
                else
                {
                    HandleServerSceneEvent(sceneEventData.SceneEventId, clientId);
                }
            }
            else
            {
                Debug.LogError($"{nameof(NetworkSceneManager.HandleSceneEvent)} was invoked but {nameof(NetworkManager)} reference was null!");
            }
        }

        /// <summary>
        /// Moves all NetworkObjects that don't have the <see cref="NetworkObject.DestroyWithScene"/> set to
        /// the "Do not destroy on load" scene.
        /// </summary>
        private void MoveObjectsToDontDestroyOnLoad()
        {
            // Move ALL NetworkObjects to the temp scene
            var objectsToKeep = new HashSet<NetworkObject>(m_NetworkManager.SpawnManager.SpawnedObjectsList);

            foreach (var sobj in objectsToKeep)
            {
                if (!sobj.DestroyWithScene || (sobj.IsSceneObject != null && sobj.IsSceneObject.Value && sobj.gameObject.scene == DontDestroyOnLoadScene))
                {
                    // Only move objects with no parent as child objects will follow
                    if (sobj.gameObject.transform.parent == null)
                    {
                        UnityEngine.Object.DontDestroyOnLoad(sobj.gameObject);
                        // Since we are doing a scene transition, disable the GameObject until the next scene is loaded
                        sobj.gameObject.SetActive(false);
                    }
                }
                else if (m_NetworkManager.IsServer)
                {
                    sobj.Despawn();
                }
            }
        }

        /// <summary>
        /// Should be invoked on both the client and server side after:
        /// -- A new scene has been loaded
        /// -- Before any "DontDestroyOnLoad" NetworkObjects have been added back into the scene.
        /// Added the ability to choose not to clear the scene placed objects for additive scene loading.
        /// We organize our ScenePlacedObjects by:
        /// [GlobalObjectIdHash][SceneHandle][NetworkObject]
        /// Using the local scene relative Scene.handle as a sub-key to the root dictionary allows us to
        /// distinguish between duplicate in-scene placed NetworkObjects
        /// </summary>
        private void PopulateScenePlacedObjects(Scene sceneToFilterBy, bool clearScenePlacedObjects = true)
        {
            if (clearScenePlacedObjects)
            {
                ScenePlacedObjects.Clear();
            }

            var networkObjects = UnityEngine.Object.FindObjectsOfType<NetworkObject>();

            // Just add every NetworkObject found that isn't already in the list
            // With additive scenes, we can have multiple in-scene placed NetworkObjects with the same GlobalObjectIdHash value
            // During Client Side Synchronization: We add them on a FIFO basis, for each scene loaded without clearing, and then
            // at the end of scene loading we use this list to soft synchronize all in-scene placed NetworkObjects
            foreach (var networkObjectInstance in networkObjects)
            {
                // We check to make sure the NetworkManager instance is the same one to be "MultiInstanceHelpers" compatible and filter the list on a per scene basis (additive scenes)
                if (networkObjectInstance.IsSceneObject == null && networkObjectInstance.NetworkManager == m_NetworkManager && networkObjectInstance.gameObject.scene == sceneToFilterBy &&
                    networkObjectInstance.gameObject.scene.handle == sceneToFilterBy.handle)
                {
                    if (!ScenePlacedObjects.ContainsKey(networkObjectInstance.GlobalObjectIdHash))
                    {
                        ScenePlacedObjects.Add(networkObjectInstance.GlobalObjectIdHash, new Dictionary<int, NetworkObject>());
                    }

                    if (!ScenePlacedObjects[networkObjectInstance.GlobalObjectIdHash].ContainsKey(networkObjectInstance.gameObject.scene.handle))
                    {
                        ScenePlacedObjects[networkObjectInstance.GlobalObjectIdHash].Add(networkObjectInstance.gameObject.scene.handle, networkObjectInstance);
                    }
                    else
                    {
                        var exitingEntryName = ScenePlacedObjects[networkObjectInstance.GlobalObjectIdHash][networkObjectInstance.gameObject.scene.handle] != null ?
                            ScenePlacedObjects[networkObjectInstance.GlobalObjectIdHash][networkObjectInstance.gameObject.scene.handle].name : "Null Entry";
                        throw new Exception($"{networkObjectInstance.name} tried to registered with {nameof(ScenePlacedObjects)} which already contains " +
                            $"the same {nameof(NetworkObject.GlobalObjectIdHash)} value {networkObjectInstance.GlobalObjectIdHash} for {exitingEntryName}!");
                    }
                }
            }
        }

        /// <summary>
        /// Moves all spawned NetworkObjects (from do not destroy on load) to the scene specified
        /// </summary>
        /// <param name="scene">scene to move the NetworkObjects to</param>
        private void MoveObjectsFromDontDestroyOnLoadToScene(Scene scene)
        {
            // Move ALL NetworkObjects to the temp scene
            var objectsToKeep = m_NetworkManager.SpawnManager.SpawnedObjectsList;

            foreach (var sobj in objectsToKeep)
            {
                if (sobj.gameObject.scene == DontDestroyOnLoadScene && (sobj.IsSceneObject == null || sobj.IsSceneObject.Value))
                {
                    continue;
                }

                // Only move objects with no parent as child objects will follow
                if (sobj.gameObject.transform.parent == null)
                {
                    // set it back to active at this point
                    sobj.gameObject.SetActive(true);
                    SceneManager.MoveGameObjectToScene(sobj.gameObject, scene);
                }
            }
        }
    }
}<|MERGE_RESOLUTION|>--- conflicted
+++ resolved
@@ -600,21 +600,13 @@
         /// <returns><see cref="SceneEventProgress"/> that should have a <see cref="SceneEventProgress.Status"/> of <see cref="SceneEventProgressStatus.Started"/> otherwise it failed.</returns>
         private SceneEventProgress ValidateSceneEvent(string sceneName, bool isUnloading = false)
         {
-<<<<<<< HEAD
-            // Return scene event already in progress if one is already in progress.
-=======
             // Return scene event already in progress if one is already in progress
->>>>>>> 6e832760
             if (s_IsSceneEventActive)
             {
                 return new SceneEventProgress(null, SceneEventProgressStatus.SceneEventInProgress);
             }
 
-<<<<<<< HEAD
-            // Return invalid scene name status if the scene name is invalid.
-=======
             // Return invalid scene name status if the scene name is invalid
->>>>>>> 6e832760
             if (!IsSceneNameValid(sceneName))
             {
                 Debug.LogError($"Scene '{sceneName}' couldn't be loaded because it has not been added to the build settings scenes in build list.");
