using System.Collections.Generic;
using System;
using System.IO;
using System.Linq;
using UnityEngine;
using UnityEngine.SceneManagement;


namespace Unity.Netcode
{
    /// <summary>
    /// Used for local notifications of various scene events.
    /// The <see cref="NetworkSceneManager.OnSceneEvent"/> of delegate type <see cref="NetworkSceneManager.SceneEventDelegate"/> uses this class to provide
    /// scene event status/state.
    /// </summary>
    public class SceneEvent
    {
        /// <summary>
        /// If applicable, this will be set to the <see cref="UnityEngine.AsyncOperation"/> returned by <see cref="SceneManager"/>
        /// load scene and unload scene asynchronous methods.
        /// </summary>
        public AsyncOperation AsyncOperation;

        /// <summary>
        /// Will always be set to the current scene event type (<see cref="SceneEventData.SceneEventTypes"/>) this scene event notification pertains to
        /// </summary>
        public SceneEventData.SceneEventTypes SceneEventType;

        /// <summary>
        /// If applicable, this reflects the type of scene loading or unloading that is occurring.
        /// Unlike <see cref="SceneManager"/>, scene unload events will have the original <see cref="LoadSceneMode"/> applied when the scene was loaded.
        /// </summary>
        public LoadSceneMode LoadSceneMode;

        /// <summary>
        /// Excluding <see cref="SceneEventData.SceneEventTypes.S2C_Event_Sync"/> and <see cref="SceneEventData.SceneEventTypes.C2S_Event_Sync_Complete"/>
        /// This will be set to the scene name that the event pertains to.
        /// </summary>
        public string SceneName;

        /// <summary>
        /// When a scene is loaded, the Scene structure is returned.
        /// </summary>
        public Scene Scene;

        /// <summary>
        /// Events that always set <see cref="ClientId"/> to the local client identifier
        /// and only triggered locally:
        /// <see cref="SceneEventData.SceneEventTypes.S2C_Load"/>
        /// <see cref="SceneEventData.SceneEventTypes.S2C_Unload"/>
        /// <see cref="SceneEventData.SceneEventTypes.S2C_Sync"/>
        /// <see cref="SceneEventData.SceneEventTypes.S2C_ReSync"/>
        ///
        /// Events that always set <see cref="ClientId"/> to the local client identifier,
        /// are triggered locally, and a host or server will trigger externally generated
        /// scene event message types (i.e. sent by a client):
        /// <see cref="SceneEventData.SceneEventTypes.C2S_UnloadComplete"/>
        /// <see cref="SceneEventData.SceneEventTypes.C2S_LoadComplete"/>
        /// <see cref="SceneEventData.SceneEventTypes.C2S_SyncComplete"/>
        ///
        /// Events that always set <see cref="ClientId"/> to the ServerId:
        /// <see cref="SceneEventData.SceneEventTypes.S2C_LoadComplete"/>
        /// <see cref="SceneEventData.SceneEventTypes.S2C_UnLoadComplete"/>
        /// </summary>
        public ulong ClientId;

        /// <summary>
        /// List of clients that completed a loading or unloading event
        /// Applies only to:
        /// <see cref="SceneEventData.SceneEventTypes.S2C_LoadComplete"/>
        /// <see cref="SceneEventData.SceneEventTypes.S2C_UnLoadComplete"/>
        /// </summary>
        public List<ulong> ClientsThatCompleted;

        /// <summary>
        /// List of clients that timed out during a loading or unloading event
        /// Applies only to:
        /// <see cref="SceneEventData.SceneEventTypes.S2C_LoadComplete"/>
        /// <see cref="SceneEventData.SceneEventTypes.S2C_UnLoadComplete"/>
        /// </summary>
        public List<ulong> ClientsThatTimedOut;
    }

    /// <summary>
    /// Main class for managing network scenes when <see cref="NetworkConfig.EnableSceneManagement"/> is enabled.
    /// Uses the <see cref="MessageQueueContainer.MessageType.SceneEvent"/> message to communicate <see cref="SceneEventData"/> between the server and client(s)
    /// </summary>
    public class NetworkSceneManager : IDisposable
    {
        private const MessageQueueContainer.MessageType k_MessageType = MessageQueueContainer.MessageType.SceneEvent;
        private const NetworkDelivery k_DeliveryType = NetworkDelivery.ReliableSequenced;
        private const NetworkUpdateStage k_NetworkUpdateStage = NetworkUpdateStage.EarlyUpdate;

        // Used to be able to turn re-synchronization off for future snapshot development purposes.
        internal static bool DisableReSynchronization;

        /// <summary>
        /// Used to detect if a scene event is underway
        /// Only 1 scene event can occur on the server at a time for now.
        /// </summary>
        private static bool s_IsSceneEventActive = false;

        // TODO: Remove `m_IsRunningUnitTest` entirely after we switch to multi-process testing
        // In MultiInstance tests, we cannot allow clients to load additional scenes as they're sharing the same scene space / Unity instance.
#if UNITY_EDITOR || DEVELOPMENT_BUILD
        private readonly bool m_IsRunningUnitTest = SceneManager.GetActiveScene().name.StartsWith("InitTestScene");
#endif

        /// <summary>
        /// The delegate callback definition for scene event notifications
        /// For more details review over <see cref="SceneEvent"/> and <see cref="SceneEventData"/>
        /// </summary>
        /// <param name="sceneEvent"></param>
        public delegate void SceneEventDelegate(SceneEvent sceneEvent);

        /// <summary>
        /// Event that will notify the local client or server of all scene events that take place
        /// For more details review over <see cref="SceneEvent"/>, <see cref="SceneEventData"/>, and <see cref="SceneEventData.SceneEventTypes"/>
        /// </summary>
        public event SceneEventDelegate OnSceneEvent;

        /// Delegate declaration for the <see cref="VerifySceneBeforeLoading"/> handler that provides
        /// an additional level of scene loading security and/or validation to assure the scene being loaded
        /// is valid scene to be loaded in the LoadSceneMode specified.
        /// </summary>
        /// <param name="sceneIndex">Build Settings Scenes in Build List index of the scene</param>
        /// <param name="sceneName">Name of the scene</param>
        /// <param name="loadSceneMode">LoadSceneMode the scene is going to be loaded</param>
        /// <returns>true (valid) or false (not valid)</returns>
        public delegate bool VerifySceneBeforeLoadingDelegateHandler(int sceneIndex, string sceneName, LoadSceneMode loadSceneMode);

        /// <summary>
        /// Delegate handler defined by <see cref="VerifySceneBeforeLoadingDelegateHandler"/> that is invoked before the
        /// server or client loads a scene during an active netcode game session.
        /// Client Side: In order for clients to be notified of this condition you must assign the <see cref="VerifySceneBeforeLoading"/> delegate handler.
        /// Server Side: <see cref="LoadScene(string, LoadSceneMode)"/> will return <see cref="SceneEventProgressStatus.SceneFailedVerification"/>.
        /// </summary>
        public VerifySceneBeforeLoadingDelegateHandler VerifySceneBeforeLoading;

        internal readonly Dictionary<Guid, SceneEventProgress> SceneEventProgressTracking = new Dictionary<Guid, SceneEventProgress>();

        /// <summary>
        /// Used to track in-scene placed NetworkObjects
        /// We store them by:
        /// [GlobalObjectIdHash][Scene.Handle][NetworkObject]
        /// The Scene.Handle aspect allows us to distinguish duplicated in-scene placed NetworkObjects created by the loading
        /// of the same additive scene multiple times.
        /// </summary>
        internal readonly Dictionary<uint, Dictionary<int, NetworkObject>> ScenePlacedObjects = new Dictionary<uint, Dictionary<int, NetworkObject>>();

        /// <summary>
        /// This is used for the deserialization of in-scene placed NetworkObjects in order to distinguish duplicated in-scene
        /// placed NetworkObjects created by the loading of the same additive scene multiple times.
        /// </summary>
        internal Scene SceneBeingSynchronized;

        /// <summary>
        /// Used to track which scenes are currently loaded
        /// We store the scenes as [SceneHandle][Scene] in order to handle the loading and unloading of the same scene additively
        /// Scene handle is only unique locally.  So, clients depend upon the <see cref="ServerSceneHandleToClientSceneHandle"/> in order
        /// to be able to know which specific scene instance the server is instructing the client to unload.
        /// The client links the server scene handle to the client local scene handle upon a scene being loaded
        /// <see cref="GetAndAddNewlyLoadedSceneByName"/>
        /// </summary>
        internal Dictionary<int, Scene> ScenesLoaded = new Dictionary<int, Scene>();

        /// <summary>
        /// Since Scene.handle is unique per client, we create a look-up table between the client and server to associate server unique scene
        /// instances with client unique scene instances
        /// </summary>
        internal Dictionary<int, int> ServerSceneHandleToClientSceneHandle = new Dictionary<int, int>();

        /// <summary>
        /// The scenes in the build without their path
        /// </summary>
        internal List<string> ScenesInBuild = new List<string>();

        /// <summary>
        /// The Condition: While a scene is asynchronously loaded in single loading scene mode, if any new NetworkObjects are spawned
        /// they need to be moved into the do not destroy temporary scene
        /// When it is set: Just before starting the asynchronous loading call
        /// When it is unset: After the scene has loaded, the PopulateScenePlacedObjects is called, and all NetworkObjects in the do
        /// not destroy temporary scene are moved into the active scene
        /// </summary>
        internal static bool IsSpawnedObjectsPendingInDontDestroyOnLoad;

        /// <summary>
        /// Client and Server:
        /// Used for all scene event processing except for ClientSynchEventData specific events
        /// </summary>
        internal List<SceneEventData> SceneEventDataPool;

        /// <summary>
        /// The maximum size you can grow your <see cref="SceneEventData"/> pool (100)
        /// </summary>
        public const int MaximumSceneEventDataPoolSizeThreshold = 100;

        /// <summary>
        /// The default size of the <see cref="SceneEventData"/> pool (10)
        /// </summary>
        public const int DefaultSceneEventDataPoolSize = 10;

        /// <summary>
        /// Current maximum <see cref="SceneEventData"/> pool size
        /// </summary>
        private int m_MaxSceneEventDataPoolSize;

        /// <summary>
        /// Next <see cref="SceneEventData"/> pool index
        /// </summary>
        private int m_NextSceneEventDataIndex;


        /// <summary>
        /// Server Side:
        /// Used specifically for scene synchronization and scene event progress related events.
        /// </summary>
        internal SceneEventData ClientSynchEventData;

        private NetworkManager m_NetworkManager { get; }

        internal Scene DontDestroyOnLoadScene;

        /// <summary>
        /// LoadSceneMode.Single: All currently loaded scenes on the client will be unloaded and
        /// the server's currently active scene will be loaded in single mode on the client
        /// unless it was already loaded.
        ///
        /// LoadSceneMode.Additive: All currently loaded scenes are left as they are and any newly loaded
        /// scenes will be loaded additively.  Users need to determine which scenes are valid to load via the
        /// <see cref="VerifySceneBeforeLoading"/> method.
        /// </summary>
        public LoadSceneMode ClientSynchronizationMode { get; internal set; }

        /// <summary>
        /// When true, the <see cref="Debug.LogWarning(object)"/> messages will be turned off
        /// </summary>
        private bool m_DisableValidationWarningMessages;

        /// <summary>
        /// Handle NetworkSeneManager clean up
        /// </summary>
        public void Dispose()
        {
            foreach (var sceneEventData in SceneEventDataPool)
            {
                sceneEventData.Dispose();
            }
            SceneEventDataPool.Clear();
            SceneEventDataPool = null;
            ClientSynchEventData.Dispose();
            ClientSynchEventData = null;
        }

        /// <summary>
        /// Depending upon how many users are connected, you might need to adjust
        /// the <see cref="SceneEventData"/> pool size to a larger value on a host
        /// or a server under the situation where you are loading and/or unloading
        /// many additive scenes over a short period of time.
        /// The default <see cref="SceneEventData"/> pool size is 10 (<see cref="DefaultSceneEventDataPoolSize"/>)
        /// The maximum <see cref="SceneEventData"/> pool size can grow to is 100 (<see cref="MaximumSceneEventDataPoolSizeThreshold"/>)
        /// </summary>
        /// <param name="sceneEventDataPoolSize"></param>
        /// <returns></returns>
        public bool SetSceneEventDataPoolSize(int sceneEventDataPoolSize)
        {
            if (sceneEventDataPoolSize > DefaultSceneEventDataPoolSize)
            {
                if (sceneEventDataPoolSize <= MaximumSceneEventDataPoolSizeThreshold)
                {
                    if (sceneEventDataPoolSize > m_MaxSceneEventDataPoolSize)
                    {
                        for (int i = m_MaxSceneEventDataPoolSize; i < sceneEventDataPoolSize; i++)
                        {
                            SceneEventDataPool.Add(new SceneEventData(m_NetworkManager));
                        }
                        m_MaxSceneEventDataPoolSize = sceneEventDataPoolSize;
                        return true;
                    }
                    else
                    {
                        Debug.LogWarning($"Invalid size [{sceneEventDataPoolSize}], during runtime you can only increase the {nameof(SceneEventData)} " +
                            $"pool size relative to its last set value of [{m_MaxSceneEventDataPoolSize}].");
                    }
                }
                else
                {
                    Debug.LogWarning($"Invalid size [{sceneEventDataPoolSize}], you cannot set the {nameof(SceneEventData)} pool size to a value larger" +
                        $" than the maximum pool size of [{MaximumSceneEventDataPoolSizeThreshold}].");
                }
            }
            else
            {
                Debug.LogWarning($"Invalid size [{sceneEventDataPoolSize}], you cannot set the {nameof(SceneEventData)} pool size to a value smaller " +
                    $"than or equal to the default size of [{DefaultSceneEventDataPoolSize}].");
            }
            return false;
        }

        /// <summary>
        /// Gets the next <see cref="SceneEventData"/> pool item index number
        /// </summary>
        internal int GetNextSceneEventDataIndexToUse()
        {
            var nextIndex = m_NextSceneEventDataIndex;
            m_NextSceneEventDataIndex++;
            m_NextSceneEventDataIndex %= m_MaxSceneEventDataPoolSize;
            return nextIndex;
        }

        /// <summary>
        /// Gets the scene name from full path to the scene
        /// </summary>
        internal string GetSceneNameFromPath(string scenePath)
        {
            var begin = scenePath.LastIndexOf("/", StringComparison.Ordinal) + 1;
            var end = scenePath.LastIndexOf(".", StringComparison.Ordinal);
            return scenePath.Substring(begin, end - begin);
        }

        /// <summary>
        /// Generates the scenes in build list
        /// </summary>
        internal void GenerateScenesInBuild()
        {
            ScenesInBuild.Clear();
            for (int i = 0; i < SceneManager.sceneCountInBuildSettings; i++)
            {
                ScenesInBuild.Add(GetSceneNameFromPath(SceneUtility.GetScenePathByBuildIndex(i)));
            }
        }

        /// <summary>
        /// When set to true, this will disable the console warnings about
        /// a scene being invalidated.
        /// </summary>
        /// <param name="disabled">true/false</param>
        public void DisableValidationWarnings(bool disabled)
        {
            m_DisableValidationWarningMessages = disabled;
        }

        /// <summary>
        /// This will change how clients are initially synchronized.
        /// LoadSceneMode.Single: All currently loaded scenes on the client will be unloaded and
        /// the server's currently active scene will be loaded in single mode on the client
        /// unless it was already loaded.
        ///
        /// LoadSceneMode.Additive: All currently loaded scenes are left as they are and any newly loaded
        /// scenes will be loaded additively.  Users need to determine which scenes are valid to load via the
        /// <see cref="VerifySceneBeforeLoading"/> method.
        /// </summary>
        /// <param name="mode"><see cref="LoadSceneMode"/> for initial client synchronization</param>
        public void SetClientSynchronizationMode(LoadSceneMode mode)
        {
            ClientSynchronizationMode = mode;
        }

        /// <summary>
        /// Constructor
        /// </summary>
        /// <param name="networkManager">one <see cref="NetworkManager"/> instance per <see cref="NetworkSceneManager"/> instance</param>
        /// <param name="sceneEventDataPoolSize">maximum <see cref="SceneEventData"/> pool size</param>
        internal NetworkSceneManager(NetworkManager networkManager, int sceneEventDataPoolSize = DefaultSceneEventDataPoolSize)
        {
            m_MaxSceneEventDataPoolSize = sceneEventDataPoolSize;
            m_NetworkManager = networkManager;
            SceneEventDataPool = new List<SceneEventData>();
            for (int i = 0; i < m_MaxSceneEventDataPoolSize; i++)
            {
                SceneEventDataPool.Add(new SceneEventData(networkManager));
            }

            ClientSynchEventData = new SceneEventData(networkManager);

            GenerateScenesInBuild();

            // If NetworkManager has this set to true, then we can get the DDOL (DontDestroyOnLoad) from its GaemObject
            if (networkManager.DontDestroy)
            {
                DontDestroyOnLoadScene = networkManager.gameObject.scene;
            }
            else // Otherwise, we have to create a GameObject and move it into the DDOL to get the scene
            {

#if UNITY_EDITOR || DEVELOPMENT_BUILD
                // During unit and integration tests, we could initialize and then enable scene management
                // which would make this generate an extra GameObject per instance. The DontDestroyOnLoadScene
                // is internal so tests that are using multiInstance and that are moving NetworkObjects into
                // the DDOL scene will have to manually set this. Otherwise, we can exclude DDOL stuff completely
                // during unit testing.
                if (m_IsRunningUnitTest)
                {
                    return;
                }
#endif
                // Create our DDOL GameObject and move it into the DDOL scene so we can register the DDOL with
                // the NetworkSceneManager and then destroy the DDOL GameObject
                var myDDOLObject = new GameObject("DDOL-NWSM");
                UnityEngine.Object.DontDestroyOnLoad(myDDOLObject);
                DontDestroyOnLoadScene = myDDOLObject.scene;
                UnityEngine.Object.Destroy(myDDOLObject);
            }

            ServerSceneHandleToClientSceneHandle.Add(DontDestroyOnLoadScene.handle, DontDestroyOnLoadScene.handle);
            ScenesLoaded.Add(DontDestroyOnLoadScene.handle, DontDestroyOnLoadScene);
        }

        /// <summary>
        /// If the VerifySceneBeforeLoading delegate handler has been set by the user, this will provide
        /// an additional level of security and/or validation that the scene being loaded in the specified
        /// loading mode is "a valid scene to be loaded in the LoadSceneMode specified".
        /// </summary>
        /// <param name="sceneIndex">index into ScenesInBuild</param>
        /// <param name="sceneName">Name of the scene</param>
        /// <param name="loadSceneMode">LoadSceneMode the scene is going to be loaded</param>
        /// <returns>true (Valid) or false (Invalid)</returns>
        internal bool ValidateSceneBeforeLoading(uint sceneIndex, LoadSceneMode loadSceneMode)
        {
            var validated = true;
            var sceneName = ScenesInBuild[(int)sceneIndex];
            if (VerifySceneBeforeLoading != null)
            {
                validated = VerifySceneBeforeLoading.Invoke((int)sceneIndex, sceneName, loadSceneMode);
            }
            if (!validated && !m_DisableValidationWarningMessages)
            {
                var serverHostorClient = "Client";
                if (m_NetworkManager.IsServer)
                {
                    serverHostorClient = m_NetworkManager.IsHost ? "Host" : "Server";
                }

                Debug.LogWarning($"Scene {sceneName} of Scenes in Build Index {sceneIndex} being loaded in {loadSceneMode} mode failed validation on the {serverHostorClient}!");
            }
            return validated;
        }

        /// <summary>
        /// Since SceneManager.GetSceneByName only returns the first scene that matches the name
        /// we must "find" a newly added scene by looking through all loaded scenes and determining
        /// which scene with the same name has not yet been loaded.
        /// In order to support loading the same additive scene within in-scene placed NetworkObjects,
        /// we must do this to be able to soft synchronize the "right version" of the NetworkObject.
        /// </summary>
        /// <param name="sceneName"></param>
        /// <returns></returns>
        internal Scene GetAndAddNewlyLoadedSceneByName(string sceneName)
        {
            for (int i = 0; i < SceneManager.sceneCount; i++)
            {
                var sceneLoaded = SceneManager.GetSceneAt(i);
                if (sceneLoaded.name == sceneName)
                {
                    if (!ScenesLoaded.ContainsKey(sceneLoaded.handle))
                    {
                        ScenesLoaded.Add(sceneLoaded.handle, sceneLoaded);
                        return sceneLoaded;
                    }
                }
            }

            throw new Exception($"Failed to find any loaded scene named {sceneName}!");
        }

        /// <summary>
        /// Client Side Only:
        /// This takes a server scene handle that is written by the server before the scene relative
        /// NetworkObject is serialized and converts the server scene handle to a local client handle
        /// so it can set the appropriate SceneBeingSynchronized.
        /// Note: This is now part of the soft synchronization process and is needed for the scenario
        /// where a user loads the same scene additively that has an in-scene placed NetworkObject
        /// which means each scene relative in-scene placed NetworkObject will have the identical GlobalObjectIdHash
        /// value.  Scene handles are used to distinguish between in-scene placed NetworkObjects under this situation.
        /// </summary>
        /// <param name="serverSceneHandle"></param>
        internal void SetTheSceneBeingSynchronized(int serverSceneHandle)
        {
            var clientSceneHandle = serverSceneHandle;
            if (ServerSceneHandleToClientSceneHandle.ContainsKey(serverSceneHandle))
            {
                clientSceneHandle = ServerSceneHandleToClientSceneHandle[serverSceneHandle];
                // If we were already set, then ignore
                if (SceneBeingSynchronized.IsValid() && SceneBeingSynchronized.isLoaded && SceneBeingSynchronized.handle == clientSceneHandle)
                {
                    return;
                }

                // Get the scene currently being synchronized
                SceneBeingSynchronized = ScenesLoaded.ContainsKey(clientSceneHandle) ? ScenesLoaded[clientSceneHandle] : new Scene();

                if (!SceneBeingSynchronized.IsValid() || !SceneBeingSynchronized.isLoaded)
                {
                    // Let's go ahead and use the currently active scene under the scenario where a NetworkObject is determined to exist in a scene that the NetworkSceneManager is not aware of
                    SceneBeingSynchronized = SceneManager.GetActiveScene();

                    // Keeping the warning here in the event we cannot find the scene being synchronized
                    Debug.LogWarning($"[{nameof(NetworkSceneManager)}- {nameof(ScenesLoaded)}] Could not find the appropriate scene to set as being synchronized! Using the currently active scene.");
                }
            }
            else
            {
                // Most common scenario for DontDestroyOnLoad is when NetworkManager is set to not be destroyed
                if (serverSceneHandle == DontDestroyOnLoadScene.handle)
                {
                    SceneBeingSynchronized = m_NetworkManager.gameObject.scene;
                    return;
                }
                else
                {
                    // Let's go ahead and use the currently active scene under the scenario where a NetworkObject is determined to exist in a scene that the NetworkSceneManager is not aware of
                    // or the NetworkObject has yet to be moved to that specific scene (i.e. no DontDestroyOnLoad scene exists yet).
                    SceneBeingSynchronized = SceneManager.GetActiveScene();

                    // This could be the scenario where NetworkManager.DontDestroy is false and we are creating the first NetworkObject (client side) to be in the DontDestroyOnLoad scene
                    // Otherwise, this is some other specific scenario that we might not be handling currently.
                    Debug.LogWarning($"[{nameof(SceneEventData)}- Scene Handle Mismatch] {nameof(serverSceneHandle)} could not be found in {nameof(ServerSceneHandleToClientSceneHandle)}. Using the currently active scene.");
                }
            }
        }

        /// <summary>
        /// During soft synchronization of in-scene placed NetworkObjects, this is now used by NetworkSpawnManager.CreateLocalNetworkObject
        /// </summary>
        /// <param name="globalObjectIdHash"></param>
        /// <returns></returns>
        internal NetworkObject GetSceneRelativeInSceneNetworkObject(uint globalObjectIdHash)
        {
            if (ScenePlacedObjects.ContainsKey(globalObjectIdHash))
            {
                if (ScenePlacedObjects[globalObjectIdHash].ContainsKey(SceneBeingSynchronized.handle))
                {
                    var inScenePlacedNetworkObject = ScenePlacedObjects[globalObjectIdHash][SceneBeingSynchronized.handle];

                    // We can only have 1 duplicated globalObjectIdHash per scene instance, so remove it once it has been returned
                    ScenePlacedObjects[globalObjectIdHash].Remove(SceneBeingSynchronized.handle);

                    return inScenePlacedNetworkObject;
                }
            }
            return null;
        }

        /// <summary>
        /// Generic sending of scene event data
        /// </summary>
        /// <param name="targetClientIds">array of client identifiers to receive the scene event message</param>
        private void SendSceneEventData(int sceneEventDataIndex, ulong[] targetClientIds)
        {
            if (targetClientIds.Length == 0)
            {
                // This would be the Host/Server with no clients connected
                // Silently return as there is nothing to be done
                return;
            }

            var context = m_NetworkManager.MessageQueueContainer.EnterInternalCommandContext(
                k_MessageType, k_DeliveryType, targetClientIds, k_NetworkUpdateStage);

            if (context != null)
            {
                using var nonNullContext = (InternalCommandContext)context;
                var bufferSizeCapture = new CommandContextSizeCapture(nonNullContext);
                bufferSizeCapture.StartMeasureSegment();

                SceneEventDataPool[sceneEventDataIndex].OnWrite(nonNullContext.NetworkWriter);

                var size = bufferSizeCapture.StopMeasureSegment();
                m_NetworkManager.NetworkMetrics.TrackSceneEventSent(
                    targetClientIds, (uint)SceneEventDataPool[sceneEventDataIndex].SceneEventType, ScenesInBuild[(int)SceneEventDataPool[sceneEventDataIndex].SceneIndex], size);
                return;
            }

            // This should never happen, but if it does something very bad has happened and we should throw an exception
            throw new Exception($"{nameof(InternalCommandContext)} is null! {nameof(NetworkSceneManager)} failed to send event notification " +
                $"{SceneEventDataPool[sceneEventDataIndex].SceneEventType} to target clientIds {targetClientIds}!");
        }

        /// <summary>
        /// Verifies the scene name is valid relative to the scenes in build list
        /// </summary>
        /// <param name="sceneName"></param>
        /// <returns>true (Valid) or false (Invalid)</returns>
        internal bool IsSceneNameValid(string sceneName)
        {
            if (ScenesInBuild.Contains(sceneName))
            {
                return true;
            }
            return false;
        }

        /// <summary>
        /// Used to determine if the index value is within the range of valid
        /// build indices.
        /// </summary>
        /// <param name="index">index value to check</param>
        /// <returns>true (Valid) or false (Invalid)</returns>
        internal bool IsSceneIndexValid(uint index)
        {
            return (index >= 0 && index < ScenesInBuild.Count);
        }

        /// <summary>
        /// Gets the build Index value for the scene name
        /// </summary>
        /// <param name="sceneName">scene name</param>
        /// <returns>build index</returns>
        internal uint GetBuildIndexFromSceneName(string sceneName)
        {
            if (IsSceneNameValid(sceneName))
            {
                return (uint)ScenesInBuild.IndexOf(sceneName);
            }
            return uint.MaxValue;
        }

        /// <summary>
        /// Entry method for scene unloading validation
        /// </summary>
        /// <param name="scene">the scene to be unloaded</param>
        /// <returns></returns>
        private SceneEventProgress ValidateSceneEventUnLoading(Scene scene)
        {
            if (!m_NetworkManager.IsServer)
            {
                throw new NotServerException("Only server can start a scene event!");
            }

            if (!m_NetworkManager.NetworkConfig.EnableSceneManagement)
            {
                //Log message about enabling SceneManagement
                throw new Exception($"{nameof(NetworkConfig.EnableSceneManagement)} flag is not enabled in the {nameof(NetworkManager)}'s {nameof(NetworkConfig)}. " +
                    $"Please set {nameof(NetworkConfig.EnableSceneManagement)} flag to true before calling " +
                    $"{nameof(NetworkSceneManager.LoadScene)} or {nameof(NetworkSceneManager.UnloadScene)}.");
            }

            if (!scene.isLoaded)
            {
                Debug.LogWarning($"{nameof(UnloadScene)} was called, but the scene {scene.name} is not currently loaded!");
                return new SceneEventProgress(null, SceneEventProgressStatus.SceneNotLoaded);
            }

            return ValidateSceneEvent(scene.name, true);
        }

        /// <summary>
        /// Entry method for scene loading validation
        /// </summary>
        /// <param name="sceneName">scene name to load</param>
        /// <returns></returns>
        private SceneEventProgress ValidateSceneEventLoading(string sceneName)
        {
            if (!m_NetworkManager.IsServer)
            {
                throw new NotServerException("Only server can start a scene event!");
            }
            if (!m_NetworkManager.NetworkConfig.EnableSceneManagement)
            {
                //Log message about enabling SceneManagement
                throw new Exception($"{nameof(NetworkConfig.EnableSceneManagement)} flag is not enabled in the {nameof(NetworkManager)}'s {nameof(NetworkConfig)}. " +
                    $"Please set {nameof(NetworkConfig.EnableSceneManagement)} flag to true before calling " +
                    $"{nameof(NetworkSceneManager.LoadScene)} or {nameof(NetworkSceneManager.UnloadScene)}.");
            }

            return ValidateSceneEvent(sceneName);
        }

        /// <summary>
        /// Validates the new scene event request by the server-side code.
        /// This also initializes some commonly shared values as well as SceneEventProgress
        /// </summary>
        /// <param name="sceneName"></param>
        /// <returns><see cref="SceneEventProgress"/> that should have a <see cref="SceneEventProgress.Status"/> of <see cref="SceneEventProgressStatus.Started"/> otherwise it failed.</returns>
        private SceneEventProgress ValidateSceneEvent(string sceneName, bool isUnloading = false)
        {
            // Return scene event already in progress if one is already in progress
            if (s_IsSceneEventActive)
            {
                return new SceneEventProgress(null, SceneEventProgressStatus.SceneEventInProgress);
            }

            // Return invalid scene name status if the scene name is invalid
            if (!IsSceneNameValid(sceneName))
            {
                return new SceneEventProgress(null, SceneEventProgressStatus.InvalidSceneName);
            }

            var sceneEventProgress = new SceneEventProgress(m_NetworkManager)
            {
                SceneBuildIndex = GetBuildIndexFromSceneName(sceneName)
            };

            SceneEventProgressTracking.Add(sceneEventProgress.Guid, sceneEventProgress);

            if (!isUnloading)
            {
                // The Condition: While a scene is asynchronously loaded in single loading scene mode, if any new NetworkObjects are spawned
                // they need to be moved into the do not destroy temporary scene
                // When it is set: Just before starting the asynchronous loading call
                // When it is unset: After the scene has loaded, the PopulateScenePlacedObjects is called, and all NetworkObjects in the do
                // not destroy temporary scene are moved into the active scene
                IsSpawnedObjectsPendingInDontDestroyOnLoad = true;
            }

            s_IsSceneEventActive = true;

            // Set our callback delegate handler for completion
            sceneEventProgress.OnComplete = OnSceneEventProgressCompleted;

            return sceneEventProgress;
        }

        /// <summary>
        /// Callback for the <see cref="SceneEventProgress.OnComplete"/> <see cref="SceneEventProgress.OnCompletedDelegate"/> handler
        /// </summary>
        /// <param name="sceneEventProgress"></param>
        /// <returns></returns>
        private bool OnSceneEventProgressCompleted(SceneEventProgress sceneEventProgress)
        {
            // Send a message to all clients that all clients are done loading or unloading
            var context = m_NetworkManager.MessageQueueContainer.EnterInternalCommandContext(
                k_MessageType, k_DeliveryType, m_NetworkManager.ConnectedClientsIds, k_NetworkUpdateStage);
            if (context != null)
            {
                using var nonNullContext = (InternalCommandContext)context;
                ClientSynchEventData.SceneEventGuid = sceneEventProgress.Guid;
                ClientSynchEventData.SceneIndex = sceneEventProgress.SceneBuildIndex;
                ClientSynchEventData.SceneEventType = sceneEventProgress.SceneEventType;
                ClientSynchEventData.ClientsCompleted = sceneEventProgress.DoneClients;
                ClientSynchEventData.ClientsTimedOut = m_NetworkManager.ConnectedClients.Keys.Except(sceneEventProgress.DoneClients).ToList();

                var bufferSizeCapture = new CommandContextSizeCapture(nonNullContext);
                bufferSizeCapture.StartMeasureSegment();

                ClientSynchEventData.OnWrite(nonNullContext.NetworkWriter);

                var size = bufferSizeCapture.StopMeasureSegment();
                m_NetworkManager.NetworkMetrics.TrackSceneEventSent(
                    m_NetworkManager.ConnectedClientsIds,
                    (uint)sceneEventProgress.SceneEventType,
                    ScenesInBuild[(int)sceneEventProgress.SceneBuildIndex],
                    size);
            }

            // Send a local notification to the server that all clients are done loading or unloading
            OnSceneEvent?.Invoke(new SceneEvent()
            {
                SceneEventType = sceneEventProgress.SceneEventType,
                SceneName = ScenesInBuild[(int)sceneEventProgress.SceneBuildIndex],
                ClientId = m_NetworkManager.ServerClientId,
                LoadSceneMode = sceneEventProgress.LoadSceneMode,
                ClientsThatCompleted = sceneEventProgress.DoneClients,
                ClientsThatTimedOut = m_NetworkManager.ConnectedClients.Keys.Except(sceneEventProgress.DoneClients).ToList(),
            });

            SceneEventProgressTracking.Remove(sceneEventProgress.Guid);

            return false;
        }

        /// <summary>
        /// Server Side:
        /// Unloads an additively loaded scene.  If you want to unload a <see cref="LoadSceneMode.Single"/> mode loaded scene load another <see cref="LoadSceneMode.Single"/> scene.
        /// When applicable, the <see cref="AsyncOperation"/> is delivered within the <see cref="SceneEvent"/> via the <see cref="OnSceneEvent"/>
        /// </summary>
        /// <param name="sceneName">scene name to unload</param>
        /// <returns><see cref="SceneEventProgressStatus"/> (<see cref="SceneEventProgressStatus.Started"/> means it was successful)</returns>
        public SceneEventProgressStatus UnloadScene(Scene scene)
        {
            var sceneName = scene.name;
            var sceneHandle = scene.handle;
            if (!scene.isLoaded)
            {
                Debug.LogWarning($"{nameof(UnloadScene)} was called, but the scene {scene.name} is not currently loaded!");
                return SceneEventProgressStatus.SceneNotLoaded;
            }

            var sceneEventProgress = ValidateSceneEventUnLoading(scene);
            if (sceneEventProgress.Status != SceneEventProgressStatus.Started)
            {
                return sceneEventProgress.Status;
            }

            if (!ScenesLoaded.ContainsKey(sceneHandle))
            {
                Debug.LogError($"{nameof(UnloadScene)} internal error! {sceneName} with handle {scene.handle} is not within the internal scenes loaded dictionary!");
                return SceneEventProgressStatus.InternalNetcodeError;
            }
            var sceneEventDataIndex = GetNextSceneEventDataIndexToUse();
            var sceneEventData = SceneEventDataPool[sceneEventDataIndex];
            sceneEventData.SceneEventGuid = sceneEventProgress.Guid;
            sceneEventData.SceneEventType = SceneEventData.SceneEventTypes.S2C_Unload;
            sceneEventData.SceneIndex = GetBuildIndexFromSceneName(sceneName);
            sceneEventData.SceneHandle = sceneHandle;

            // This will be the message we send to everyone when this scene event sceneEventProgress is complete
            sceneEventProgress.SceneEventType = SceneEventData.SceneEventTypes.S2C_UnLoadComplete;

            ScenesLoaded.Remove(scene.handle);

            AsyncOperation sceneUnload = SceneManager.UnloadSceneAsync(scene);
            sceneUnload.completed += (AsyncOperation asyncOp2) => { OnSceneUnloaded(sceneEventDataIndex); };
            sceneEventProgress.SetSceneLoadOperation(sceneUnload);

            // Notify local server that a scene is going to be unloaded
            OnSceneEvent?.Invoke(new SceneEvent()
            {
                AsyncOperation = sceneUnload,
                SceneEventType = sceneEventData.SceneEventType,
                LoadSceneMode = sceneEventData.LoadSceneMode,
                SceneName = sceneName,
                ClientId = m_NetworkManager.ServerClientId  // Server can only invoke this
            });

            //Return the status
            return sceneEventProgress.Status;
        }

        /// <summary>
        /// Client Side:
        /// Handles <see cref="SceneEventData.SceneEventTypes.S2C_Unload"/> scene events.
        /// </summary>
        private void OnClientUnloadScene(int sceneEventDataIndex)
        {
            var sceneEventData = SceneEventDataPool[sceneEventDataIndex];
            if (!IsSceneIndexValid(sceneEventData.SceneIndex))
            {
                if (NetworkLog.CurrentLogLevel <= LogLevel.Normal)
                {
                    NetworkLog.LogWarning("Server requested a scene switch to a non-registered scene");
                }

                return;
            }

            var sceneName = ScenesInBuild[(int)sceneEventData.SceneIndex];

            if (!ServerSceneHandleToClientSceneHandle.ContainsKey(sceneEventData.SceneHandle))
            {
                throw new Exception($"Client failed to unload scene {sceneName} " +
                    $"because we are missing the client scene handle due to the server scene handle {sceneEventData.SceneHandle} not being found!");
            }

            var sceneHandle = ServerSceneHandleToClientSceneHandle[sceneEventData.SceneHandle];

            if (!ScenesLoaded.ContainsKey(sceneHandle))
            {
                // Error scene handle not found!
                throw new Exception($"Client failed to unload scene {sceneName} " +
                    $"because the client scene handle {sceneHandle} was not found in ScenesLoaded!");
            }
            s_IsSceneEventActive = true;
            var sceneUnload = (AsyncOperation)null;
#if UNITY_EDITOR || DEVELOPMENT_BUILD
            if (m_IsRunningUnitTest)
            {
                sceneUnload = new AsyncOperation();
            }
            else
            {
                sceneUnload = SceneManager.UnloadSceneAsync(ScenesLoaded[sceneHandle]);
                sceneUnload.completed += asyncOp2 => OnSceneUnloaded(sceneEventDataIndex);
            }
#else
            sceneUnload = SceneManager.UnloadSceneAsync(ScenesLoaded[sceneHandle]);
            sceneUnload.completed += asyncOp2 => OnSceneUnloaded(sceneEventDataIndex);
#endif
            ScenesLoaded.Remove(sceneHandle);

            // Remove our server to scene handle lookup
            ServerSceneHandleToClientSceneHandle.Remove(sceneEventData.SceneHandle);

            // Notify the local client that a scene is going to be unloaded
            OnSceneEvent?.Invoke(new SceneEvent()
            {
                AsyncOperation = sceneUnload,
                SceneEventType = sceneEventData.SceneEventType,
                LoadSceneMode = sceneEventData.LoadSceneMode,
                SceneName = sceneName,
                ClientId = m_NetworkManager.LocalClientId   // Server sent this message to the client, but client is executing it
            });


#if UNITY_EDITOR || DEVELOPMENT_BUILD
            if (m_IsRunningUnitTest)
            {
                OnSceneUnloaded(sceneEventDataIndex);
            }
#endif
        }

        /// <summary>
        /// Server and Client:
        /// Invoked when an additively loaded scene is unloaded
        /// </summary>
        private void OnSceneUnloaded(int sceneEventDataIndex)
        {
            var sceneEventData = SceneEventDataPool[sceneEventDataIndex];
            // First thing we do, if we are a server, is to send the unload scene event.
            if (m_NetworkManager.IsServer)
            {
                // Server sends the unload scene notification after unloading because it will despawn all scene relative in-scene NetworkObjects
                // If we send this event to all clients before the server is finished unloading they will get warning about an object being
                // despawned that no longer exists
                SendSceneEventData(sceneEventDataIndex, m_NetworkManager.ConnectedClientsIds.Where(c => c != m_NetworkManager.ServerClientId).ToArray());

                //Second, server sets itself as having finished unloading
                if (SceneEventProgressTracking.ContainsKey(sceneEventData.SceneEventGuid))
                {
                    SceneEventProgressTracking[sceneEventData.SceneEventGuid].AddClientAsDone(m_NetworkManager.ServerClientId);
                }
            }

            // Next we prepare to send local notifications for unload complete
            sceneEventData.SceneEventType = SceneEventData.SceneEventTypes.C2S_UnloadComplete;

            //Notify the client or server that a scene was unloaded
            OnSceneEvent?.Invoke(new SceneEvent()
            {
                SceneEventType = sceneEventData.SceneEventType,
                LoadSceneMode = sceneEventData.LoadSceneMode,
                SceneName = ScenesInBuild[(int)sceneEventData.SceneIndex],
                ClientId = m_NetworkManager.IsServer ? m_NetworkManager.ServerClientId : m_NetworkManager.LocalClientId
            });

            // Clients send a notification back to the server they have completed the unload scene event
            if (!m_NetworkManager.IsServer)
            {
                SendSceneEventData(sceneEventDataIndex, new ulong[] { m_NetworkManager.ServerClientId });
            }

            // This scene event is now considered "complete"
            s_IsSceneEventActive = false;
        }

        /// <summary>
        /// Clears all scenes when loading in single mode
        /// Since we assume a single mode loaded scene will be considered the "currently active scene",
        /// we only unload any additively loaded scenes.
        /// </summary>
        internal void UnloadAdditivelyLoadedScenes()
        {
            // Unload all additive scenes while making sure we don't try to unload the base scene ( loaded in single mode ).
            var currentActiveScene = SceneManager.GetActiveScene();
            foreach (var keyHandleEntry in ScenesLoaded)
            {
                if (currentActiveScene.name != keyHandleEntry.Value.name)
                {
                    OnSceneEvent?.Invoke(new SceneEvent()
                    {
                        AsyncOperation = SceneManager.UnloadSceneAsync(keyHandleEntry.Value),
                        SceneEventType = SceneEventData.SceneEventTypes.S2C_Unload,
                        LoadSceneMode = LoadSceneMode.Additive,
                        SceneName = keyHandleEntry.Value.name,
                        ClientId = m_NetworkManager.ServerClientId
                    });
                }
            }
            // clear out our scenes loaded list
            ScenesLoaded.Clear();
        }

        /// <summary>
        /// Server side:
        /// Loads the scene name in either additive or single loading mode.
        /// When applicable, the <see cref="AsyncOperation"/> is delivered within the <see cref="SceneEvent"/> via <see cref="OnSceneEvent"/>
        /// </summary>
        /// <param name="sceneName">the name of the scene to be loaded</param>
        /// <returns><see cref="SceneEventProgressStatus"/> (<see cref="SceneEventProgressStatus.Started"/> means it was successful)</returns>
        public SceneEventProgressStatus LoadScene(string sceneName, LoadSceneMode loadSceneMode)
        {
            var sceneEventProgress = ValidateSceneEventLoading(sceneName);
            if (sceneEventProgress.Status != SceneEventProgressStatus.Started)
            {
                return sceneEventProgress.Status;
            }

            // This will be the message we send to everyone when this scene event sceneEventProgress is complete
            sceneEventProgress.SceneEventType = SceneEventData.SceneEventTypes.S2C_LoadComplete;
            sceneEventProgress.LoadSceneMode = loadSceneMode;

            var sceneEventDataIndex = GetNextSceneEventDataIndexToUse();
            var sceneEventData = SceneEventDataPool[sceneEventDataIndex];

            // Now set up the current scene event
            sceneEventData.SceneEventGuid = sceneEventProgress.Guid;
            sceneEventData.SceneEventType = SceneEventData.SceneEventTypes.S2C_Load;
            sceneEventData.SceneIndex = GetBuildIndexFromSceneName(sceneName);
            sceneEventData.LoadSceneMode = loadSceneMode;

            // This both checks to make sure the scene is valid and if not resets the active scene event
            s_IsSceneEventActive = ValidateSceneBeforeLoading(sceneEventData.SceneIndex, loadSceneMode);
            if (!s_IsSceneEventActive)
            {
                return SceneEventProgressStatus.SceneFailedVerification;
            }

            if (sceneEventData.LoadSceneMode == LoadSceneMode.Single)
            {
                // Destroy current scene objects before switching.
                m_NetworkManager.SpawnManager.ServerDestroySpawnedSceneObjects();

                // Preserve the objects that should not be destroyed during the scene event
                MoveObjectsToDontDestroyOnLoad();

                // Now Unload all currently additively loaded scenes
                UnloadAdditivelyLoadedScenes();
            }

            // Now start loading the scene
            AsyncOperation sceneLoad = SceneManager.LoadSceneAsync(sceneName, loadSceneMode);
            sceneLoad.completed += (AsyncOperation asyncOp2) => { OnSceneLoaded(sceneEventDataIndex, sceneName); };
            sceneEventProgress.SetSceneLoadOperation(sceneLoad);

            // Notify the local server that a scene loading event has begun
            OnSceneEvent?.Invoke(new SceneEvent()
            {
                AsyncOperation = sceneLoad,
                SceneEventType = sceneEventData.SceneEventType,
                LoadSceneMode = sceneEventData.LoadSceneMode,
                SceneName = sceneName,
                ClientId = m_NetworkManager.ServerClientId
            });

            //Return our scene progress instance
            return sceneEventProgress.Status;
        }

        /// <summary>
        /// Client Side:
        /// Handles both forms of scene loading
        /// </summary>
        /// <param name="objectStream">Stream data associated with the event</param>
        private void OnClientSceneLoadingEvent(int sceneEventDataIndex)
        {
            var sceneEventData = SceneEventDataPool[sceneEventDataIndex];
            if (!IsSceneIndexValid(sceneEventData.SceneIndex))
            {
                if (NetworkLog.CurrentLogLevel <= LogLevel.Normal)
                {
                    NetworkLog.LogWarning("Server requested a scene switch to a non-registered scene");
                }
                return;
            }

            var sceneName = ScenesInBuild[(int)sceneEventData.SceneIndex];

            // Run scene validation before loading a scene
            if (!ValidateSceneBeforeLoading(sceneEventData.SceneIndex, sceneEventData.LoadSceneMode))
            {
                return;
            }

#if UNITY_EDITOR || DEVELOPMENT_BUILD
            if (m_IsRunningUnitTest)
            {
                // Send the loading message
                OnSceneEvent?.Invoke(new SceneEvent()
                {
                    AsyncOperation = new AsyncOperation(),
                    SceneEventType = sceneEventData.SceneEventType,
                    LoadSceneMode = sceneEventData.LoadSceneMode,
                    SceneName = sceneName,
                    ClientId = m_NetworkManager.LocalClientId
                });

                // Unit tests must mirror the server's scenes loaded dictionary, otherwise this portion will fail
                if (ScenesLoaded.ContainsKey(sceneEventData.SceneHandle))
                {
                    OnClientLoadedScene(sceneEventDataIndex, ScenesLoaded[sceneEventData.SceneHandle]);
                }
                else
                {
                    throw new Exception($"Could not find the scene handle {sceneEventData.SceneHandle} for scene {sceneName} " +
                        $"during unit test.  Did you forget to register this in the unit test?");
                }
                return;
            }
#endif

            if (sceneEventData.LoadSceneMode == LoadSceneMode.Single)
            {
                // Move ALL NetworkObjects to the temp scene
                MoveObjectsToDontDestroyOnLoad();

                // Now Unload all currently additively loaded scenes
                UnloadAdditivelyLoadedScenes();
            }

            // The Condition: While a scene is asynchronously loaded in single loading scene mode, if any new NetworkObjects are spawned
            // they need to be moved into the do not destroy temporary scene
            // When it is set: Just before starting the asynchronous loading call
            // When it is unset: After the scene has loaded, the PopulateScenePlacedObjects is called, and all NetworkObjects in the do
            // not destroy temporary scene are moved into the active scene
            if (sceneEventData.LoadSceneMode == LoadSceneMode.Single)
            {
                IsSpawnedObjectsPendingInDontDestroyOnLoad = true;
            }

            var sceneLoad = SceneManager.LoadSceneAsync(sceneName, sceneEventData.LoadSceneMode);
            sceneLoad.completed += asyncOp2 => OnSceneLoaded(sceneEventDataIndex, sceneName);

            OnSceneEvent?.Invoke(new SceneEvent()
            {
                AsyncOperation = sceneLoad,
                SceneEventType = sceneEventData.SceneEventType,
                LoadSceneMode = sceneEventData.LoadSceneMode,
                SceneName = sceneName,
                ClientId = m_NetworkManager.LocalClientId
            });
        }


        /// <summary>
        /// Client and Server:
        /// Generic on scene loaded callback method to be called upon a scene loading
        /// </summary>
        private void OnSceneLoaded(int sceneEventDataIndex, string sceneName)
        {
            var sceneEventData = SceneEventDataPool[sceneEventDataIndex];
            var nextScene = GetAndAddNewlyLoadedSceneByName(sceneName);
            if (!nextScene.isLoaded || !nextScene.IsValid())
            {
                throw new Exception($"Failed to find valid scene internal Unity.Netcode for {nameof(GameObject)}s error!");
            }

            if (sceneEventData.LoadSceneMode == LoadSceneMode.Single)
            {
                SceneManager.SetActiveScene(nextScene);
            }

            //Get all NetworkObjects loaded by the scene
            PopulateScenePlacedObjects(nextScene);

            if (sceneEventData.LoadSceneMode == LoadSceneMode.Single)
            {
                // Move all objects to the new scene
                MoveObjectsFromDontDestroyOnLoadToScene(nextScene);
            }

            // The Condition: While a scene is asynchronously loaded in single loading scene mode, if any new NetworkObjects are spawned
            // they need to be moved into the do not destroy temporary scene
            // When it is set: Just before starting the asynchronous loading call
            // When it is unset: After the scene has loaded, the PopulateScenePlacedObjects is called, and all NetworkObjects in the do
            // not destroy temporary scene are moved into the active scene
            IsSpawnedObjectsPendingInDontDestroyOnLoad = false;

            if (m_NetworkManager.IsServer)
            {
                OnServerLoadedScene(sceneEventDataIndex, nextScene);
            }
            else
            {
                // For the client, we make a server scene handle to client scene handle look up table
                if (!ServerSceneHandleToClientSceneHandle.ContainsKey(sceneEventData.SceneHandle))
                {
                    ServerSceneHandleToClientSceneHandle.Add(sceneEventData.SceneHandle, nextScene.handle);
                }
                else
                {
                    // If the exact same handle exists then there are problems with using handles
                    throw new Exception($"Server Scene Handle ({sceneEventData.SceneHandle}) already exist!  Happened during scene load of {nextScene.name} with Client Handle ({nextScene.handle})");
                }

                OnClientLoadedScene(sceneEventDataIndex, nextScene);
            }
        }

        /// <summary>
        /// Server side:
        /// On scene loaded callback method invoked by OnSceneLoading only
        /// </summary>
        private void OnServerLoadedScene(int sceneEventDataIndex, Scene scene)
        {
            var sceneEventData = SceneEventDataPool[sceneEventDataIndex];
            // Register in-scene placed NetworkObjects with spawn manager
            foreach (var keyValuePairByGlobalObjectIdHash in ScenePlacedObjects)
            {
                foreach (var keyValuePairBySceneHandle in keyValuePairByGlobalObjectIdHash.Value)
                {
                    if (!keyValuePairBySceneHandle.Value.IsPlayerObject)
                    {
                        m_NetworkManager.SpawnManager.SpawnNetworkObjectLocally(keyValuePairBySceneHandle.Value, m_NetworkManager.SpawnManager.GetNetworkObjectId(), true, false, null, null, false, true);
                    }
                }
            }

            // Set the server's scene's handle so the client can build a look up table
            sceneEventData.SceneHandle = scene.handle;

            // Send all clients the scene load event
            for (int j = 0; j < m_NetworkManager.ConnectedClientsList.Count; j++)
            {
                var clientId = m_NetworkManager.ConnectedClientsList[j].ClientId;
                if (clientId != m_NetworkManager.ServerClientId)
                {
                    var context = m_NetworkManager.MessageQueueContainer.EnterInternalCommandContext(
                        k_MessageType, k_DeliveryType, new ulong[] { clientId }, k_NetworkUpdateStage);
                    if (context != null)
                    {
                        // Set the target client id that will be used during in scene NetworkObject serialization
                        sceneEventData.TargetClientId = clientId;
                        using var nonNullContext = (InternalCommandContext)context;

                        var bufferSizeCapture = new CommandContextSizeCapture(nonNullContext);
                        bufferSizeCapture.StartMeasureSegment();

                        sceneEventData.OnWrite(nonNullContext.NetworkWriter);

                        var size = bufferSizeCapture.StopMeasureSegment();
<<<<<<< HEAD
                        m_NetworkManager.NetworkMetrics.TrackSceneEventSent(clientId, (uint)sceneEventData.SceneEventType, scene.name, size);
=======
                        var bytesReported = m_NetworkManager.LocalClientId == clientId
                            ? 0
                            : size;
                        m_NetworkManager.NetworkMetrics.TrackSceneEventSent(clientId, (uint)SceneEventData.SceneEventType, scene.name, bytesReported);
>>>>>>> 16d98507
                    }
                    else
                    {
                        throw new Exception($"{nameof(NetworkSceneManager)} failed to send event notification {sceneEventData.SceneEventType} to target clientId {clientId}!");
                    }
                }
            }

            s_IsSceneEventActive = false;
            //First, notify local server that the scene was loaded
            OnSceneEvent?.Invoke(new SceneEvent()
            {
                SceneEventType = SceneEventData.SceneEventTypes.C2S_LoadComplete,
                LoadSceneMode = sceneEventData.LoadSceneMode,
                SceneName = ScenesInBuild[(int)sceneEventData.SceneIndex],
                ClientId = m_NetworkManager.ServerClientId,
                Scene = scene,
            });

            //Second, set the server as having loaded for the associated SceneEventProgress
            if (SceneEventProgressTracking.ContainsKey(sceneEventData.SceneEventGuid))
            {
                SceneEventProgressTracking[sceneEventData.SceneEventGuid].AddClientAsDone(m_NetworkManager.ServerClientId);
            }
        }

        /// <summary>
        /// Client side:
        /// On scene loaded callback method invoked by OnSceneLoading only
        /// </summary>
        private void OnClientLoadedScene(int sceneEventDataIndex, Scene scene)
        {
            var sceneEventData = SceneEventDataPool[sceneEventDataIndex];
            sceneEventData.DeserializeScenePlacedObjects();

            sceneEventData.SceneEventType = SceneEventData.SceneEventTypes.C2S_LoadComplete;
            SendSceneEventData(sceneEventDataIndex, new ulong[] { m_NetworkManager.ServerClientId });
            s_IsSceneEventActive = false;

            // Notify local client that the scene was loaded
            OnSceneEvent?.Invoke(new SceneEvent()
            {
                SceneEventType = SceneEventData.SceneEventTypes.C2S_LoadComplete,
                LoadSceneMode = sceneEventData.LoadSceneMode,
                SceneName = ScenesInBuild[(int)sceneEventData.SceneIndex],
                ClientId = m_NetworkManager.LocalClientId,
                Scene = scene,
            });
        }

        /// <summary>
        /// Server Side:
        /// This is used for players that have just had their connection approved and will assure they are synchronized
        /// properly if they are late joining
        /// Note: We write out all of the scenes to be loaded first and then all of the NetworkObjects that need to be
        /// synchronized.
        /// </summary>
        /// <param name="clientId">newly joined client identifier</param>
        internal void SynchronizeNetworkObjects(ulong clientId)
        {
            // Update the clients
            m_NetworkManager.SpawnManager.UpdateObservedNetworkObjects(clientId);

            ClientSynchEventData.InitializeForSynch();
            ClientSynchEventData.TargetClientId = clientId;
            ClientSynchEventData.LoadSceneMode = ClientSynchronizationMode;
            var activeScene = SceneManager.GetActiveScene();
            ClientSynchEventData.SceneEventType = SceneEventData.SceneEventTypes.S2C_Sync;

            // Organize how (and when) we serialize our NetworkObjects
            for (int i = 0; i < SceneManager.sceneCount; i++)
            {
                var scene = SceneManager.GetSceneAt(i);

                var sceneIndex = GetBuildIndexFromSceneName(scene.name);

                if (sceneIndex == uint.MaxValue)
                {
                    continue;
                }
                // This would depend upon whether we are additive or not
                // If we are the base scene, then we set the root scene index;
                if (activeScene == scene)
                {
                    if (!ValidateSceneBeforeLoading(sceneIndex, ClientSynchEventData.LoadSceneMode))
                    {
                        continue;
                    }
                    ClientSynchEventData.SceneIndex = sceneIndex;
                    ClientSynchEventData.SceneHandle = scene.handle;
                }
                else if (!ValidateSceneBeforeLoading(sceneIndex, LoadSceneMode.Additive))
                {
                    continue;
                }

                ClientSynchEventData.AddSceneToSynchronize(sceneIndex, scene.handle);
            }

            ClientSynchEventData.AddSpawnedNetworkObjects();

            var context = m_NetworkManager.MessageQueueContainer.EnterInternalCommandContext(
                k_MessageType, k_DeliveryType, new ulong[] { clientId }, k_NetworkUpdateStage);
            if (context != null)
            {

                using var nonNullContext = (InternalCommandContext)context;

                var bufferSizeCapture = new CommandContextSizeCapture(nonNullContext);
                bufferSizeCapture.StartMeasureSegment();

                ClientSynchEventData.OnWrite(nonNullContext.NetworkWriter);

                var size = bufferSizeCapture.StopMeasureSegment();
                var bytesReported = m_NetworkManager.LocalClientId == clientId
                    ? 0
                    : size;
                m_NetworkManager.NetworkMetrics.TrackSceneEventSent(
                    clientId, (uint)ClientSynchEventData.SceneEventType, "", bytesReported);
            }

            // Notify the local server that the client has been sent the SceneEventData.SceneEventTypes.S2C_Event_Sync event
            OnSceneEvent?.Invoke(new SceneEvent()
            {
                SceneEventType = ClientSynchEventData.SceneEventType,
                ClientId = clientId
            });
        }

        /// <summary>
        /// This is called when the client receives the SCENE_EVENT of type SceneEventData.SceneEventTypes.SYNC
        /// Note: This can recurse one additional time by the client if the current scene loaded by the client
        /// is already loaded.
        /// </summary>
        private void OnClientBeginSync(int sceneEventDataIndex)
        {
            var sceneEventData = SceneEventDataPool[sceneEventDataIndex];
            var sceneIndex = sceneEventData.GetNextSceneSynchronizationIndex();
            var sceneHandle = sceneEventData.GetNextSceneSynchronizationHandle();
            if (!IsSceneIndexValid(sceneIndex))
            {
                if (NetworkLog.CurrentLogLevel <= LogLevel.Normal)
                {
                    NetworkLog.LogWarning("Server requested a scene switch to a non-registered scene");
                }
                return;
            }
            var sceneName = ScenesInBuild[(int)sceneIndex];
            var activeScene = SceneManager.GetActiveScene();
            var loadSceneMode = sceneIndex == sceneEventData.SceneIndex ? sceneEventData.LoadSceneMode : LoadSceneMode.Additive;

            // Always check to see if the scene needs to be validated
            if (!ValidateSceneBeforeLoading(sceneEventData.SceneIndex, loadSceneMode))
            {
                return;
            }

            // If this is the beginning of the synchronization event, then send client a notification that synchronization has begun
            if (sceneIndex == sceneEventData.SceneIndex)
            {
                OnSceneEvent?.Invoke(new SceneEvent()
                {
                    SceneEventType = SceneEventData.SceneEventTypes.S2C_Sync,
                    ClientId = m_NetworkManager.LocalClientId,
                });

                // Clear the in-scene placed NetworkObjects when we load the first scene in our synchronization process
                ScenePlacedObjects.Clear();
            }

            var shouldPassThrough = false;
            var sceneLoad = (AsyncOperation)null;

            // Check to see if the client already has loaded the scene to be loaded
            if (sceneName == activeScene.name)
            {
                // If the client is already in the same scene, then pass through and
                // don't try to reload it.
                shouldPassThrough = true;
            }

#if UNITY_EDITOR || DEVELOPMENT_BUILD
            if (m_IsRunningUnitTest)
            {
                // In unit tests, we don't allow clients to load additional scenes since
                // MultiInstance unit tests share the same scene space.
                shouldPassThrough = true;
                sceneLoad = new AsyncOperation();
            }
#endif
            if (!shouldPassThrough)
            {
                // If not, then load the scene
                sceneLoad = SceneManager.LoadSceneAsync(sceneName, loadSceneMode);
                sceneLoad.completed += asyncOp2 => ClientLoadedSynchronization(sceneEventDataIndex, sceneIndex, sceneHandle);
            }

            // Notify local client that a scene load has begun
            OnSceneEvent?.Invoke(new SceneEvent()
            {
                AsyncOperation = sceneLoad,
                SceneEventType = SceneEventData.SceneEventTypes.S2C_Load,
                LoadSceneMode = loadSceneMode,
                SceneName = sceneName,
                ClientId = m_NetworkManager.LocalClientId,
            });

            if (shouldPassThrough)
            {
                // If so, then pass through
                ClientLoadedSynchronization(sceneEventDataIndex, sceneIndex, sceneHandle);
            }
        }

        /// <summary>
        /// Once a scene is loaded ( or if it was already loaded) this gets called.
        /// This handles all of the in-scene and dynamically spawned NetworkObject synchronization
        /// </summary>
        /// <param name="sceneIndex">Netcode scene index that was loaded</param>
        private void ClientLoadedSynchronization(int sceneEventDataIndex, uint sceneIndex, int sceneHandle)
        {
            var sceneEventData = SceneEventDataPool[sceneEventDataIndex];
            var sceneName = ScenesInBuild[(int)sceneIndex];
            var nextScene = GetAndAddNewlyLoadedSceneByName(sceneName);

            if (!nextScene.isLoaded || !nextScene.IsValid())
            {
                throw new Exception($"Failed to find valid scene internal Unity.Netcode for {nameof(GameObject)}s error!");
            }

            var loadSceneMode = (sceneIndex == sceneEventData.SceneIndex ? sceneEventData.LoadSceneMode : LoadSceneMode.Additive);

            // For now, during a synchronization event, we will make the first scene the "base/master" scene that denotes a "complete scene switch"
            if (loadSceneMode == LoadSceneMode.Single)
            {
                SceneManager.SetActiveScene(nextScene);
            }

            if (!ServerSceneHandleToClientSceneHandle.ContainsKey(sceneHandle))
            {
                ServerSceneHandleToClientSceneHandle.Add(sceneHandle, nextScene.handle);
            }
            else
            {
                // If the exact same handle exists then there are problems with using handles
                throw new Exception($"Server Scene Handle ({sceneEventData.SceneHandle}) already exist!  Happened during scene load of {nextScene.name} with Client Handle ({nextScene.handle})");
            }

            // Apply all in-scene placed NetworkObjects loaded by the scene
            PopulateScenePlacedObjects(nextScene, false);

            // Send notification back to server that we finished loading this scene
            ClientSynchEventData.LoadSceneMode = loadSceneMode;
            ClientSynchEventData.SceneEventType = SceneEventData.SceneEventTypes.C2S_LoadComplete;
            ClientSynchEventData.SceneIndex = sceneIndex;

            var context = m_NetworkManager.MessageQueueContainer.EnterInternalCommandContext(
                k_MessageType, k_DeliveryType, new ulong[] { m_NetworkManager.ServerClientId }, k_NetworkUpdateStage);
            if (context != null)
            {
                using var nonNullContext = (InternalCommandContext)context;

                var bufferSizeCapture = new CommandContextSizeCapture(nonNullContext);
                bufferSizeCapture.StartMeasureSegment();

                ClientSynchEventData.OnWrite(nonNullContext.NetworkWriter);

                var size = bufferSizeCapture.StopMeasureSegment();
                m_NetworkManager.NetworkMetrics.TrackSceneEventSent(m_NetworkManager.ServerClientId, (uint)ClientSynchEventData.SceneEventType, sceneName, size);
            }

            // Send notification to local client that the scene has finished loading
            OnSceneEvent?.Invoke(new SceneEvent()
            {
                SceneEventType = SceneEventData.SceneEventTypes.C2S_LoadComplete,
                LoadSceneMode = loadSceneMode,
                SceneName = sceneName,
                Scene = nextScene,
                ClientId = m_NetworkManager.LocalClientId,
            });

            // Check to see if we still have scenes to load and synchronize with
            HandleClientSceneEvent(sceneEventDataIndex);
        }

        /// <summary>
        /// Client Side:
        /// Handles incoming Scene_Event messages for clients
        /// </summary>
        /// <param name="stream">data associated with the event</param>
        private void HandleClientSceneEvent(int sceneEventDataIndex)
        {
            var sceneEventData = SceneEventDataPool[sceneEventDataIndex];
            switch (sceneEventData.SceneEventType)
            {
                case SceneEventData.SceneEventTypes.S2C_Load:
                    {
                        OnClientSceneLoadingEvent(sceneEventDataIndex);
                        break;
                    }
                case SceneEventData.SceneEventTypes.S2C_Unload:
                    {
                        OnClientUnloadScene(sceneEventDataIndex);
                        break;
                    }
                case SceneEventData.SceneEventTypes.S2C_Sync:
                    {
                        if (!sceneEventData.IsDoneWithSynchronization())
                        {
                            OnClientBeginSync(sceneEventDataIndex);
                        }
                        else
                        {
                            // Include anything in the DDOL scene
                            PopulateScenePlacedObjects(DontDestroyOnLoadScene, false);
                            // Synchronize the NetworkObjects for this scene
                            sceneEventData.SynchronizeSceneNetworkObjects(m_NetworkManager);

                            sceneEventData.SceneEventType = SceneEventData.SceneEventTypes.C2S_SyncComplete;
                            SendSceneEventData(sceneEventDataIndex, new ulong[] { m_NetworkManager.ServerClientId });

                            // All scenes are synchronized, let the server know we are done synchronizing
                            m_NetworkManager.IsConnectedClient = true;

                            // Notify the client that they have finished synchronizing
                            OnSceneEvent?.Invoke(new SceneEvent()
                            {
                                SceneEventType = sceneEventData.SceneEventType,
                                ClientId = m_NetworkManager.LocalClientId, // Client sent this to the server
                            });

                            // Client is now synchronized and fully "connected".  This also means the client can send "RPCs" at this time
                            m_NetworkManager.InvokeOnClientConnectedCallback(m_NetworkManager.LocalClientId);
                        }
                        break;
                    }
                case SceneEventData.SceneEventTypes.S2C_ReSync:
                    {
                        // Notify the client that they have been re-synchronized after being synchronized with an in progress game session
                        OnSceneEvent?.Invoke(new SceneEvent()
                        {
                            SceneEventType = sceneEventData.SceneEventType,
                            ClientId = m_NetworkManager.ServerClientId,  // Server sent this to client
                        });

                        break;
                    }
                case SceneEventData.SceneEventTypes.S2C_LoadComplete:
                case SceneEventData.SceneEventTypes.S2C_UnLoadComplete:
                    {
                        // Notify client that all clients have finished loading or unloading
                        OnSceneEvent?.Invoke(new SceneEvent()
                        {
                            SceneEventType = sceneEventData.SceneEventType,
                            SceneName = ScenesInBuild[(int)sceneEventData.SceneIndex],
                            ClientId = m_NetworkManager.ServerClientId,
                            LoadSceneMode = sceneEventData.LoadSceneMode,
                            ClientsThatCompleted = sceneEventData.ClientsCompleted,
                            ClientsThatTimedOut = sceneEventData.ClientsTimedOut,
                        });
                        break;
                    }
                default:
                    {
                        Debug.LogWarning($"{sceneEventData.SceneEventType} is not currently supported!");
                        break;
                    }
            }
        }

        /// <summary>
        /// Server Side:
        /// Handles incoming Scene_Event messages for host or server
        /// </summary>
        /// <param name="clientId">client who sent the event</param>
        /// <param name="stream">data associated with the event</param>
        private void HandleServerSceneEvent(int sceneEventDataIndex, ulong clientId)
        {
            var sceneEventData = SceneEventDataPool[sceneEventDataIndex];
            switch (sceneEventData.SceneEventType)
            {
                case SceneEventData.SceneEventTypes.C2S_LoadComplete:
                    {
                        // Notify the local server that the client has finished loading a scene
                        OnSceneEvent?.Invoke(new SceneEvent()
                        {
                            SceneEventType = sceneEventData.SceneEventType,
                            LoadSceneMode = sceneEventData.LoadSceneMode,
                            SceneName = ScenesInBuild[(int)sceneEventData.SceneIndex],
                            ClientId = clientId
                        });

                        if (SceneEventProgressTracking.ContainsKey(sceneEventData.SceneEventGuid))
                        {
                            SceneEventProgressTracking[sceneEventData.SceneEventGuid].AddClientAsDone(clientId);
                        }

                        break;
                    }
                case SceneEventData.SceneEventTypes.C2S_UnloadComplete:
                    {
                        if (SceneEventProgressTracking.ContainsKey(sceneEventData.SceneEventGuid))
                        {
                            SceneEventProgressTracking[sceneEventData.SceneEventGuid].AddClientAsDone(clientId);
                        }
                        // Notify the local server that the client has finished unloading a scene
                        OnSceneEvent?.Invoke(new SceneEvent()
                        {
                            SceneEventType = sceneEventData.SceneEventType,
                            LoadSceneMode = sceneEventData.LoadSceneMode,
                            SceneName = ScenesInBuild[(int)sceneEventData.SceneIndex],
                            ClientId = clientId
                        });

                        break;
                    }
                case SceneEventData.SceneEventTypes.C2S_SyncComplete:
                    {
                        // Notify the local server that a client has finished synchronizing
                        OnSceneEvent?.Invoke(new SceneEvent()
                        {
                            SceneEventType = sceneEventData.SceneEventType,
                            SceneName = string.Empty,
                            ClientId = clientId
                        });

                        // While we did invoke the C2S_SyncComplete event notification, we will also call the traditional client connected callback on the server
                        // which assures the client is "ready to receive RPCs" as well.
                        m_NetworkManager.InvokeOnClientConnectedCallback(clientId);

                        if (sceneEventData.ClientNeedsReSynchronization() && !DisableReSynchronization)
                        {
                            sceneEventData.SceneEventType = SceneEventData.SceneEventTypes.S2C_ReSync;
                            SendSceneEventData(sceneEventDataIndex, new ulong[] { clientId });

                            OnSceneEvent?.Invoke(new SceneEvent()
                            {
                                SceneEventType = sceneEventData.SceneEventType,
                                SceneName = string.Empty,
                                ClientId = clientId
                            });
                        }

                        break;
                    }
                default:
                    {
                        Debug.LogWarning($"{sceneEventData.SceneEventType} is not currently supported!");
                        break;
                    }
            }
        }

        /// <summary>
        /// Both Client and Server: Incoming scene event entry point
        /// </summary>
        /// <param name="clientId">client who sent the scene event</param>
        /// <param name="stream">data associated with the scene event</param>
        internal void HandleSceneEvent(ulong clientId, Stream stream)
        {
            if (m_NetworkManager != null)
            {
                if (stream != null)
                {
                    var sceneEventDataIndex = GetNextSceneEventDataIndexToUse();
                    var sceneEventData = SceneEventDataPool[sceneEventDataIndex];
                    var reader = NetworkReaderPool.GetReader(stream);
                    sceneEventData.OnRead(reader);
                    NetworkReaderPool.PutBackInPool(reader);

                    var bytesReported = m_NetworkManager.LocalClientId == clientId
                        ? 0
                        : stream.Length;

                    m_NetworkManager.NetworkMetrics.TrackSceneEventReceived(
<<<<<<< HEAD
                       clientId, (uint)sceneEventData.SceneEventType, ScenesInBuild[(int)sceneEventData.SceneIndex], stream.Length);
=======
                       clientId, (uint)SceneEventData.SceneEventType, ScenesInBuild[(int)SceneEventData.SceneIndex], bytesReported);
>>>>>>> 16d98507

                    if (sceneEventData.IsSceneEventClientSide())
                    {
                        HandleClientSceneEvent(sceneEventDataIndex);
                    }
                    else
                    {
                        HandleServerSceneEvent(sceneEventDataIndex, clientId);
                    }
                }
                else
                {
                    Debug.LogError($"Scene Event {nameof(OnClientSceneLoadingEvent)} was invoked with a null stream!");
                    return;
                }
            }
            else
            {
                Debug.LogError($"{nameof(NetworkSceneManager.HandleSceneEvent)} was invoked but {nameof(NetworkManager)} reference was null!");
            }
        }

        /// <summary>
        /// Moves all NetworkObjects that don't have the <see cref="NetworkObject.DestroyWithScene"/> set to
        /// the "Do not destroy on load" scene.
        /// </summary>
        private void MoveObjectsToDontDestroyOnLoad()
        {
            // Move ALL NetworkObjects to the temp scene
            var objectsToKeep = new HashSet<NetworkObject>(m_NetworkManager.SpawnManager.SpawnedObjectsList);

            foreach (var sobj in objectsToKeep)
            {
                if (!sobj.DestroyWithScene || (sobj.IsSceneObject != null && sobj.IsSceneObject.Value && sobj.gameObject.scene == DontDestroyOnLoadScene))
                {
                    // Only move objects with no parent as child objects will follow
                    if (sobj.gameObject.transform.parent == null)
                    {
                        UnityEngine.Object.DontDestroyOnLoad(sobj.gameObject);
                        // Since we are doing a scene transition, disable the GameObject until the next scene is loaded
                        sobj.gameObject.SetActive(false);
                    }
                }
                else if (m_NetworkManager.IsServer)
                {
                    sobj.Despawn(true);
                }
            }
        }

        /// <summary>
        /// Should be invoked on both the client and server side after:
        /// -- A new scene has been loaded
        /// -- Before any "DontDestroyOnLoad" NetworkObjects have been added back into the scene.
        /// Added the ability to choose not to clear the scene placed objects for additive scene loading.
        /// We organize our ScenePlacedObjects by:
        /// [GlobalObjectIdHash][SceneHandle][NetworkObject]
        /// Using the local scene relative Scene.handle as a sub-key to the root dictionary allows us to
        /// distinguish between duplicate in-scene placed NetworkObjects
        /// </summary>
        private void PopulateScenePlacedObjects(Scene sceneToFilterBy, bool clearScenePlacedObjects = true)
        {
            if (clearScenePlacedObjects)
            {
                ScenePlacedObjects.Clear();
            }

            var networkObjects = UnityEngine.Object.FindObjectsOfType<NetworkObject>();

            // Just add every NetworkObject found that isn't already in the list
            // With additive scenes, we can have multiple in-scene placed NetworkObjects with the same GlobalObjectIdHash value
            // During Client Side Synchronization: We add them on a FIFO basis, for each scene loaded without clearing, and then
            // at the end of scene loading we use this list to soft synchronize all in-scene placed NetworkObjects
            foreach (var networkObjectInstance in networkObjects)
            {
                // We check to make sure the NetworkManager instance is the same one to be "MultiInstanceHelpers" compatible and filter the list on a per scene basis (additive scenes)
                if (networkObjectInstance.IsSceneObject == null && networkObjectInstance.NetworkManager == m_NetworkManager && networkObjectInstance.gameObject.scene == sceneToFilterBy &&
                    networkObjectInstance.gameObject.scene.handle == sceneToFilterBy.handle)
                {
                    if (!ScenePlacedObjects.ContainsKey(networkObjectInstance.GlobalObjectIdHash))
                    {
                        ScenePlacedObjects.Add(networkObjectInstance.GlobalObjectIdHash, new Dictionary<int, NetworkObject>());
                    }

                    if (!ScenePlacedObjects[networkObjectInstance.GlobalObjectIdHash].ContainsKey(networkObjectInstance.gameObject.scene.handle))
                    {
                        ScenePlacedObjects[networkObjectInstance.GlobalObjectIdHash].Add(networkObjectInstance.gameObject.scene.handle, networkObjectInstance);
                    }
                    else
                    {
                        var exitingEntryName = ScenePlacedObjects[networkObjectInstance.GlobalObjectIdHash][networkObjectInstance.gameObject.scene.handle] != null ?
                            ScenePlacedObjects[networkObjectInstance.GlobalObjectIdHash][networkObjectInstance.gameObject.scene.handle].name : "Null Entry";
                        throw new Exception($"{networkObjectInstance.name} tried to registered with {nameof(ScenePlacedObjects)} which already contains " +
                            $"the same {nameof(NetworkObject.GlobalObjectIdHash)} value {networkObjectInstance.GlobalObjectIdHash} for {exitingEntryName}!");
                    }
                }
            }
        }

        /// <summary>
        /// Moves all spawned NetworkObjects (from do not destroy on load) to the scene specified
        /// </summary>
        /// <param name="scene">scene to move the NetworkObjects to</param>
        private void MoveObjectsFromDontDestroyOnLoadToScene(Scene scene)
        {
            // Move ALL NetworkObjects to the temp scene
            var objectsToKeep = m_NetworkManager.SpawnManager.SpawnedObjectsList;

            foreach (var sobj in objectsToKeep)
            {
                if (sobj.gameObject.scene == DontDestroyOnLoadScene && (sobj.IsSceneObject == null || sobj.IsSceneObject.Value))
                {
                    continue;
                }

                // Only move objects with no parent as child objects will follow
                if (sobj.gameObject.transform.parent == null)
                {
                    // set it back to active at this point
                    sobj.gameObject.SetActive(true);
                    SceneManager.MoveGameObjectToScene(sobj.gameObject, scene);
                }
            }
        }
    }
}<|MERGE_RESOLUTION|>--- conflicted
+++ resolved
@@ -1209,14 +1209,10 @@
                         sceneEventData.OnWrite(nonNullContext.NetworkWriter);
 
                         var size = bufferSizeCapture.StopMeasureSegment();
-<<<<<<< HEAD
-                        m_NetworkManager.NetworkMetrics.TrackSceneEventSent(clientId, (uint)sceneEventData.SceneEventType, scene.name, size);
-=======
                         var bytesReported = m_NetworkManager.LocalClientId == clientId
                             ? 0
                             : size;
                         m_NetworkManager.NetworkMetrics.TrackSceneEventSent(clientId, (uint)SceneEventData.SceneEventType, scene.name, bytesReported);
->>>>>>> 16d98507
                     }
                     else
                     {
@@ -1692,11 +1688,7 @@
                         : stream.Length;
 
                     m_NetworkManager.NetworkMetrics.TrackSceneEventReceived(
-<<<<<<< HEAD
-                       clientId, (uint)sceneEventData.SceneEventType, ScenesInBuild[(int)sceneEventData.SceneIndex], stream.Length);
-=======
                        clientId, (uint)SceneEventData.SceneEventType, ScenesInBuild[(int)SceneEventData.SceneIndex], bytesReported);
->>>>>>> 16d98507
 
                     if (sceneEventData.IsSceneEventClientSide())
                     {
