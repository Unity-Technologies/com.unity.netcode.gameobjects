using System.Collections.Generic;
using System;
using System.IO;
using System.Linq;
using UnityEngine;
using UnityEngine.SceneManagement;


namespace Unity.Netcode
{
    /// <summary>
    /// Used for local notifications of various scene events.
    /// The <see cref="NetworkSceneManager.OnSceneEvent"/> of delegate type <see cref="NetworkSceneManager.SceneEventDelegate"/> uses this class to provide
    /// scene event status/state.
    /// </summary>
    public class SceneEvent
    {
        /// <summary>
        /// If applicable, this will be set to the <see cref="UnityEngine.AsyncOperation"/> returned by <see cref="SceneManager"/>
        /// load scene and unload scene asynchronous methods.
        /// </summary>
        public AsyncOperation AsyncOperation;

        /// <summary>
        /// Will always be set to the current scene event type (<see cref="SceneEventData.SceneEventTypes"/>) this scene event notification pertains to
        /// </summary>
        public SceneEventData.SceneEventTypes SceneEventType;

        /// <summary>
        /// If applicable, this reflects the type of scene loading or unloading that is occurring.
        /// Unlike <see cref="SceneManager"/>, scene unload events will have the original <see cref="LoadSceneMode"/> applied when the scene was loaded.
        /// </summary>
        public LoadSceneMode LoadSceneMode;

        /// <summary>
        /// Excluding <see cref="SceneEventData.SceneEventTypes.S2C_Event_Sync"/> and <see cref="SceneEventData.SceneEventTypes.C2S_Event_Sync_Complete"/>
        /// This will be set to the scene name that the event pertains to.
        /// </summary>
        public string SceneName;

        /// <summary>
        /// When a scene is loaded, the Scene structure is returned.
        /// </summary>
        public Scene Scene;

        /// <summary>
        /// Events that always set <see cref="ClientId"/> to the local client identifier
        /// and only triggered locally:
        /// <see cref="SceneEventData.SceneEventTypes.S2C_Load"/>
        /// <see cref="SceneEventData.SceneEventTypes.S2C_Unload"/>
        /// <see cref="SceneEventData.SceneEventTypes.S2C_Sync"/>
        /// <see cref="SceneEventData.SceneEventTypes.S2C_ReSync"/>
        ///
        /// Events that always set <see cref="ClientId"/> to the local client identifier,
        /// are triggered locally, and a host or server will trigger externally generated
        /// scene event message types (i.e. sent by a client):
        /// <see cref="SceneEventData.SceneEventTypes.C2S_UnloadComplete"/>
        /// <see cref="SceneEventData.SceneEventTypes.C2S_LoadComplete"/>
        /// <see cref="SceneEventData.SceneEventTypes.C2S_SyncComplete"/>
        ///
        /// Events that always set <see cref="ClientId"/> to the ServerId:
        /// <see cref="SceneEventData.SceneEventTypes.S2C_LoadComplete"/>
        /// <see cref="SceneEventData.SceneEventTypes.S2C_UnLoadComplete"/>
        /// </summary>
        public ulong ClientId;

        /// <summary>
        /// List of clients that completed a loading or unloading event
        /// Applies only to:
        /// <see cref="SceneEventData.SceneEventTypes.S2C_LoadComplete"/>
        /// <see cref="SceneEventData.SceneEventTypes.S2C_UnLoadComplete"/>
        /// </summary>
        public List<ulong> ClientsThatCompleted;

        /// <summary>
        /// List of clients that timed out during a loading or unloading event
        /// Applies only to:
        /// <see cref="SceneEventData.SceneEventTypes.S2C_LoadComplete"/>
        /// <see cref="SceneEventData.SceneEventTypes.S2C_UnLoadComplete"/>
        /// </summary>
        public List<ulong> ClientsThatTimedOut;
    }

    /// <summary>
    /// Main class for managing network scenes when <see cref="NetworkConfig.EnableSceneManagement"/> is enabled.
    /// Uses the <see cref="MessageQueueContainer.MessageType.SceneEvent"/> message to communicate <see cref="SceneEventData"/> between the server and client(s)
    /// </summary>
    public class NetworkSceneManager
    {
        // Used to be able to turn re-synchronization off for future snapshot development purposes.
        internal static bool DisableReSynchronization;

        /// <summary>
        /// Used to detect if a scene event is underway
        /// Only 1 scene event can occur on the server at a time for now.
        /// </summary>
        private static bool s_IsSceneEventActive = false;

        // TODO: Remove `m_IsRunningUnitTest` entirely after we switch to multi-process testing
        // In MultiInstance tests, we cannot allow clients to load additional scenes as they're sharing the same scene space / Unity instance.
#if UNITY_EDITOR || DEVELOPMENT_BUILD
        private readonly bool m_IsRunningUnitTest = SceneManager.GetActiveScene().name.StartsWith("InitTestScene");
#endif

        /// <summary>
        /// The delegate callback definition for scene event notifications
        /// For more details review over <see cref="SceneEvent"/> and <see cref="SceneEventData"/>
        /// </summary>
        /// <param name="sceneEvent"></param>
        public delegate void SceneEventDelegate(SceneEvent sceneEvent);

        /// <summary>
        /// Event that will notify the local client or server of all scene events that take place
        /// For more details review over <see cref="SceneEvent"/>, <see cref="SceneEventData"/>, and <see cref="SceneEventData.SceneEventTypes"/>
        /// </summary>
        public event SceneEventDelegate OnSceneEvent;

        /// Delegate declaration for the <see cref="VerifySceneBeforeLoading"/> handler that provides
        /// an additional level of scene loading security and/or validation to assure the scene being loaded
        /// is valid scene to be loaded in the LoadSceneMode specified.
        /// </summary>
        /// <param name="sceneIndex">Build Settings Scenes in Build List index of the scene</param>
        /// <param name="sceneName">Name of the scene</param>
        /// <param name="loadSceneMode">LoadSceneMode the scene is going to be loaded</param>
        /// <returns>true (valid) or false (not valid)</returns>
        public delegate bool VerifySceneBeforeLoadingDelegateHandler(int sceneIndex, string sceneName, LoadSceneMode loadSceneMode);

        /// <summary>
        /// Delegate handler defined by <see cref="VerifySceneBeforeLoadingDelegateHandler"/> that is invoked before the
        /// server or client loads a scene during an active netcode game session.
        /// Client Side: In order for clients to be notified of this condition you must subscribe to the <see cref="OnSceneVerificationFailed"/> event.
        /// Server Side: <see cref="LoadScene(string, LoadSceneMode)"/> will return <see cref="SceneEventProgressStatus.SceneFailedVerification"/>.
        /// </summary>
        public VerifySceneBeforeLoadingDelegateHandler VerifySceneBeforeLoading;


        internal readonly Dictionary<Guid, SceneEventProgress> SceneEventProgressTracking = new Dictionary<Guid, SceneEventProgress>();

        /// <summary>
        /// Used to track in-scene placed NetworkObjects
        /// We store them by:
        /// [GlobalObjectIdHash][Scene.Handle][NetworkObject]
        /// The Scene.Handle aspect allows us to distinguish duplicated in-scene placed NetworkObjects created by the loading
        /// of the same additive scene multiple times.
        /// </summary>
        internal readonly Dictionary<uint, Dictionary<int, NetworkObject>> ScenePlacedObjects = new Dictionary<uint, Dictionary<int, NetworkObject>>();

        /// <summary>
        /// This is used for the deserialization of in-scene placed NetworkObjects in order to distinguish duplicated in-scene
        /// placed NetworkObjects created by the loading of the same additive scene multiple times.
        /// </summary>
        internal Scene SceneBeingSynchronized;

        /// <summary>
        /// Used to track which scenes are currently loaded
        /// We store the scenes as [SceneHandle][Scene] in order to handle the loading and unloading of the same scene additively
        /// Scene handle is only unique locally.  So, clients depend upon the <see cref="ServerSceneHandleToClientSceneHandle"/> in order
        /// to be able to know which specific scene instance the server is instructing the client to unload.
        /// The client links the server scene handle to the client local scene handle upon a scene being loaded
        /// <see cref="GetAndAddNewlyLoadedSceneByName"/>
        /// </summary>
        internal Dictionary<int, Scene> ScenesLoaded = new Dictionary<int, Scene>();

        /// <summary>
        /// Since Scene.handle is unique per client, we create a look-up table between the client and server to associate server unique scene
        /// instances with client unique scene instances
        /// </summary>
        internal Dictionary<int, int> ServerSceneHandleToClientSceneHandle = new Dictionary<int, int>();

        /// <summary>
        /// The scenes in the build without their path
        /// </summary>
        internal List<string> ScenesInBuild = new List<string>();

        /// <summary>
        /// The Condition: While a scene is asynchronously loaded in single loading scene mode, if any new NetworkObjects are spawned
        /// they need to be moved into the do not destroy temporary scene
        /// When it is set: Just before starting the asynchronous loading call
        /// When it is unset: After the scene has loaded, the PopulateScenePlacedObjects is called, and all NetworkObjects in the do
        /// not destroy temporary scene are moved into the active scene
        /// </summary>
        internal static bool IsSpawnedObjectsPendingInDontDestroyOnLoad = false;

        /// <summary>
        /// Client and Server:
        /// Used for all scene event processing except for ClientSynchEventData specific events
        /// </summary>
        internal SceneEventData SceneEventData;

        /// <summary>
        /// Server Side:
        /// Used specifically for scene synchronization and scene event progress related events.
        /// </summary>
        internal SceneEventData ClientSynchEventData;

        private NetworkManager m_NetworkManager { get; }

        private const MessageQueueContainer.MessageType k_MessageType = MessageQueueContainer.MessageType.SceneEvent;
        private const NetworkChannel k_ChannelType = NetworkChannel.Internal;
        private const NetworkUpdateStage k_NetworkUpdateStage = NetworkUpdateStage.EarlyUpdate;


        internal Scene DontDestroyOnLoadScene;

        /// <summary>
        /// Gets the scene name from full path to the scene
        /// </summary>
        /// <returns></returns>
        internal string GetSceneNameFromPath(string scenePath)
        {
            var begin = scenePath.LastIndexOf("/", StringComparison.Ordinal) + 1;
            var end = scenePath.LastIndexOf(".", StringComparison.Ordinal);
            return scenePath.Substring(begin, end - begin);
        }

        /// <summary>
        /// Generates the scenes in build list
        /// </summary>
        internal void GenerateScenesInBuild()
        {
            ScenesInBuild.Clear();
            for (int i = 0; i < SceneManager.sceneCountInBuildSettings; i++)
            {
                ScenesInBuild.Add(GetSceneNameFromPath(SceneUtility.GetScenePathByBuildIndex(i)));
            }
        }

        /// <summary>
        /// Constructor
        /// </summary>
        /// <param name="networkManager"></param>
        internal NetworkSceneManager(NetworkManager networkManager)
        {
            m_NetworkManager = networkManager;
            SceneEventData = new SceneEventData(networkManager);
            ClientSynchEventData = new SceneEventData(networkManager);

            GenerateScenesInBuild();

            // If NetworkManager has this set to true, then we can get the DDOL (DontDestroyOnLoad) from its GaemObject
            if (networkManager.DontDestroy)
            {
                DontDestroyOnLoadScene = networkManager.gameObject.scene;
            }
            else // Otherwise, we have to create a GameObject and move it into the DDOL to get the scene
            {

#if UNITY_EDITOR || DEVELOPMENT_BUILD
                // During unit and integration tests, we could initialize and then enable scene management
                // which would make this generate an extra GameObject per instance. The DontDestroyOnLoadScene
                // is internal so tests that are using multiInstance and that are moving NetworkObjects into
                // the DDOL scene will have to manually set this. Otherwise, we can exclude DDOL stuff completely
                // during unit testing.
                if (m_IsRunningUnitTest)
                {
                    return;
                }
#endif
                // Create our DDOL GameObject and move it into the DDOL scene so we can register the DDOL with
                // the NetworkSceneManager and then destroy the DDOL GameObject
                var myDDOLObject = new GameObject("DDOL-NWSM");
                UnityEngine.Object.DontDestroyOnLoad(myDDOLObject);
                DontDestroyOnLoadScene = myDDOLObject.scene;
                UnityEngine.Object.Destroy(myDDOLObject);
            }

            ServerSceneHandleToClientSceneHandle.Add(DontDestroyOnLoadScene.handle, DontDestroyOnLoadScene.handle);
            ScenesLoaded.Add(DontDestroyOnLoadScene.handle, DontDestroyOnLoadScene);
        }

        /// <summary>
        /// If the VerifySceneBeforeLoading delegate handler has been set by the user, this will provide
        /// an additional level of security and/or validation that the scene being loaded in the specified
        /// loading mode is "a valid scene to be loaded in the LoadSceneMode specified".
        /// </summary>
        /// <param name="sceneIndex">index into ScenesInBuild</param>
        /// <param name="sceneName">Name of the scene</param>
        /// <param name="loadSceneMode">LoadSceneMode the scene is going to be loaded</param>
        /// <returns>true (Valid) or false (Invalid)</returns>
        internal bool ValidateSceneBeforeLoading(uint sceneIndex, LoadSceneMode loadSceneMode)
        {
            var validated = true;
            var sceneName = ScenesInBuild[(int)sceneIndex];
            if (VerifySceneBeforeLoading != null)
            {
                validated = VerifySceneBeforeLoading.Invoke((int)sceneIndex, sceneName, loadSceneMode);
            }
            if (!validated)
            {
                var serverHostorClient = "Client";
                if (m_NetworkManager.IsServer)
                {
                    serverHostorClient = m_NetworkManager.IsHost ? "Host" : "Server";
                }
                Debug.LogWarning($"Scene {sceneName} of Scenes in Build Index {SceneEventData.SceneIndex} being loaded in {loadSceneMode.ToString()} mode failed validation on the {serverHostorClient}!");
            }
            return validated;
        }

        /// <summary>
        /// Since SceneManager.GetSceneByName only returns the first scene that matches the name
        /// we must "find" a newly added scene by looking through all loaded scenes and determining
        /// which scene with the same name has not yet been loaded.
        /// In order to support loading the same additive scene within in-scene placed NetworkObjects,
        /// we must do this to be able to soft synchronize the "right version" of the NetworkObject.
        /// </summary>
        /// <param name="sceneName"></param>
        /// <returns></returns>
        internal Scene GetAndAddNewlyLoadedSceneByName(string sceneName)
        {
            for (int i = 0; i < SceneManager.sceneCount; i++)
            {
                var sceneLoaded = SceneManager.GetSceneAt(i);
                if (sceneLoaded.name == sceneName)
                {
                    if (!ScenesLoaded.ContainsKey(sceneLoaded.handle))
                    {
                        ScenesLoaded.Add(sceneLoaded.handle, sceneLoaded);
                        return sceneLoaded;
                    }
                }
            }

            throw new Exception($"Failed to find any loaded scene named {sceneName}!");
        }

        /// <summary>
        /// Client Side Only:
        /// This takes a server scene handle that is written by the server before the scene relative
        /// NetworkObject is serialized and converts the server scene handle to a local client handle
        /// so it can set the appropriate SceneBeingSynchronized.
        /// Note: This is now part of the soft synchronization process and is needed for the scenario
        /// where a user loads the same scene additively that has an in-scene placed NetworkObject
        /// which means each scene relative in-scene placed NetworkObject will have the identical GlobalObjectIdHash
        /// value.  Scene handles are used to distinguish between in-scene placed NetworkObjects under this situation.
        /// </summary>
        /// <param name="serverSceneHandle"></param>
        internal void SetTheSceneBeingSynchronized(int serverSceneHandle)
        {
            var clientSceneHandle = serverSceneHandle;
            if (ServerSceneHandleToClientSceneHandle.ContainsKey(serverSceneHandle))
            {
                clientSceneHandle = ServerSceneHandleToClientSceneHandle[serverSceneHandle];
                // If we were already set, then ignore
                if (SceneBeingSynchronized.IsValid() && SceneBeingSynchronized.isLoaded && SceneBeingSynchronized.handle == clientSceneHandle)
                {
                    return;
                }

                // Get the scene currently being synchronized
                SceneBeingSynchronized = ScenesLoaded.ContainsKey(clientSceneHandle) ? ScenesLoaded[clientSceneHandle] : new Scene();

                if (!SceneBeingSynchronized.IsValid() || !SceneBeingSynchronized.isLoaded)
                {
                    // Let's go ahead and use the currently active scene under the scenario where a NetworkObject is determined to exist in a scene that the NetworkSceneManager is not aware of
                    SceneBeingSynchronized = SceneManager.GetActiveScene();

                    // Keeping the warning here in the event we cannot find the scene being synchronized
                    Debug.LogWarning($"[{nameof(NetworkSceneManager)}- {nameof(ScenesLoaded)}] Could not find the appropriate scene to set as being synchronized! Using the currently active scene.");
                }
            }
            else
            {
                // Most common scenario for DontDestroyOnLoad is when NetworkManager is set to not be destroyed
                if (serverSceneHandle == DontDestroyOnLoadScene.handle)
                {
                    SceneBeingSynchronized = m_NetworkManager.gameObject.scene;
                    return;
                }
                else
                {
                    // Let's go ahead and use the currently active scene under the scenario where a NetworkObject is determined to exist in a scene that the NetworkSceneManager is not aware of
                    // or the NetworkObject has yet to be moved to that specific scene (i.e. no DontDestroyOnLoad scene exists yet).
                    SceneBeingSynchronized = SceneManager.GetActiveScene();

                    // This could be the scenario where NetworkManager.DontDestroy is false and we are creating the first NetworkObject (client side) to be in the DontDestroyOnLoad scene
                    // Otherwise, this is some other specific scenario that we might not be handling currently.
                    Debug.LogWarning($"[{nameof(SceneEventData)}- Scene Handle Mismatch] {nameof(serverSceneHandle)} could not be found in {nameof(ServerSceneHandleToClientSceneHandle)}. Using the currently active scene.");
                }
            }
        }

        /// <summary>
        /// During soft synchronization of in-scene placed NetworkObjects, this is now used by NetworkSpawnManager.CreateLocalNetworkObject
        /// </summary>
        /// <param name="globalObjectIdHash"></param>
        /// <returns></returns>
        internal NetworkObject GetSceneRelativeInSceneNetworkObject(uint globalObjectIdHash)
        {
            if (ScenePlacedObjects.ContainsKey(globalObjectIdHash))
            {
                if (ScenePlacedObjects[globalObjectIdHash].ContainsKey(SceneBeingSynchronized.handle))
                {
                    var inScenePlacedNetworkObject = ScenePlacedObjects[globalObjectIdHash][SceneBeingSynchronized.handle];

                    // We can only have 1 duplicated globalObjectIdHash per scene instance, so remove it once it has been returned
                    ScenePlacedObjects[globalObjectIdHash].Remove(SceneBeingSynchronized.handle);

                    return inScenePlacedNetworkObject;
                }
            }
            return null;
        }

        /// <summary>
        /// Generic sending of scene event data
        /// </summary>
        /// <param name="targetClientIds">array of client identifiers to receive the scene event message</param>
        private void SendSceneEventData(ulong[] targetClientIds)
        {
            if (targetClientIds.Length == 0)
            {
                // This would be the Host/Server with no clients connected
                // Silently return as there is nothing to be done
                return;
            }

            var context = m_NetworkManager.MessageQueueContainer.EnterInternalCommandContext(
                k_MessageType, k_ChannelType, targetClientIds, k_NetworkUpdateStage);

            if (context != null)
            {
<<<<<<< HEAD
                using (var nonNullContext = (InternalCommandContext)context)
                {
                    var bufferSizeCapture = new CommandContextSizeCapture(nonNullContext);
                    bufferSizeCapture.StartMeasureSegment();

                    SceneEventData.OnWrite(nonNullContext.NetworkWriter);

                    var size = bufferSizeCapture.StopMeasureSegment();
                    m_NetworkManager.NetworkMetrics.TrackSceneEventSent(
                        targetClientIds, (uint)SceneEventData.SceneEventType, GetSceneNameFromNetcodeSceneIndex(SceneEventData.SceneIndex), size);
                }
=======
                using var nonNullContext = (InternalCommandContext)context;
                SceneEventData.OnWrite(nonNullContext.NetworkWriter);
>>>>>>> c1ee3b62
                return;
            }

            // This should never happen, but if it does something very bad has happened and we should throw an exception
            throw new Exception($"{nameof(InternalCommandContext)} is null! {nameof(NetworkSceneManager)} failed to send event notification {SceneEventData.SceneEventType} to target clientIds {targetClientIds}!");
        }

        /// <summary>
        /// Verifies the scene name is valid relative to the scenes in build list
        /// </summary>
        /// <param name="sceneName"></param>
        /// <returns>true (Valid) or false (Invalid)</returns>
        internal bool IsSceneNameValid(string sceneName)
        {
            if (ScenesInBuild.Contains(sceneName))
            {
                return true;
            }
            return false;
        }

        /// <summary>
        /// Used to determine if the index value is within the range of valid
        /// build indices.
        /// </summary>
        /// <param name="index">index value to check</param>
        /// <returns>true (Valid) or false (Invalid)</returns>
        internal bool IsSceneIndexValid(uint index)
        {
            return (index >= 0 && index < ScenesInBuild.Count);
        }

        /// <summary>
        /// Gets the build Index value for the scene name
        /// </summary>
        /// <param name="sceneName">scene name</param>
        /// <returns>build index</returns>
        internal uint GetBuildIndexFromSceneName(string sceneName)
        {
            if (IsSceneNameValid(sceneName))
            {
                return (uint)ScenesInBuild.IndexOf(sceneName);
            }
            return uint.MaxValue;
        }

        /// <summary>
        /// Entry method for scene unloading validation
        /// </summary>
        /// <param name="scene">the scene to be unloaded</param>
        /// <returns></returns>
        private SceneEventProgress ValidateSceneEventUnLoading(Scene scene)
        {
            if (!m_NetworkManager.IsServer)
            {
                throw new NotServerException("Only server can start a scene event!");
            }

            if (!m_NetworkManager.NetworkConfig.EnableSceneManagement)
            {
                //Log message about enabling SceneManagement
                throw new Exception($"{nameof(NetworkConfig.EnableSceneManagement)} flag is not enabled in the {nameof(NetworkManager)}'s {nameof(NetworkConfig)}. " +
                    $"Please set {nameof(NetworkConfig.EnableSceneManagement)} flag to true before calling " +
                    $"{nameof(NetworkSceneManager.LoadScene)} or {nameof(NetworkSceneManager.UnloadScene)}.");
            }

            if (!scene.isLoaded)
            {
                Debug.LogWarning($"{nameof(UnloadScene)} was called, but the scene {scene.name} is not currently loaded!");
                return new SceneEventProgress(null, SceneEventProgressStatus.SceneNotLoaded);
            }

            return ValidateSceneEvent(scene.name, true);
        }

        /// <summary>
        /// Entry method for scene loading validation
        /// </summary>
        /// <param name="sceneName">scene name to load</param>
        /// <returns></returns>
        private SceneEventProgress ValidateSceneEventLoading(string sceneName)
        {
            if (!m_NetworkManager.IsServer)
            {
                throw new NotServerException("Only server can start a scene event!");
            }
            if (!m_NetworkManager.NetworkConfig.EnableSceneManagement)
            {
                //Log message about enabling SceneManagement
                throw new Exception($"{nameof(NetworkConfig.EnableSceneManagement)} flag is not enabled in the {nameof(NetworkManager)}'s {nameof(NetworkConfig)}. " +
                    $"Please set {nameof(NetworkConfig.EnableSceneManagement)} flag to true before calling " +
                    $"{nameof(NetworkSceneManager.LoadScene)} or {nameof(NetworkSceneManager.UnloadScene)}.");
            }

            return ValidateSceneEvent(sceneName);
        }

        /// <summary>
        /// Validates the new scene event request by the server-side code.
        /// This also initializes some commonly shared values as well as SceneEventProgress
        /// </summary>
        /// <param name="sceneName"></param>
        /// <returns><see cref="SceneEventProgress"/> that should have a <see cref="SceneEventProgress.Status"/> of <see cref="SceneEventProgressStatus.Started"/> otherwise it failed.</returns>
        private SceneEventProgress ValidateSceneEvent(string sceneName, bool isUnloading = false)
        {
            // Return scene event already in progress if one is already in progress... :)
            if (s_IsSceneEventActive)
            {
                return new SceneEventProgress(null, SceneEventProgressStatus.SceneEventInProgress);
            }

            // Return invalid scene name status if the scene name is invalid... :)
            if (!IsSceneNameValid(sceneName))
            {
                return new SceneEventProgress(null, SceneEventProgressStatus.InvalidSceneName);
            }

            var sceneEventProgress = new SceneEventProgress(m_NetworkManager);
            sceneEventProgress.SceneIndex = GetBuildIndexFromSceneName(sceneName);
            SceneEventProgressTracking.Add(sceneEventProgress.Guid, sceneEventProgress);

            if (!isUnloading)
            {
                // The Condition: While a scene is asynchronously loaded in single loading scene mode, if any new NetworkObjects are spawned
                // they need to be moved into the do not destroy temporary scene
                // When it is set: Just before starting the asynchronous loading call
                // When it is unset: After the scene has loaded, the PopulateScenePlacedObjects is called, and all NetworkObjects in the do
                // not destroy temporary scene are moved into the active scene
                IsSpawnedObjectsPendingInDontDestroyOnLoad = true;
            }

            s_IsSceneEventActive = true;

            // Set our callback delegate handler for completion
            sceneEventProgress.OnComplete = OnSceneEventProgressCompleted;

            return sceneEventProgress;
        }

        /// <summary>
        /// Callback for the <see cref="SceneEventProgress.OnComplete"/> <see cref="SceneEventProgress.OnCompletedDelegate"/> handler
        /// </summary>
        /// <param name="sceneEventProgress"></param>
        /// <returns></returns>
        private bool OnSceneEventProgressCompleted(SceneEventProgress sceneEventProgress)
        {
            // Send a message to all clients that all clients are done loading or unloading
            var context = m_NetworkManager.MessageQueueContainer.EnterInternalCommandContext(
                k_MessageType, k_ChannelType, m_NetworkManager.ConnectedClientsIds, k_NetworkUpdateStage);
            if (context != null)
            {
<<<<<<< HEAD
                using (var nonNullContext = (InternalCommandContext)context)
                {
                    ClientSynchEventData.SceneEventGuid = sceneEventProgress.Guid;
                    ClientSynchEventData.SceneIndex = SceneNameToIndex[sceneEventProgress.SceneName];
                    ClientSynchEventData.SceneEventType = sceneEventProgress.SceneEventType;
                    ClientSynchEventData.ClientsCompleted = sceneEventProgress.DoneClients;
                    ClientSynchEventData.ClientsTimedOut = m_NetworkManager.ConnectedClients.Keys.Except(sceneEventProgress.DoneClients).ToList();

                    var bufferSizeCapture = new CommandContextSizeCapture(nonNullContext);
                    bufferSizeCapture.StartMeasureSegment();

                    ClientSynchEventData.OnWrite(nonNullContext.NetworkWriter);

                    var size = bufferSizeCapture.StopMeasureSegment();
                    m_NetworkManager.NetworkMetrics.TrackSceneEventSent(
                        m_NetworkManager.ConnectedClientsIds,
                        (uint) ClientSynchEventData.SceneEventType,
                        GetSceneNameFromNetcodeSceneIndex(ClientSynchEventData.SceneIndex),
                        size);
                }
=======
                using var nonNullContext = (InternalCommandContext)context;
                ClientSynchEventData.SceneEventGuid = sceneEventProgress.Guid;
                ClientSynchEventData.SceneIndex = sceneEventProgress.SceneIndex;
                ClientSynchEventData.SceneEventType = sceneEventProgress.SceneEventType;
                ClientSynchEventData.ClientsCompleted = sceneEventProgress.DoneClients;
                ClientSynchEventData.ClientsTimedOut = m_NetworkManager.ConnectedClients.Keys.Except(sceneEventProgress.DoneClients).ToList();
                ClientSynchEventData.OnWrite(nonNullContext.NetworkWriter);
>>>>>>> c1ee3b62
            }

            // Send a local notification to the server that all clients are done loading or unloading
            OnSceneEvent?.Invoke(new SceneEvent()
            {
                SceneEventType = sceneEventProgress.SceneEventType,
                SceneName = ScenesInBuild[(int)sceneEventProgress.SceneIndex],
                ClientId = m_NetworkManager.ServerClientId,
                LoadSceneMode = sceneEventProgress.LoadSceneMode,
                ClientsThatCompleted = sceneEventProgress.DoneClients,
                ClientsThatTimedOut = m_NetworkManager.ConnectedClients.Keys.Except(sceneEventProgress.DoneClients).ToList(),
            });

            SceneEventProgressTracking.Remove(sceneEventProgress.Guid);

            return false;
        }

        /// <summary>
        /// Server Side:
        /// Unloads an additively loaded scene.  If you want to unload a <see cref="LoadSceneMode.Single"/> mode loaded scene load another <see cref="LoadSceneMode.Single"/> scene.
        /// When applicable, the <see cref="AsyncOperation"/> is delivered within the <see cref="SceneEvent"/> via the <see cref="OnSceneEvent"/>
        /// </summary>
        /// <param name="sceneName">scene name to unload</param>
        /// <returns><see cref="SceneEventProgressStatus"/> (<see cref="SceneEventProgressStatus.Started"/> means it was successful)</returns>
        public SceneEventProgressStatus UnloadScene(Scene scene)
        {
            var sceneName = scene.name;
            var sceneHandle = scene.handle;
            if (!scene.isLoaded)
            {
                Debug.LogWarning($"{nameof(UnloadScene)} was called, but the scene {scene.name} is not currently loaded!");
                return SceneEventProgressStatus.SceneNotLoaded;
            }

            var sceneEventProgress = ValidateSceneEventUnLoading(scene);
            if (sceneEventProgress.Status != SceneEventProgressStatus.Started)
            {
                return sceneEventProgress.Status;
            }

            if (!ScenesLoaded.ContainsKey(sceneHandle))
            {
                Debug.LogError($"{nameof(UnloadScene)} internal error! {sceneName} with handle {scene.handle} is not within the internal scenes loaded dictionary!");
                return SceneEventProgressStatus.InternalNetcodeError;
            }

            SceneEventData.SceneEventGuid = sceneEventProgress.Guid;
            SceneEventData.SceneEventType = SceneEventData.SceneEventTypes.S2C_Unload;
            SceneEventData.SceneIndex = GetBuildIndexFromSceneName(sceneName);
            SceneEventData.SceneHandle = sceneHandle;

            // This will be the message we send to everyone when this scene event sceneEventProgress is complete
            sceneEventProgress.SceneEventType = SceneEventData.SceneEventTypes.S2C_UnLoadComplete;

            ScenesLoaded.Remove(scene.handle);

            AsyncOperation sceneUnload = SceneManager.UnloadSceneAsync(scene);
            sceneUnload.completed += (AsyncOperation asyncOp2) => { OnSceneUnloaded(); };
            sceneEventProgress.SetSceneLoadOperation(sceneUnload);

            // Notify local server that a scene is going to be unloaded
            OnSceneEvent?.Invoke(new SceneEvent()
            {
                AsyncOperation = sceneUnload,
                SceneEventType = SceneEventData.SceneEventType,
                LoadSceneMode = SceneEventData.LoadSceneMode,
                SceneName = sceneName,
                ClientId = m_NetworkManager.ServerClientId  // Server can only invoke this
            });

            //Return the status
            return sceneEventProgress.Status;
        }

        /// <summary>
        /// Client Side:
        /// Handles <see cref="SceneEventData.SceneEventTypes.S2C_Unload"/> scene events.
        /// </summary>
        private void OnClientUnloadScene()
        {
            if (!IsSceneIndexValid(SceneEventData.SceneIndex))
            {
                if (NetworkLog.CurrentLogLevel <= LogLevel.Normal)
                {
                    NetworkLog.LogWarning("Server requested a scene switch to a non-registered scene");
                }

                return;
            }

            var sceneName = ScenesInBuild[(int)SceneEventData.SceneIndex];

            if (!ServerSceneHandleToClientSceneHandle.ContainsKey(SceneEventData.SceneHandle))
            {
                throw new Exception($"Client failed to unload scene {sceneName} " +
                    $"because we are missing the client scene handle due to the server scene handle {SceneEventData.SceneHandle} not being found!");
            }

            var sceneHandle = ServerSceneHandleToClientSceneHandle[SceneEventData.SceneHandle];

            if (!ScenesLoaded.ContainsKey(sceneHandle))
            {
                // Error scene handle not found!
                throw new Exception($"Client failed to unload scene {sceneName} " +
                    $"because the client scene handle {sceneHandle} was not found in ScenesLoaded!");
            }
            s_IsSceneEventActive = true;
            var sceneUnload = (AsyncOperation)null;
#if UNITY_EDITOR || DEVELOPMENT_BUILD
            if (m_IsRunningUnitTest)
            {
                sceneUnload = new AsyncOperation();
            }
            else
            {
                sceneUnload = SceneManager.UnloadSceneAsync(ScenesLoaded[sceneHandle]);
                sceneUnload.completed += asyncOp2 => OnSceneUnloaded();
            }
#else
            sceneUnload = SceneManager.UnloadSceneAsync(ScenesLoaded[sceneHandle]);
            sceneUnload.completed += asyncOp2 => OnSceneUnloaded();
#endif
            ScenesLoaded.Remove(sceneHandle);

            // Remove our server to scene handle lookup
            ServerSceneHandleToClientSceneHandle.Remove(SceneEventData.SceneHandle);

            // Notify the local client that a scene is going to be unloaded
            OnSceneEvent?.Invoke(new SceneEvent()
            {
                AsyncOperation = sceneUnload,
                SceneEventType = SceneEventData.SceneEventType,
                LoadSceneMode = SceneEventData.LoadSceneMode,
                SceneName = sceneName,
                ClientId = m_NetworkManager.LocalClientId   // Server sent this message to the client, but client is executing it
            });


#if UNITY_EDITOR || DEVELOPMENT_BUILD
            if (m_IsRunningUnitTest)
            {
                OnSceneUnloaded();
            }
#endif
        }

        /// <summary>
        /// Server and Client:
        /// Invoked when an additively loaded scene is unloaded
        /// </summary>
        private void OnSceneUnloaded()
        {
            // First thing we do, if we are a server, is to send the unload scene event.
            if (m_NetworkManager.IsServer)
            {
                // Server sends the unload scene notification after unloading because it will despawn all scene relative in-scene NetworkObjects
                // If we send this event to all clients before the server is finished unloading they will get warning about an object being
                // despawned that no longer exists
                SendSceneEventData(m_NetworkManager.ConnectedClientsIds.Where(c => c != m_NetworkManager.ServerClientId).ToArray());

                //Second, server sets itself as having finished unloading
                if (SceneEventProgressTracking.ContainsKey(SceneEventData.SceneEventGuid))
                {
                    SceneEventProgressTracking[SceneEventData.SceneEventGuid].AddClientAsDone(m_NetworkManager.ServerClientId);
                }
            }

            // Next we prepare to send local notifications for unload complete
            SceneEventData.SceneEventType = SceneEventData.SceneEventTypes.C2S_UnloadComplete;

            //Notify the client or server that a scene was unloaded
            OnSceneEvent?.Invoke(new SceneEvent()
            {
                SceneEventType = SceneEventData.SceneEventType,
                LoadSceneMode = SceneEventData.LoadSceneMode,
                SceneName = ScenesInBuild[(int)SceneEventData.SceneIndex],
                ClientId = m_NetworkManager.IsServer ? m_NetworkManager.ServerClientId : m_NetworkManager.LocalClientId
            });

            // Clients send a notification back to the server they have completed the unload scene event
            if (!m_NetworkManager.IsServer)
            {
                SendSceneEventData(new ulong[] { m_NetworkManager.ServerClientId });
            }

            // This scene event is now considered "complete"
            s_IsSceneEventActive = false;
        }

        /// <summary>
        /// Clears all scenes when loading in single mode
        /// Since we assume a single mode loaded scene will be considered the "currently active scene",
        /// we only unload any additively loaded scenes.
        /// </summary>
        internal void UnloadAdditivelyLoadedScenes()
        {
            // Unload all additive scenes while making sure we don't try to unload the base scene ( loaded in single mode ).
            var currentActiveScene = SceneManager.GetActiveScene();
            foreach (var keyHandleEntry in ScenesLoaded)
            {
                if (currentActiveScene.name != keyHandleEntry.Value.name)
                {
                    OnSceneEvent?.Invoke(new SceneEvent()
                    {
                        AsyncOperation = SceneManager.UnloadSceneAsync(keyHandleEntry.Value),
                        SceneEventType = SceneEventData.SceneEventTypes.S2C_Unload,
                        LoadSceneMode = LoadSceneMode.Additive,
                        SceneName = keyHandleEntry.Value.name,
                        ClientId = m_NetworkManager.ServerClientId
                    });
                }
            }
            // clear out our scenes loaded list
            ScenesLoaded.Clear();
        }

        /// <summary>
        /// Server side:
        /// Loads the scene name in either additive or single loading mode.
        /// When applicable, the <see cref="AsyncOperation"/> is delivered within the <see cref="SceneEvent"/> via <see cref="OnSceneEvent"/>
        /// </summary>
        /// <param name="sceneName">the name of the scene to be loaded</param>
        /// <returns><see cref="SceneEventProgressStatus"/> (<see cref="SceneEventProgressStatus.Started"/> means it was successful)</returns>
        public SceneEventProgressStatus LoadScene(string sceneName, LoadSceneMode loadSceneMode)
        {
            var sceneEventProgress = ValidateSceneEventLoading(sceneName);
            if (sceneEventProgress.Status != SceneEventProgressStatus.Started)
            {
                return sceneEventProgress.Status;
            }

            // This will be the message we send to everyone when this scene event sceneEventProgress is complete
            sceneEventProgress.SceneEventType = SceneEventData.SceneEventTypes.S2C_LoadComplete;
            sceneEventProgress.LoadSceneMode = loadSceneMode;

            // Now set up the current scene event
            SceneEventData.SceneEventGuid = sceneEventProgress.Guid;
            SceneEventData.SceneEventType = SceneEventData.SceneEventTypes.S2C_Load;
            SceneEventData.SceneIndex = GetBuildIndexFromSceneName(sceneName);
            SceneEventData.LoadSceneMode = loadSceneMode;

            // This both checks to make sure the scene is valid and if not resets the active scene event
            s_IsSceneEventActive = ValidateSceneBeforeLoading(SceneEventData.SceneIndex, loadSceneMode);
            if (!s_IsSceneEventActive)
            {
                return SceneEventProgressStatus.SceneFailedVerification;
            }

            if (SceneEventData.LoadSceneMode == LoadSceneMode.Single)
            {
                // Destroy current scene objects before switching.
                m_NetworkManager.SpawnManager.ServerDestroySpawnedSceneObjects();

                // Preserve the objects that should not be destroyed during the scene event
                MoveObjectsToDontDestroyOnLoad();

                // Now Unload all currently additively loaded scenes
                UnloadAdditivelyLoadedScenes();
            }

            // Now start loading the scene
            AsyncOperation sceneLoad = SceneManager.LoadSceneAsync(sceneName, loadSceneMode);
            sceneLoad.completed += (AsyncOperation asyncOp2) => { OnSceneLoaded(sceneName); };
            sceneEventProgress.SetSceneLoadOperation(sceneLoad);

            // Notify the local server that a scene loading event has begun
            OnSceneEvent?.Invoke(new SceneEvent()
            {
                AsyncOperation = sceneLoad,
                SceneEventType = SceneEventData.SceneEventType,
                LoadSceneMode = SceneEventData.LoadSceneMode,
                SceneName = sceneName,
                ClientId = m_NetworkManager.ServerClientId
            });

            //Return our scene progress instance
            return sceneEventProgress.Status;
        }

        /// <summary>
        /// Client Side:
        /// Handles both forms of scene loading
        /// </summary>
        /// <param name="objectStream">Stream data associated with the event</param>
        private void OnClientSceneLoadingEvent(Stream objectStream)
        {
            if (!IsSceneIndexValid(SceneEventData.SceneIndex))
            {
                if (NetworkLog.CurrentLogLevel <= LogLevel.Normal)
                {
                    NetworkLog.LogWarning("Server requested a scene switch to a non-registered scene");
                }
                return;
            }

            var sceneName = ScenesInBuild[(int)SceneEventData.SceneIndex];

            // Run scene validation before loading a scene
            if (!ValidateSceneBeforeLoading(SceneEventData.SceneIndex, SceneEventData.LoadSceneMode))
            {
                return;
            }

#if UNITY_EDITOR || DEVELOPMENT_BUILD
            if (m_IsRunningUnitTest)
            {
                // Send the loading message
                OnSceneEvent?.Invoke(new SceneEvent()
                {
                    AsyncOperation = new AsyncOperation(),
                    SceneEventType = SceneEventData.SceneEventType,
                    LoadSceneMode = SceneEventData.LoadSceneMode,
                    SceneName = sceneName,
                    ClientId = m_NetworkManager.LocalClientId
                });

                // Unit tests must mirror the server's scenes loaded dictionary, otherwise this portion will fail
                if (ScenesLoaded.ContainsKey(SceneEventData.SceneHandle))
                {
                    OnClientLoadedScene(ScenesLoaded[SceneEventData.SceneHandle]);
                }
                else
                {
                    throw new Exception($"Could not find the scene handle {SceneEventData.SceneHandle} for scene {sceneName} " +
                        $"during unit test.  Did you forget to register this in the unit test?");
                }
                return;
            }
#endif

            if (SceneEventData.LoadSceneMode == LoadSceneMode.Single)
            {
                // Move ALL NetworkObjects to the temp scene
                MoveObjectsToDontDestroyOnLoad();

                // Now Unload all currently additively loaded scenes
                UnloadAdditivelyLoadedScenes();
            }

            // The Condition: While a scene is asynchronously loaded in single loading scene mode, if any new NetworkObjects are spawned
            // they need to be moved into the do not destroy temporary scene
            // When it is set: Just before starting the asynchronous loading call
            // When it is unset: After the scene has loaded, the PopulateScenePlacedObjects is called, and all NetworkObjects in the do
            // not destroy temporary scene are moved into the active scene
            if (SceneEventData.LoadSceneMode == LoadSceneMode.Single)
            {
                IsSpawnedObjectsPendingInDontDestroyOnLoad = true;
            }

            var sceneLoad = SceneManager.LoadSceneAsync(sceneName, SceneEventData.LoadSceneMode);
            sceneLoad.completed += asyncOp2 => OnSceneLoaded(sceneName);

            OnSceneEvent?.Invoke(new SceneEvent()
            {
                AsyncOperation = sceneLoad,
                SceneEventType = SceneEventData.SceneEventType,
                LoadSceneMode = SceneEventData.LoadSceneMode,
                SceneName = sceneName,
                ClientId = m_NetworkManager.LocalClientId
            });
        }


        /// <summary>
        /// Client and Server:
        /// Generic on scene loaded callback method to be called upon a scene loading
        /// </summary>
        private void OnSceneLoaded(string sceneName)
        {
            var nextScene = GetAndAddNewlyLoadedSceneByName(sceneName);
            if (!nextScene.isLoaded || !nextScene.IsValid())
            {
                throw new Exception($"Failed to find valid scene internal Unity.Netcode for {nameof(GameObject)}s error!");
            }

            if (SceneEventData.LoadSceneMode == LoadSceneMode.Single)
            {
                SceneManager.SetActiveScene(nextScene);
            }

            //Get all NetworkObjects loaded by the scene
            PopulateScenePlacedObjects(nextScene);

            if (SceneEventData.LoadSceneMode == LoadSceneMode.Single)
            {
                // Move all objects to the new scene
                MoveObjectsToScene(nextScene);
            }

            // The Condition: While a scene is asynchronously loaded in single loading scene mode, if any new NetworkObjects are spawned
            // they need to be moved into the do not destroy temporary scene
            // When it is set: Just before starting the asynchronous loading call
            // When it is unset: After the scene has loaded, the PopulateScenePlacedObjects is called, and all NetworkObjects in the do
            // not destroy temporary scene are moved into the active scene
            IsSpawnedObjectsPendingInDontDestroyOnLoad = false;

            if (m_NetworkManager.IsServer)
            {
                OnServerLoadedScene(nextScene);
            }
            else
            {
                // For the client, we make a server scene handle to client scene handle look up table
                if (!ServerSceneHandleToClientSceneHandle.ContainsKey(SceneEventData.SceneHandle))
                {
                    ServerSceneHandleToClientSceneHandle.Add(SceneEventData.SceneHandle, nextScene.handle);
                }
                else
                {
                    // If the exact same handle exists then there are problems with using handles
                    throw new Exception($"Server Scene Handle ({SceneEventData.SceneHandle}) already exist!  Happened during scene load of {nextScene.name} with Client Handle ({nextScene.handle})");
                }

                OnClientLoadedScene(nextScene);
            }
        }

        /// <summary>
        /// Server side:
        /// On scene loaded callback method invoked by OnSceneLoading only
        /// </summary>
        private void OnServerLoadedScene(Scene scene)
        {
            // Register in-scene placed NetworkObjects with spawn manager
            foreach (var keyValuePairByGlobalObjectIdHash in ScenePlacedObjects)
            {
                foreach (var keyValuePairBySceneHandle in keyValuePairByGlobalObjectIdHash.Value)
                {
                    if (!keyValuePairBySceneHandle.Value.IsPlayerObject)
                    {
                        m_NetworkManager.SpawnManager.SpawnNetworkObjectLocally(keyValuePairBySceneHandle.Value, m_NetworkManager.SpawnManager.GetNetworkObjectId(), true, false, null, null, false, true);
                    }
                }
            }

            // Set the server's scene's handle so the client can build a look up table
            SceneEventData.SceneHandle = scene.handle;

            // Send all clients the scene load event
            for (int j = 0; j < m_NetworkManager.ConnectedClientsList.Count; j++)
            {
                var clientId = m_NetworkManager.ConnectedClientsList[j].ClientId;
                if (clientId != m_NetworkManager.ServerClientId)
                {
                    var context = m_NetworkManager.MessageQueueContainer.EnterInternalCommandContext(
                        k_MessageType, k_ChannelType, new ulong[] { clientId }, k_NetworkUpdateStage);
                    if (context != null)
                    {
                        // Set the target client id that will be used during in scene NetworkObject serialization
                        SceneEventData.TargetClientId = clientId;

<<<<<<< HEAD
                        using (var nonNullContext = (InternalCommandContext)context)
                        {
                            var bufferSizeCapture = new CommandContextSizeCapture(nonNullContext);
                            bufferSizeCapture.StartMeasureSegment();

                            SceneEventData.OnWrite(nonNullContext.NetworkWriter);

                            var size = bufferSizeCapture.StopMeasureSegment();
                            m_NetworkManager.NetworkMetrics.TrackSceneEventSent(
                                clientId, (uint)SceneEventData.SceneEventType, scene.name, size);
                        }
=======
                        using var nonNullContext = (InternalCommandContext)context;
                        SceneEventData.OnWrite(nonNullContext.NetworkWriter);
>>>>>>> c1ee3b62
                    }
                    else
                    {
                        throw new Exception($"{nameof(NetworkSceneManager)} failed to send event notification {SceneEventData.SceneEventType} to target clientId {clientId}!");
                    }
                }
            }

            s_IsSceneEventActive = false;
            //First, notify local server that the scene was loaded
            OnSceneEvent?.Invoke(new SceneEvent()
            {
                SceneEventType = SceneEventData.SceneEventTypes.C2S_LoadComplete,
                LoadSceneMode = SceneEventData.LoadSceneMode,
                SceneName = ScenesInBuild[(int)SceneEventData.SceneIndex],
                ClientId = m_NetworkManager.ServerClientId,
                Scene = scene,
            });

            //Second, set the server as having loaded for the associated SceneEventProgress
            if (SceneEventProgressTracking.ContainsKey(SceneEventData.SceneEventGuid))
            {
                SceneEventProgressTracking[SceneEventData.SceneEventGuid].AddClientAsDone(m_NetworkManager.ServerClientId);
            }
        }

        /// <summary>
        /// Client side:
        /// On scene loaded callback method invoked by OnSceneLoading only
        /// </summary>
        private void OnClientLoadedScene(Scene scene)
        {
            SceneEventData.DeserializeScenePlacedObjects();

            SceneEventData.SceneEventType = SceneEventData.SceneEventTypes.C2S_LoadComplete;
            SendSceneEventData(new ulong[] { m_NetworkManager.ServerClientId });
            s_IsSceneEventActive = false;

            // Notify local client that the scene was loaded
            OnSceneEvent?.Invoke(new SceneEvent()
            {
                SceneEventType = SceneEventData.SceneEventTypes.C2S_LoadComplete,
                LoadSceneMode = SceneEventData.LoadSceneMode,
                SceneName = ScenesInBuild[(int)SceneEventData.SceneIndex],
                ClientId = m_NetworkManager.LocalClientId,
                Scene = scene,
            });
        }

        /// <summary>
        /// Server Side:
        /// This is used for players that have just had their connection approved and will assure they are synchronized
        /// properly if they are late joining
        /// Note: We write out all of the scenes to be loaded first and then all of the NetworkObjects that need to be
        /// synchronized.
        /// </summary>
        /// <param name="clientId">newly joined client identifier</param>
        internal void SynchronizeNetworkObjects(ulong clientId)
        {
            // Update the clients
            m_NetworkManager.SpawnManager.UpdateObservedNetworkObjects(clientId);

            ClientSynchEventData.InitializeForSynch();
            ClientSynchEventData.TargetClientId = clientId;
            ClientSynchEventData.LoadSceneMode = LoadSceneMode.Single;
            var activeScene = SceneManager.GetActiveScene();
            ClientSynchEventData.SceneEventType = SceneEventData.SceneEventTypes.S2C_Sync;

            // Organize how (and when) we serialize our NetworkObjects
            for (int i = 0; i < SceneManager.sceneCount; i++)
            {
                var scene = SceneManager.GetSceneAt(i);

                var sceneIndex = GetBuildIndexFromSceneName(scene.name);

                if (sceneIndex == uint.MaxValue)
                {
                    continue;
                }
                // This would depend upon whether we are additive or not
                // If we are the base scene, then we set the root scene index;
                if (activeScene == scene)
                {
                    if(!ValidateSceneBeforeLoading(sceneIndex, LoadSceneMode.Single))
                    {
                        continue;
                    }
                    ClientSynchEventData.SceneIndex = sceneIndex;
                    ClientSynchEventData.SceneHandle = scene.handle;
                }
                else if (!ValidateSceneBeforeLoading(sceneIndex, LoadSceneMode.Additive))
                {
                    continue;
                }

                ClientSynchEventData.AddSceneToSynchronize(sceneIndex, scene.handle);
            }

            ClientSynchEventData.AddSpawnedNetworkObjects();

            var context = m_NetworkManager.MessageQueueContainer.EnterInternalCommandContext(
                k_MessageType, k_ChannelType, new ulong[] { clientId }, k_NetworkUpdateStage);
            if (context != null)
            {
<<<<<<< HEAD
                using (var nonNullContext = (InternalCommandContext)context)
                {
                    var bufferSizeCapture = new CommandContextSizeCapture(nonNullContext);
                    bufferSizeCapture.StartMeasureSegment();

                    ClientSynchEventData.OnWrite(nonNullContext.NetworkWriter);

                    var size = bufferSizeCapture.StopMeasureSegment();

                    foreach (var sceneIndex in ClientSynchEventData.ScenesToSynchronize)
                    {
                        m_NetworkManager.NetworkMetrics.TrackSceneEventSent(
                            clientId, (uint)ClientSynchEventData.SceneEventType, GetSceneNameFromNetcodeSceneIndex(sceneIndex), size);
                    }
                }
=======
                using var nonNullContext = (InternalCommandContext)context;
                ClientSynchEventData.OnWrite(nonNullContext.NetworkWriter);
>>>>>>> c1ee3b62
            }

            // Notify the local server that the client has been sent the SceneEventData.SceneEventTypes.S2C_Event_Sync event
            OnSceneEvent?.Invoke(new SceneEvent()
            {
                SceneEventType = SceneEventData.SceneEventType,
                ClientId = clientId
            });
        }

        /// <summary>
        /// This is called when the client receives the SCENE_EVENT of type SceneEventData.SceneEventTypes.SYNC
        /// Note: This can recurse one additional time by the client if the current scene loaded by the client
        /// is already loaded.
        /// </summary>
        private void OnClientBeginSync()
        {
            var sceneIndex = SceneEventData.GetNextSceneSynchronizationIndex();
            var sceneHandle = SceneEventData.GetNextSceneSynchronizationHandle();
            if (!IsSceneIndexValid(sceneIndex))
            {
                if (NetworkLog.CurrentLogLevel <= LogLevel.Normal)
                {
                    NetworkLog.LogWarning("Server requested a scene switch to a non-registered scene");
                }
                return;
            }
            var sceneName = ScenesInBuild[(int)sceneIndex];
            var activeScene = SceneManager.GetActiveScene();
            var loadSceneMode = sceneIndex == SceneEventData.SceneIndex ? SceneEventData.LoadSceneMode : LoadSceneMode.Additive;

            // Always check to see if the scene needs to be validated
            if (!ValidateSceneBeforeLoading(SceneEventData.SceneIndex, loadSceneMode))
            {
                return;
            }

            // If this is the beginning of the synchronization event, then send client a notification that synchronization has begun
            if (sceneIndex == SceneEventData.SceneIndex)
            {
                OnSceneEvent?.Invoke(new SceneEvent()
                {
                    SceneEventType = SceneEventData.SceneEventTypes.S2C_Sync,
                    ClientId = m_NetworkManager.LocalClientId,
                });

                // Clear the in-scene placed NetworkObjects when we load the first scene in our synchronization process
                ScenePlacedObjects.Clear();
            }

            var shouldPassThrough = false;
            var sceneLoad = (AsyncOperation)null;

            // Check to see if the client already has loaded the scene to be loaded
            if (sceneName == activeScene.name)
            {
                // If the client is already in the same scene, then pass through and
                // don't try to reload it.
                shouldPassThrough = true;
            }

#if UNITY_EDITOR || DEVELOPMENT_BUILD
            if (m_IsRunningUnitTest)
            {
                // In unit tests, we don't allow clients to load additional scenes since
                // MultiInstance unit tests share the same scene space.
                shouldPassThrough = true;
                sceneLoad = new AsyncOperation();
            }
#endif
            if (!shouldPassThrough)
            {
                // If not, then load the scene
                sceneLoad = SceneManager.LoadSceneAsync(sceneName, loadSceneMode);
                sceneLoad.completed += asyncOp2 => ClientLoadedSynchronization(sceneIndex, sceneHandle);
            }

            // Notify local client that a scene load has begun
            OnSceneEvent?.Invoke(new SceneEvent()
            {
                AsyncOperation = sceneLoad,
                SceneEventType = SceneEventData.SceneEventTypes.S2C_Load,
                LoadSceneMode = loadSceneMode,
                SceneName = sceneName,
                ClientId = m_NetworkManager.LocalClientId,
            });

            if (shouldPassThrough)
            {
                // If so, then pass through
                ClientLoadedSynchronization(sceneIndex, sceneHandle);
            }
        }

        /// <summary>
        /// Once a scene is loaded ( or if it was already loaded) this gets called.
        /// This handles all of the in-scene and dynamically spawned NetworkObject synchronization
        /// </summary>
        /// <param name="sceneIndex">Netcode scene index that was loaded</param>
        private void ClientLoadedSynchronization(uint sceneIndex, int sceneHandle)
        {
            var sceneName = ScenesInBuild[(int)sceneIndex];
            var nextScene = GetAndAddNewlyLoadedSceneByName(sceneName);

            if (!nextScene.isLoaded || !nextScene.IsValid())
            {
                throw new Exception($"Failed to find valid scene internal Unity.Netcode for {nameof(GameObject)}s error!");
            }

            var loadSceneMode = (sceneIndex == SceneEventData.SceneIndex ? SceneEventData.LoadSceneMode : LoadSceneMode.Additive);

            // For now, during a synchronization event, we will make the first scene the "base/master" scene that denotes a "complete scene switch"
            if (loadSceneMode == LoadSceneMode.Single)
            {
                SceneManager.SetActiveScene(nextScene);
            }

            if (!ServerSceneHandleToClientSceneHandle.ContainsKey(sceneHandle))
            {
                ServerSceneHandleToClientSceneHandle.Add(sceneHandle, nextScene.handle);
            }
            else
            {
                // If the exact same handle exists then there are problems with using handles
                throw new Exception($"Server Scene Handle ({SceneEventData.SceneHandle}) already exist!  Happened during scene load of {nextScene.name} with Client Handle ({nextScene.handle})");
            }

            // Apply all in-scene placed NetworkObjects loaded by the scene
            PopulateScenePlacedObjects(nextScene, false);

            // Send notification back to server that we finished loading this scene
            ClientSynchEventData.LoadSceneMode = loadSceneMode;
            ClientSynchEventData.SceneEventType = SceneEventData.SceneEventTypes.C2S_LoadComplete;
            ClientSynchEventData.SceneIndex = sceneIndex;

            var context = m_NetworkManager.MessageQueueContainer.EnterInternalCommandContext(
                k_MessageType, k_ChannelType, new ulong[] { m_NetworkManager.ServerClientId }, k_NetworkUpdateStage);
            if (context != null)
            {
<<<<<<< HEAD
                using (var nonNullContext = (InternalCommandContext)context)
                {var bufferSizeCapture = new CommandContextSizeCapture(nonNullContext);
                    bufferSizeCapture.StartMeasureSegment();

                    ClientSynchEventData.OnWrite(nonNullContext.NetworkWriter);

                    var size = bufferSizeCapture.StopMeasureSegment();
                    m_NetworkManager.NetworkMetrics.TrackSceneEventSent(
                        m_NetworkManager.ServerClientId, (uint)ClientSynchEventData.SceneEventType, sceneName, size);
                }
=======
                using var nonNullContext = (InternalCommandContext)context;
                ClientSynchEventData.OnWrite(nonNullContext.NetworkWriter);
>>>>>>> c1ee3b62
            }

            // Send notification to local client that the scene has finished loading
            OnSceneEvent?.Invoke(new SceneEvent()
            {
                SceneEventType = SceneEventData.SceneEventTypes.C2S_LoadComplete,
                LoadSceneMode = loadSceneMode,
                SceneName = sceneName,
                Scene = nextScene,
                ClientId = m_NetworkManager.LocalClientId,
            });

            // Check to see if we still have scenes to load and synchronize with
            HandleClientSceneEvent(null);
        }

        /// <summary>
        /// Client Side:
        /// Handles incoming Scene_Event messages for clients
        /// </summary>
        /// <param name="stream">data associated with the event</param>
        private void HandleClientSceneEvent(Stream stream)
        {
            switch (SceneEventData.SceneEventType)
            {
                case SceneEventData.SceneEventTypes.S2C_Load:
                    {
                        OnClientSceneLoadingEvent(stream);
                        break;
                    }
                case SceneEventData.SceneEventTypes.S2C_Unload:
                    {
                        OnClientUnloadScene();
                        break;
                    }
                case SceneEventData.SceneEventTypes.S2C_Sync:
                    {
                        if (!SceneEventData.IsDoneWithSynchronization())
                        {
                            OnClientBeginSync();
                        }
                        else
                        {
                            // Include anything in the DDOL scene
                            PopulateScenePlacedObjects(DontDestroyOnLoadScene, false);
                            // Synchronize the NetworkObjects for this scene
                            SceneEventData.SynchronizeSceneNetworkObjects(m_NetworkManager);

                            SceneEventData.SceneEventType = SceneEventData.SceneEventTypes.C2S_SyncComplete;
                            SendSceneEventData(new ulong[] { m_NetworkManager.ServerClientId });

                            // All scenes are synchronized, let the server know we are done synchronizing
                            m_NetworkManager.IsConnectedClient = true;
                            m_NetworkManager.InvokeOnClientConnectedCallback(m_NetworkManager.LocalClientId);

                            // Notify the client that they have finished synchronizing
                            OnSceneEvent?.Invoke(new SceneEvent()
                            {
                                SceneEventType = SceneEventData.SceneEventType,
                                ClientId = m_NetworkManager.LocalClientId, // Client sent this to the server
                            });
                        }
                        break;
                    }
                case SceneEventData.SceneEventTypes.S2C_ReSync:
                    {
                        // Notify the client that they have been re-synchronized after being synchronized with an in progress game session
                        OnSceneEvent?.Invoke(new SceneEvent()
                        {
                            SceneEventType = SceneEventData.SceneEventType,
                            ClientId = m_NetworkManager.ServerClientId,  // Server sent this to client
                        });

                        break;
                    }
                case SceneEventData.SceneEventTypes.S2C_LoadComplete:
                case SceneEventData.SceneEventTypes.S2C_UnLoadComplete:
                    {
                        // Notify client that all clients have finished loading or unloading
                        OnSceneEvent?.Invoke(new SceneEvent()
                        {
                            SceneEventType = SceneEventData.SceneEventType,
                            SceneName = ScenesInBuild[(int)SceneEventData.SceneIndex],
                            ClientId = m_NetworkManager.ServerClientId,
                            LoadSceneMode = SceneEventData.LoadSceneMode,
                            ClientsThatCompleted = SceneEventData.ClientsCompleted,
                            ClientsThatTimedOut = SceneEventData.ClientsTimedOut,
                        });
                        break;
                    }
                default:
                    {
                        Debug.LogWarning($"{SceneEventData.SceneEventType} is not currently supported!");
                        break;
                    }
            }
        }

        /// <summary>
        /// Server Side:
        /// Handles incoming Scene_Event messages for host or server
        /// </summary>
        /// <param name="clientId">client who sent the event</param>
        /// <param name="stream">data associated with the event</param>
        private void HandleServerSceneEvent(ulong clientId, Stream stream)
        {
            switch (SceneEventData.SceneEventType)
            {
                case SceneEventData.SceneEventTypes.C2S_LoadComplete:
                    {
                        // Notify the local server that the client has finished loading a scene
                        OnSceneEvent?.Invoke(new SceneEvent()
                        {
                            SceneEventType = SceneEventData.SceneEventType,
                            LoadSceneMode = SceneEventData.LoadSceneMode,
                            SceneName = ScenesInBuild[(int)SceneEventData.SceneIndex],
                            ClientId = clientId
                        });

                        if (SceneEventProgressTracking.ContainsKey(SceneEventData.SceneEventGuid))
                        {
                            SceneEventProgressTracking[SceneEventData.SceneEventGuid].AddClientAsDone(clientId);
                        }

                        break;
                    }
                case SceneEventData.SceneEventTypes.C2S_UnloadComplete:
                    {
                        if (SceneEventProgressTracking.ContainsKey(SceneEventData.SceneEventGuid))
                        {
                            SceneEventProgressTracking[SceneEventData.SceneEventGuid].AddClientAsDone(clientId);
                        }
                        // Notify the local server that the client has finished unloading a scene
                        OnSceneEvent?.Invoke(new SceneEvent()
                        {
                            SceneEventType = SceneEventData.SceneEventType,
                            LoadSceneMode = SceneEventData.LoadSceneMode,
                            SceneName = ScenesInBuild[(int)SceneEventData.SceneIndex],
                            ClientId = clientId
                        });

                        break;
                    }
                case SceneEventData.SceneEventTypes.C2S_SyncComplete:
                    {
                        // Notify the local server that a client has finished synchronizing
                        OnSceneEvent?.Invoke(new SceneEvent()
                        {
                            SceneEventType = SceneEventData.SceneEventType,
                            SceneName = string.Empty,
                            ClientId = clientId
                        });

                        if (SceneEventData.ClientNeedsReSynchronization() && !DisableReSynchronization)
                        {
                            SceneEventData.SceneEventType = SceneEventData.SceneEventTypes.S2C_ReSync;
                            SendSceneEventData(new ulong[] { clientId });

                            OnSceneEvent?.Invoke(new SceneEvent()
                            {
                                SceneEventType = SceneEventData.SceneEventType,
                                SceneName = string.Empty,
                                ClientId = clientId
                            });
                        }

                        break;
                    }
                default:
                    {
                        Debug.LogWarning($"{SceneEventData.SceneEventType} is not currently supported!");
                        break;
                    }
            }
        }

        /// <summary>
        /// Both Client and Server: Incoming scene event entry point
        /// </summary>
        /// <param name="clientId">client who sent the scene event</param>
        /// <param name="stream">data associated with the scene event</param>
        internal void HandleSceneEvent(ulong clientId, Stream stream)
        {
            if (m_NetworkManager != null)
            {
                if (stream != null)
                {
                    var reader = NetworkReaderPool.GetReader(stream);
                    SceneEventData.OnRead(reader);
                    NetworkReaderPool.PutBackInPool(reader);

                    if (SceneEventData.SceneEventType == SceneEventData.SceneEventTypes.S2C_Sync)
                    {
                        // For this event the server may be sending scene event data about multiple scenes, so we need
                        // to track a metric for each one.
                        foreach (var sceneIndex in SceneEventData.ScenesToSynchronize)
                        {
                            m_NetworkManager.NetworkMetrics.TrackSceneEventReceived(
                                clientId, (uint) SceneEventData.SceneEventType, GetSceneNameFromNetcodeSceneIndex(sceneIndex), stream.Length);
                        }
                    }
                    else
                    {
                        // For all other scene event types, we are only dealing with one scene at a time, so we can read it
                        // from the SceneEventData directly.
                        m_NetworkManager.NetworkMetrics.TrackSceneEventReceived(
                            clientId, (uint) SceneEventData.SceneEventType, GetSceneNameFromNetcodeSceneIndex(SceneEventData.SceneIndex), stream.Length);
                    }

                    if (SceneEventData.IsSceneEventClientSide())
                    {
                        HandleClientSceneEvent(stream);
                    }
                    else
                    {
                        HandleServerSceneEvent(clientId, stream);
                    }
                }
                else
                {
                    Debug.LogError($"Scene Event {nameof(OnClientSceneLoadingEvent)} was invoked with a null stream!");
                    return;
                }
            }
            else
            {
                Debug.LogError($"{nameof(NetworkSceneManager.HandleSceneEvent)} was invoked but {nameof(NetworkManager)} reference was null!");
            }
        }

        /// <summary>
        /// Moves all NetworkObjects that don't have the <see cref="NetworkObject.DestroyWithScene"/> set to
        /// the "Do not destroy on load" scene.
        /// </summary>
        private void MoveObjectsToDontDestroyOnLoad()
        {
            // Move ALL NetworkObjects to the temp scene
            var objectsToKeep = new HashSet<NetworkObject>(m_NetworkManager.SpawnManager.SpawnedObjectsList);

            foreach (var sobj in objectsToKeep)
            {
                //In case an object has been set as a child of another object it has to be removed from the parent in order to be moved from one scene to another.
                if (sobj.gameObject.transform.parent != null)
                {
                    sobj.gameObject.transform.parent = null;
                }

                if (!sobj.DestroyWithScene || (sobj.IsSceneObject != null && sobj.IsSceneObject.Value && sobj.gameObject.scene == DontDestroyOnLoadScene))
                {
                    UnityEngine.Object.DontDestroyOnLoad(sobj.gameObject);
                }
                else if (m_NetworkManager.IsServer)
                {
                    sobj.Despawn(true);
                }
            }
        }

        /// <summary>
        /// Should be invoked on both the client and server side after:
        /// -- A new scene has been loaded
        /// -- Before any "DontDestroyOnLoad" NetworkObjects have been added back into the scene.
        /// Added the ability to choose not to clear the scene placed objects for additive scene loading.
        /// We organize our ScenePlacedObjects by:
        /// [GlobalObjectIdHash][SceneHandle][NetworkObject]
        /// Using the local scene relative Scene.handle as a sub-key to the root dictionary allows us to
        /// distinguish between duplicate in-scene placed NetworkObjects
        /// </summary>
        private void PopulateScenePlacedObjects(Scene sceneToFilterBy, bool clearScenePlacedObjects = true)
        {
            if (clearScenePlacedObjects)
            {
                ScenePlacedObjects.Clear();
            }

            var networkObjects = UnityEngine.Object.FindObjectsOfType<NetworkObject>();

            // Just add every NetworkObject found that isn't already in the list
            // With additive scenes, we can have multiple in-scene placed NetworkObjects with the same GlobalObjectIdHash value
            // During Client Side Synchronization: We add them on a FIFO basis, for each scene loaded without clearing, and then
            // at the end of scene loading we use this list to soft synchronize all in-scene placed NetworkObjects
            foreach (var networkObjectInstance in networkObjects)
            {
                // We check to make sure the NetworkManager instance is the same one to be "MultiInstanceHelpers" compatible and filter the list on a per scene basis (additive scenes)
                if (networkObjectInstance.IsSceneObject == null && networkObjectInstance.NetworkManager == m_NetworkManager && networkObjectInstance.gameObject.scene == sceneToFilterBy &&
                    networkObjectInstance.gameObject.scene.handle == sceneToFilterBy.handle)
                {
                    if (!ScenePlacedObjects.ContainsKey(networkObjectInstance.GlobalObjectIdHash))
                    {
                        ScenePlacedObjects.Add(networkObjectInstance.GlobalObjectIdHash, new Dictionary<int, NetworkObject>());
                    }

                    if (!ScenePlacedObjects[networkObjectInstance.GlobalObjectIdHash].ContainsKey(networkObjectInstance.gameObject.scene.handle))
                    {
                        ScenePlacedObjects[networkObjectInstance.GlobalObjectIdHash].Add(networkObjectInstance.gameObject.scene.handle, networkObjectInstance);
                    }
                    else
                    {
                        var exitingEntryName = ScenePlacedObjects[networkObjectInstance.GlobalObjectIdHash][networkObjectInstance.gameObject.scene.handle] != null ?
                            ScenePlacedObjects[networkObjectInstance.GlobalObjectIdHash][networkObjectInstance.gameObject.scene.handle].name : "Null Entry";
                        throw new Exception($"{networkObjectInstance.name} tried to registered with {nameof(ScenePlacedObjects)} which already contains " +
                            $"the same {nameof(NetworkObject.GlobalObjectIdHash)} value {networkObjectInstance.GlobalObjectIdHash} for {exitingEntryName}!");
                    }
                }
            }
        }

        /// <summary>
        /// Moves all spawned NetworkObjects (from do not destroy on load) to the scene specified
        /// </summary>
        /// <param name="scene">scene to move the NetworkObjects to</param>
        private void MoveObjectsToScene(Scene scene)
        {
            // Move ALL NetworkObjects to the temp scene
            var objectsToKeep = m_NetworkManager.SpawnManager.SpawnedObjectsList;

            foreach (var sobj in objectsToKeep)
            {
                //In case an object has been set as a child of another object it has to be removed from the parent in order to be moved from one scene to another.
                if (sobj.gameObject.transform.parent != null)
                {
                    sobj.gameObject.transform.parent = null;
                }

                if (sobj.gameObject.scene == DontDestroyOnLoadScene && (sobj.IsSceneObject == null || sobj.IsSceneObject.Value))
                {
                    continue;
                }

                SceneManager.MoveGameObjectToScene(sobj.gameObject, scene);
            }
        }
    }
}<|MERGE_RESOLUTION|>--- conflicted
+++ resolved
@@ -420,22 +420,15 @@
 
             if (context != null)
             {
-<<<<<<< HEAD
-                using (var nonNullContext = (InternalCommandContext)context)
-                {
-                    var bufferSizeCapture = new CommandContextSizeCapture(nonNullContext);
-                    bufferSizeCapture.StartMeasureSegment();
-
-                    SceneEventData.OnWrite(nonNullContext.NetworkWriter);
-
-                    var size = bufferSizeCapture.StopMeasureSegment();
-                    m_NetworkManager.NetworkMetrics.TrackSceneEventSent(
-                        targetClientIds, (uint)SceneEventData.SceneEventType, GetSceneNameFromNetcodeSceneIndex(SceneEventData.SceneIndex), size);
-                }
-=======
                 using var nonNullContext = (InternalCommandContext)context;
+                var bufferSizeCapture = new CommandContextSizeCapture(nonNullContext);
+                bufferSizeCapture.StartMeasureSegment();
+
                 SceneEventData.OnWrite(nonNullContext.NetworkWriter);
->>>>>>> c1ee3b62
+
+                var size = bufferSizeCapture.StopMeasureSegment();
+                m_NetworkManager.NetworkMetrics.TrackSceneEventSent(
+                    targetClientIds, (uint)SceneEventData.SceneEventType, GetSceneNameFromNetcodeSceneIndex(SceneEventData.SceneIndex), size);
                 return;
             }
 
@@ -587,36 +580,24 @@
                 k_MessageType, k_ChannelType, m_NetworkManager.ConnectedClientsIds, k_NetworkUpdateStage);
             if (context != null)
             {
-<<<<<<< HEAD
-                using (var nonNullContext = (InternalCommandContext)context)
-                {
-                    ClientSynchEventData.SceneEventGuid = sceneEventProgress.Guid;
-                    ClientSynchEventData.SceneIndex = SceneNameToIndex[sceneEventProgress.SceneName];
-                    ClientSynchEventData.SceneEventType = sceneEventProgress.SceneEventType;
-                    ClientSynchEventData.ClientsCompleted = sceneEventProgress.DoneClients;
-                    ClientSynchEventData.ClientsTimedOut = m_NetworkManager.ConnectedClients.Keys.Except(sceneEventProgress.DoneClients).ToList();
-
-                    var bufferSizeCapture = new CommandContextSizeCapture(nonNullContext);
-                    bufferSizeCapture.StartMeasureSegment();
-
-                    ClientSynchEventData.OnWrite(nonNullContext.NetworkWriter);
-
-                    var size = bufferSizeCapture.StopMeasureSegment();
-                    m_NetworkManager.NetworkMetrics.TrackSceneEventSent(
-                        m_NetworkManager.ConnectedClientsIds,
-                        (uint) ClientSynchEventData.SceneEventType,
-                        GetSceneNameFromNetcodeSceneIndex(ClientSynchEventData.SceneIndex),
-                        size);
-                }
-=======
                 using var nonNullContext = (InternalCommandContext)context;
                 ClientSynchEventData.SceneEventGuid = sceneEventProgress.Guid;
                 ClientSynchEventData.SceneIndex = sceneEventProgress.SceneIndex;
                 ClientSynchEventData.SceneEventType = sceneEventProgress.SceneEventType;
                 ClientSynchEventData.ClientsCompleted = sceneEventProgress.DoneClients;
                 ClientSynchEventData.ClientsTimedOut = m_NetworkManager.ConnectedClients.Keys.Except(sceneEventProgress.DoneClients).ToList();
+
+                var bufferSizeCapture = new CommandContextSizeCapture(nonNullContext);
+                bufferSizeCapture.StartMeasureSegment();
+              
                 ClientSynchEventData.OnWrite(nonNullContext.NetworkWriter);
->>>>>>> c1ee3b62
+              
+                var size = bufferSizeCapture.StopMeasureSegment();
+                m_NetworkManager.NetworkMetrics.TrackSceneEventSent(
+                    m_NetworkManager.ConnectedClientsIds,
+                    (uint) ClientSynchEventData.SceneEventType,
+                    GetSceneNameFromNetcodeSceneIndex(ClientSynchEventData.SceneIndex),
+                    size);
             }
 
             // Send a local notification to the server that all clients are done loading or unloading
@@ -1068,23 +1049,15 @@
                     {
                         // Set the target client id that will be used during in scene NetworkObject serialization
                         SceneEventData.TargetClientId = clientId;
-
-<<<<<<< HEAD
-                        using (var nonNullContext = (InternalCommandContext)context)
-                        {
-                            var bufferSizeCapture = new CommandContextSizeCapture(nonNullContext);
-                            bufferSizeCapture.StartMeasureSegment();
-
-                            SceneEventData.OnWrite(nonNullContext.NetworkWriter);
-
-                            var size = bufferSizeCapture.StopMeasureSegment();
-                            m_NetworkManager.NetworkMetrics.TrackSceneEventSent(
-                                clientId, (uint)SceneEventData.SceneEventType, scene.name, size);
-                        }
-=======
                         using var nonNullContext = (InternalCommandContext)context;
+                      
+                        var bufferSizeCapture = new CommandContextSizeCapture(nonNullContext);
+                        bufferSizeCapture.StartMeasureSegment();
+                      
                         SceneEventData.OnWrite(nonNullContext.NetworkWriter);
->>>>>>> c1ee3b62
+                      
+                        var size = bufferSizeCapture.StopMeasureSegment();
+                            m_NetworkManager.NetworkMetrics.TrackSceneEventSent(clientId, (uint)SceneEventData.SceneEventType, scene.name, size);
                     }
                     else
                     {
@@ -1189,26 +1162,20 @@
                 k_MessageType, k_ChannelType, new ulong[] { clientId }, k_NetworkUpdateStage);
             if (context != null)
             {
-<<<<<<< HEAD
-                using (var nonNullContext = (InternalCommandContext)context)
-                {
-                    var bufferSizeCapture = new CommandContextSizeCapture(nonNullContext);
-                    bufferSizeCapture.StartMeasureSegment();
-
-                    ClientSynchEventData.OnWrite(nonNullContext.NetworkWriter);
-
-                    var size = bufferSizeCapture.StopMeasureSegment();
-
-                    foreach (var sceneIndex in ClientSynchEventData.ScenesToSynchronize)
-                    {
-                        m_NetworkManager.NetworkMetrics.TrackSceneEventSent(
-                            clientId, (uint)ClientSynchEventData.SceneEventType, GetSceneNameFromNetcodeSceneIndex(sceneIndex), size);
-                    }
-                }
-=======
+
                 using var nonNullContext = (InternalCommandContext)context;
+              
+                var bufferSizeCapture = new CommandContextSizeCapture(nonNullContext);
+                bufferSizeCapture.StartMeasureSegment();
+              
                 ClientSynchEventData.OnWrite(nonNullContext.NetworkWriter);
->>>>>>> c1ee3b62
+              
+                var size = bufferSizeCapture.StopMeasureSegment();
+                foreach (var sceneIndex in ClientSynchEventData.ScenesToSynchronize)
+                {
+                    m_NetworkManager.NetworkMetrics.TrackSceneEventSent(
+                        clientId, (uint)ClientSynchEventData.SceneEventType, GetSceneNameFromNetcodeSceneIndex(sceneIndex), size);
+                }
             }
 
             // Notify the local server that the client has been sent the SceneEventData.SceneEventTypes.S2C_Event_Sync event
@@ -1348,21 +1315,15 @@
                 k_MessageType, k_ChannelType, new ulong[] { m_NetworkManager.ServerClientId }, k_NetworkUpdateStage);
             if (context != null)
             {
-<<<<<<< HEAD
-                using (var nonNullContext = (InternalCommandContext)context)
-                {var bufferSizeCapture = new CommandContextSizeCapture(nonNullContext);
-                    bufferSizeCapture.StartMeasureSegment();
-
-                    ClientSynchEventData.OnWrite(nonNullContext.NetworkWriter);
-
-                    var size = bufferSizeCapture.StopMeasureSegment();
-                    m_NetworkManager.NetworkMetrics.TrackSceneEventSent(
-                        m_NetworkManager.ServerClientId, (uint)ClientSynchEventData.SceneEventType, sceneName, size);
-                }
-=======
                 using var nonNullContext = (InternalCommandContext)context;
+              
+                var bufferSizeCapture = new CommandContextSizeCapture(nonNullContext);
+                bufferSizeCapture.StartMeasureSegment();
+              
                 ClientSynchEventData.OnWrite(nonNullContext.NetworkWriter);
->>>>>>> c1ee3b62
+              
+                var size = bufferSizeCapture.StopMeasureSegment();
+                    m_NetworkManager.NetworkMetrics.TrackSceneEventSent(m_NetworkManager.ServerClientId, (uint)ClientSynchEventData.SceneEventType, sceneName, size);
             }
 
             // Send notification to local client that the scene has finished loading
