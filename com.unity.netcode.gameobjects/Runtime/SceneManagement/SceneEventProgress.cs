--- conflicted
+++ resolved
@@ -37,21 +37,17 @@
         /// or <see cref="NetworkSceneManager.UnloadScene(string)"/>is invalid
         /// </summary>
         InvalidSceneName,
-<<<<<<< HEAD
         /// <summary>
         /// Server side: Returned if the <see cref="NetworkSceneManager.VerifySceneBeforeLoading"/> delegate handler returns false
         /// (i.e. scene is considered not valid/safe to load)
         /// </summary>
         SceneFailedVerification,
-=======
-
         /// <summary>
         /// This is used for internal error notifications.
         /// If you receive this event then it is most likely due to a bug.
         /// If you receive this event repeatedly, then please open a GitHub issue with steps to replicate
         /// </summary>
         InternalNetcodeError,
->>>>>>> 715b73bc
     }
 
     /// <summary>
