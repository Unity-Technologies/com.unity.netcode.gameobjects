<<<<<<< HEAD
=======
using System;
using System.IO;

>>>>>>> d04560fa
namespace Unity.Netcode
{
    /// <summary>
    /// Interface for network value containers
    /// </summary>
    public abstract class NetworkVariableBase : IDisposable
    {
        /// <summary>
        /// The delivery type (QoS) to send data with
        /// </summary>
        internal const NetworkDelivery Delivery = NetworkDelivery.ReliableSequenced;

        private protected NetworkBehaviour m_NetworkBehaviour;

        public void Initialize(NetworkBehaviour networkBehaviour)
        {
            m_NetworkBehaviour = networkBehaviour;
        }

        protected NetworkVariableBase(NetworkVariableReadPermission readPermIn = NetworkVariableReadPermission.Everyone)
        {
            ReadPerm = readPermIn;
        }

        private protected bool m_IsDirty;

        /// <summary>
        /// Gets or sets the name of the network variable's instance
        /// (MemberInfo) where it was declared.
        /// </summary>
        public string Name { get; internal set; }

        /// <summary>
        /// The read permission for this var
        /// </summary>
        public readonly NetworkVariableReadPermission ReadPerm;

        /// <summary>
        /// Sets whether or not the variable needs to be delta synced
        /// </summary>
        public virtual void SetDirty(bool isDirty)
        {
            m_IsDirty = isDirty;
        }

        /// <summary>
        /// Resets the dirty state and marks the variable as synced / clean
        /// </summary>
        public virtual void ResetDirty()
        {
            m_IsDirty = false;
        }

        /// <summary>
        /// Gets Whether or not the container is dirty
        /// </summary>
        /// <returns>Whether or not the container is dirty</returns>
        public virtual bool IsDirty()
        {
            return m_IsDirty;
        }

        public virtual bool ShouldWrite(ulong clientId, bool isServer)
        {
            return IsDirty() && isServer && CanClientRead(clientId);
        }

        /// <summary>
        /// Gets Whether or not a specific client can read to the varaible
        /// </summary>
        /// <param name="clientId">The clientId of the remote client</param>
        /// <returns>Whether or not the client can read to the variable</returns>
        public bool CanClientRead(ulong clientId)
        {
            switch (ReadPerm)
            {
                case NetworkVariableReadPermission.Everyone:
                    return true;
                case NetworkVariableReadPermission.OwnerOnly:
                    return m_NetworkBehaviour.OwnerClientId == clientId;
            }
            return true;
        }

        /// <summary>
        /// Writes the dirty changes, that is, the changes since the variable was last dirty, to the writer
        /// </summary>
        /// <param name="writer">The stream to write the dirty changes to</param>
        public abstract void WriteDelta(ref FastBufferWriter writer);

        /// <summary>
        /// Writes the complete state of the variable to the writer
        /// </summary>
        /// <param name="writer">The stream to write the state to</param>
        public abstract void WriteField(ref FastBufferWriter writer);

        /// <summary>
        /// Reads the complete state from the reader and applies it
        /// </summary>
        /// <param name="reader">The stream to read the state from</param>
        public abstract void ReadField(ref FastBufferReader reader);

        /// <summary>
        /// Reads delta from the reader and applies them to the internal value
        /// </summary>
        /// <param name="reader">The stream to read the delta from</param>
        /// <param name="keepDirtyDelta">Whether or not the delta should be kept as dirty or consumed</param>
<<<<<<< HEAD
        public abstract void ReadDelta(ref FastBufferReader reader, bool keepDirtyDelta);
=======
        public abstract void ReadDelta(Stream stream, bool keepDirtyDelta);

        public virtual void Dispose()
        {
        }
>>>>>>> d04560fa
    }
}<|MERGE_RESOLUTION|>--- conflicted
+++ resolved
@@ -1,9 +1,6 @@
-<<<<<<< HEAD
-=======
 using System;
 using System.IO;
 
->>>>>>> d04560fa
 namespace Unity.Netcode
 {
     /// <summary>
@@ -111,14 +108,11 @@
         /// </summary>
         /// <param name="reader">The stream to read the delta from</param>
         /// <param name="keepDirtyDelta">Whether or not the delta should be kept as dirty or consumed</param>
-<<<<<<< HEAD
+
         public abstract void ReadDelta(ref FastBufferReader reader, bool keepDirtyDelta);
-=======
-        public abstract void ReadDelta(Stream stream, bool keepDirtyDelta);
 
         public virtual void Dispose()
         {
         }
->>>>>>> d04560fa
     }
 }