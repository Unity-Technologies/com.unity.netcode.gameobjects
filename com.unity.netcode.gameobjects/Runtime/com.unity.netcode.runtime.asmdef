--- conflicted
+++ resolved
@@ -38,15 +38,14 @@
             "define": "UTP_TRANSPORT_2_0_ABOVE"
         },
         {
-<<<<<<< HEAD
+            "name": "com.unity.transport",
+            "expression": "2.1.0",
+            "define": "UTP_TRANSPORT_2_1_ABOVE"
+        },
+        {
             "name": "Unity",
             "expression": "2023",
             "define": "UNITY_DEDICATED_SERVER_ARGUMENTS_PRESENT"
-=======
-            "name": "com.unity.transport",
-            "expression": "2.1.0",
-            "define": "UTP_TRANSPORT_2_1_ABOVE"
->>>>>>> b223d5f2
         }
     ]
 }