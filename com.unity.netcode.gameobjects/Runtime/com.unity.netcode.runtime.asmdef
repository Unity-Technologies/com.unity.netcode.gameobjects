{
    "name": "Unity.Netcode.Runtime",
    "rootNamespace": "Unity.Netcode",
    "references": [
        "Unity.Multiplayer.MetricTypes",
        "Unity.Multiplayer.NetStats",
        "Unity.Multiplayer.NetStatsReporting",
<<<<<<< HEAD
        "Unity.Collections",
        "Unity.Multiplayer.NetworkSolutionInterface"
=======
        "Unity.Multiplayer.NetworkSolutionInterface",
        "Unity.Collections"
>>>>>>> d04560fa
    ],
    "includePlatforms": [],
    "excludePlatforms": [],
    "allowUnsafeCode": true,
    "overrideReferences": false,
    "precompiledReferences": [],
    "autoReferenced": true,
    "defineConstraints": [],
    "versionDefines": [
        {
            "name": "com.unity.multiplayer.tools",
            "expression": "",
            "define": "MULTIPLAYER_TOOLS"
        }
    ],
    "noEngineReferences": false
}<|MERGE_RESOLUTION|>--- conflicted
+++ resolved
@@ -5,13 +5,8 @@
         "Unity.Multiplayer.MetricTypes",
         "Unity.Multiplayer.NetStats",
         "Unity.Multiplayer.NetStatsReporting",
-<<<<<<< HEAD
-        "Unity.Collections",
-        "Unity.Multiplayer.NetworkSolutionInterface"
-=======
         "Unity.Multiplayer.NetworkSolutionInterface",
         "Unity.Collections"
->>>>>>> d04560fa
     ],
     "includePlatforms": [],
     "excludePlatforms": [],
