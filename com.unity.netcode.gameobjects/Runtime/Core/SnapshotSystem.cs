--- conflicted
+++ resolved
@@ -811,13 +811,8 @@
                 clientData.NextDespawnIndex = 0;
             }
 
-<<<<<<< HEAD
-            message.Spawns = new NativeArray<SnapshotDataMessage.SpawnData>(m_Snapshot.NumSpawns, Allocator.TempJob);
-            message.Despawns = new NativeArray<SnapshotDataMessage.DespawnData>(m_Snapshot.NumDespawns, Allocator.TempJob);
-=======
             message.Spawns = new NativeList<SnapshotDataMessage.SpawnData>(m_Snapshot.NumSpawns, Allocator.TempJob);
             message.Despawns = new NativeList<SnapshotDataMessage.DespawnData>(m_Snapshot.NumDespawns, Allocator.TempJob);
->>>>>>> 6181e7e0
             var spawnUsage = 0;
 
             for (var j = 0; j < m_Snapshot.NumSpawns && !overSize; j++)
@@ -836,11 +831,7 @@
                         break;
                     }
                     var sentSpawn = m_Snapshot.GetSpawnData(clientData, in m_Snapshot.Spawns[index], out var spawn);
-<<<<<<< HEAD
-                    message.Spawns[j] = spawn;
-=======
                     message.Spawns.Add(spawn);
->>>>>>> 6181e7e0
 
                     m_Snapshot.Spawns[index].TimesWritten++;
                     clientData.SentSpawns.Add(sentSpawn);
@@ -873,11 +864,7 @@
                         break;
                     }
                     var sentDespawn = m_Snapshot.GetDespawnData(clientData, in m_Snapshot.Despawns[index], out var despawn);
-<<<<<<< HEAD
-                    message.Despawns[j] = despawn;
-=======
                     message.Despawns.Add(despawn);
->>>>>>> 6181e7e0
                     m_Snapshot.Despawns[index].TimesWritten++;
                     clientData.SentSpawns.Add(sentDespawn);
                     despawnWritten++;
@@ -892,20 +879,12 @@
         /// <param name="message">The message to write the index to</param>
         private void WriteIndex(ref SnapshotDataMessage message)
         {
-<<<<<<< HEAD
-            message.Entries = new NativeArray<SnapshotDataMessage.EntryData>(m_Snapshot.LastEntry, Allocator.TempJob);
-=======
             message.Entries = new NativeList<SnapshotDataMessage.EntryData>(m_Snapshot.LastEntry, Allocator.TempJob);
->>>>>>> 6181e7e0
             for (var i = 0; i < m_Snapshot.LastEntry; i++)
             {
                 var entryMeta = m_Snapshot.Entries[i];
                 var entry = entryMeta.Key;
-<<<<<<< HEAD
-                message.Entries[i] = new SnapshotDataMessage.EntryData
-=======
                 message.Entries.Add(new SnapshotDataMessage.EntryData
->>>>>>> 6181e7e0
                 {
                     NetworkObjectId = entry.NetworkObjectId,
                     BehaviourIndex = entry.BehaviourIndex,
@@ -913,11 +892,7 @@
                     TickWritten = entry.TickWritten,
                     Position = entryMeta.Position,
                     Length = entryMeta.Length
-<<<<<<< HEAD
-                };
-=======
                 });
->>>>>>> 6181e7e0
             }
         }
 
