using System;
using System.Collections;
using System.Collections.Generic;
using System.Linq;
using UnityEngine;
#if UNITY_EDITOR
using UnityEditor;
#endif
using Unity.Profiling;
using UnityEngine.SceneManagement;
using Debug = UnityEngine.Debug;

namespace Unity.Netcode
{
    /// <summary>
    /// The main component of the library
    /// </summary>
    [AddComponentMenu("Netcode/" + nameof(NetworkManager), -100)]
    public class NetworkManager : MonoBehaviour, INetworkUpdateSystem
    {
#pragma warning disable IDE1006 // disable naming rule violation check

        // RuntimeAccessModifiersILPP will make this `public`
        internal static readonly Dictionary<uint, Action<NetworkBehaviour, NetworkSerializer, __RpcParams>> __rpc_func_table = new Dictionary<uint, Action<NetworkBehaviour, NetworkSerializer, __RpcParams>>();

#if DEVELOPMENT_BUILD || UNITY_EDITOR
        // RuntimeAccessModifiersILPP will make this `public`
        internal static readonly Dictionary<uint, string> __rpc_name_table = new Dictionary<uint, string>();
#endif

#pragma warning restore IDE1006 // restore naming rule violation check

#if DEVELOPMENT_BUILD || UNITY_EDITOR
        private static ProfilerMarker s_SyncTime = new ProfilerMarker($"{nameof(NetworkManager)}.SyncTime");
        private static ProfilerMarker s_TransportPoll = new ProfilerMarker($"{nameof(NetworkManager)}.TransportPoll");
        private static ProfilerMarker s_TransportConnect = new ProfilerMarker($"{nameof(NetworkManager)}.TransportConnect");
        private static ProfilerMarker s_HandleIncomingData = new ProfilerMarker($"{nameof(NetworkManager)}.{nameof(HandleIncomingData)}");
        private static ProfilerMarker s_TransportDisconnect = new ProfilerMarker($"{nameof(NetworkManager)}.TransportDisconnect");
        private static ProfilerMarker s_InvokeRpc = new ProfilerMarker($"{nameof(NetworkManager)}.{nameof(InvokeRpc)}");
#endif

        private const double k_TimeSyncFrequency = 1.0d; // sync every second, TODO will be removed once timesync is done via snapshots
<<<<<<< HEAD

        private const float k_DefaultBufferSizeSec = 0.05f; // todo talk with UX/Product, find good default value for this

=======
>>>>>>> 89a92fbd
        internal MessageQueueContainer MessageQueueContainer { get; private set; }


        internal SnapshotSystem SnapshotSystem { get; private set; }
        internal NetworkBehaviourUpdater BehaviourUpdater { get; private set; }

        private NetworkPrefabHandler m_PrefabHandler;

        public NetworkPrefabHandler PrefabHandler
        {
            get
            {
                if (m_PrefabHandler == null)
                {
                    m_PrefabHandler = new NetworkPrefabHandler();
                }

                return m_PrefabHandler;
            }
        }

        /// <summary>
        /// Returns the <see cref="GameObject"/> to use as the override as could be defined within the NetworkPrefab list
        /// Note: This should be used to create <see cref="GameObject"/> pools (with <see cref="NetworkObject"/> components)
        /// under the scenario where you are using the Host model as it spawns everything locally. As such, the override
        /// will not be applied when spawning locally on a Host.
        /// Related Classes and Interfaces:
        /// <see cref="NetworkPrefabHandler"/>
        /// <see cref="INetworkPrefabInstanceHandler"/>
        /// </summary>
        /// <param name="gameObject">the <see cref="GameObject"/> to be checked for a <see cref="NetworkManager"/> defined NetworkPrefab override</param>
        /// <returns>a <see cref="GameObject"/> that is either the override or if no overrides exist it returns the same as the one passed in as a parameter</returns>
        public GameObject GetNetworkPrefabOverride(GameObject gameObject)
        {
            var networkObject = gameObject.GetComponent<NetworkObject>();
            if (networkObject != null)
            {
                if (NetworkConfig.NetworkPrefabOverrideLinks.ContainsKey(networkObject.GlobalObjectIdHash))
                {
                    switch (NetworkConfig.NetworkPrefabOverrideLinks[networkObject.GlobalObjectIdHash].Override)
                    {
                        case NetworkPrefabOverride.Hash:
                        case NetworkPrefabOverride.Prefab:
                            {
                                return NetworkConfig.NetworkPrefabOverrideLinks[networkObject.GlobalObjectIdHash].OverridingTargetPrefab;
                            }
                    }
                }
            }
            return gameObject;
        }

        public NetworkTimeSystem NetworkTimeSystem { get; private set; }

        public NetworkTickSystem NetworkTickSystem { get; private set; }

        public NetworkTime LocalTime => NetworkTickSystem?.LocalTime ?? default;

        public NetworkTime ServerTime => NetworkTickSystem?.ServerTime ?? default;

        /// <summary>
        /// Gets or sets if the NetworkManager should be marked as DontDestroyOnLoad
        /// </summary>
        [HideInInspector] public bool DontDestroy = true;

        /// <summary>
        /// Gets or sets if the application should be set to run in background
        /// </summary>
        [HideInInspector] public bool RunInBackground = true;

        /// <summary>
        /// The log level to use
        /// </summary>
        [HideInInspector] public LogLevel LogLevel = LogLevel.Normal;

        /// <summary>
        /// The singleton instance of the NetworkManager
        /// </summary>
        public static NetworkManager Singleton { get; private set; }

        /// <summary>
        /// Gets the SpawnManager for this NetworkManager
        /// </summary>
        public NetworkSpawnManager SpawnManager { get; private set; }

        public CustomMessagingManager CustomMessagingManager { get; private set; }

        public NetworkSceneManager SceneManager { get; private set; }

        // Has to have setter for tests
        internal IInternalMessageHandler MessageHandler { get; set; }

        /// <summary>
        /// Gets the networkId of the server
        /// </summary>
        public ulong ServerClientId => NetworkConfig.NetworkTransport?.ServerClientId ??
                                       throw new NullReferenceException(
                                           $"The transport in the active {nameof(NetworkConfig)} is null");

        /// <summary>
        /// Returns ServerClientId if IsServer or LocalClientId if not
        /// </summary>
        public ulong LocalClientId
        {
            get => IsServer ? NetworkConfig.NetworkTransport.ServerClientId : m_LocalClientId;
            internal set => m_LocalClientId = value;
        }

        private ulong m_LocalClientId;

        /// <summary>
        /// Gets a dictionary of connected clients and their clientId keys. This is only populated on the server.
        /// </summary>
        public readonly Dictionary<ulong, NetworkClient> ConnectedClients = new Dictionary<ulong, NetworkClient>();

        /// <summary>
        /// Gets a list of connected clients. This is only populated on the server.
        /// </summary>
        public readonly List<NetworkClient> ConnectedClientsList = new List<NetworkClient>();

        /// <summary>
        /// Gets a list of just the IDs of all connected clients.
        /// </summary>
        public ulong[] ConnectedClientsIds => ConnectedClientsList.Select(c => c.ClientId).ToArray();

        /// <summary>
        /// Gets a dictionary of the clients that have been accepted by the transport but are still pending by the Netcode. This is only populated on the server.
        /// </summary>
        public readonly Dictionary<ulong, PendingClient> PendingClients = new Dictionary<ulong, PendingClient>();

        /// <summary>
        /// Gets Whether or not a server is running
        /// </summary>
        public bool IsServer { get; internal set; }

        /// <summary>
        /// Gets Whether or not a client is running
        /// </summary>
        public bool IsClient { get; internal set; }

        /// <summary>
        /// Gets if we are running as host
        /// </summary>
        public bool IsHost => IsServer && IsClient;

        /// <summary>
        /// Gets Whether or not we are listening for connections
        /// </summary>
        public bool IsListening { get; internal set; }

        /// <summary>
        /// Gets if we are connected as a client
        /// </summary>
        public bool IsConnectedClient { get; internal set; }

        /// <summary>
        /// The callback to invoke once a client connects. This callback is only ran on the server and on the local client that connects.
        /// </summary>
        public event Action<ulong> OnClientConnectedCallback = null;

        internal void InvokeOnClientConnectedCallback(ulong clientId) => OnClientConnectedCallback?.Invoke(clientId);

        /// <summary>
        /// The callback to invoke when a client disconnects. This callback is only ran on the server and on the local client that disconnects.
        /// </summary>
        public event Action<ulong> OnClientDisconnectCallback = null;

        internal void InvokeOnClientDisconnectCallback(ulong clientId) => OnClientDisconnectCallback?.Invoke(clientId);

        /// <summary>
        /// The callback to invoke once the server is ready
        /// </summary>
        public event Action OnServerStarted = null;

        /// <summary>
        /// Delegate type called when connection has been approved. This only has to be set on the server.
        /// </summary>
        /// <param name="createPlayerObject">If true, a player object will be created. Otherwise the client will have no object.</param>
        /// <param name="playerPrefabHash">The prefabHash to use for the client. If createPlayerObject is false, this is ignored. If playerPrefabHash is null, the default player prefab is used.</param>
        /// <param name="approved">Whether or not the client was approved</param>
        /// <param name="position">The position to spawn the client at. If null, the prefab position is used.</param>
        /// <param name="rotation">The rotation to spawn the client with. If null, the prefab position is used.</param>
        public delegate void ConnectionApprovedDelegate(bool createPlayerObject, uint? playerPrefabHash, bool approved,
            Vector3? position, Quaternion? rotation);

        /// <summary>
        /// The callback to invoke during connection approval
        /// </summary>
        public event Action<byte[], ulong, ConnectionApprovedDelegate> ConnectionApprovalCallback = null;

        internal void InvokeConnectionApproval(byte[] payload, ulong clientId, ConnectionApprovedDelegate action) =>
            ConnectionApprovalCallback?.Invoke(payload, clientId, action);

        /// <summary>
        /// The current NetworkConfig
        /// </summary>
        [HideInInspector] public NetworkConfig NetworkConfig;

        /// <summary>
        /// The current host name we are connected to, used to validate certificate
        /// </summary>
        public string ConnectedHostname { get; private set; }

        internal INetworkMetrics NetworkMetrics { get; private set; }

        internal static event Action OnSingletonReady;

#if UNITY_EDITOR
        private void OnValidate()
        {
            if (NetworkConfig == null)
            {
                return; // May occur when the component is added
            }

            if (GetComponentInChildren<NetworkObject>() != null)
            {
                if (NetworkLog.CurrentLogLevel <= LogLevel.Normal)
                {
                    NetworkLog.LogWarning($"{nameof(NetworkManager)} cannot be a {nameof(NetworkObject)}.");
                }
            }

            if (NetworkConfig.EnableSceneManagement)
            {
                foreach (var sceneAsset in NetworkConfig.RegisteredSceneAssets)
                {
                    if (!NetworkConfig.RegisteredScenes.Contains(sceneAsset.name))
                    {
                        NetworkConfig.RegisteredScenes.Add(sceneAsset.name);
                    }
                }
            }

            var activeScene = UnityEngine.SceneManagement.SceneManager.GetActiveScene();

            // If the scene is not dirty or the asset database is currently updating then we can skip updating the NetworkPrefab information
            if (!activeScene.isDirty || EditorApplication.isUpdating)
            {
                return;
            }

            // During OnValidate we will always clear out NetworkPrefabOverrideLinks and rebuild it
            NetworkConfig.NetworkPrefabOverrideLinks.Clear();

            // Check network prefabs and assign to dictionary for quick look up
            for (int i = 0; i < NetworkConfig.NetworkPrefabs.Count; i++)
            {
                var networkPrefab = NetworkConfig.NetworkPrefabs[i];
                if (networkPrefab != null && networkPrefab.Prefab != null)
                {
                    var networkObject = networkPrefab.Prefab.GetComponent<NetworkObject>();
                    if (networkObject == null)
                    {
                        if (NetworkLog.CurrentLogLevel <= LogLevel.Normal)
                        {
                            NetworkLog.LogError($"Cannot register {nameof(NetworkPrefab)}[{i}], it does not have a {nameof(NetworkObject)} component at its root");
                        }
                    }
                    else
                    {
                        {
                            var childNetworkObjects = new List<NetworkObject>();
                            networkPrefab.Prefab.GetComponentsInChildren( /* includeInactive = */ true, childNetworkObjects);
                            if (childNetworkObjects.Count > 1) // total count = 1 root NetworkObject + n child NetworkObjects
                            {
                                if (NetworkLog.CurrentLogLevel <= LogLevel.Normal)
                                {
                                    NetworkLog.LogWarning($"{nameof(NetworkPrefab)}[{i}] has child {nameof(NetworkObject)}(s) but they will not be spawned across the network (unsupported {nameof(NetworkPrefab)} setup)");
                                }
                            }
                        }

                        // Default to the standard NetworkPrefab.Prefab's NetworkObject first
                        var globalObjectIdHash = networkObject.GlobalObjectIdHash;

                        // Now check to see if it has an override
                        switch (networkPrefab.Override)
                        {
                            case NetworkPrefabOverride.Prefab:
                                {
                                    if (NetworkConfig.NetworkPrefabs[i].SourcePrefabToOverride == null &&
                                        NetworkConfig.NetworkPrefabs[i].Prefab != null)
                                    {
                                        if (networkPrefab.SourcePrefabToOverride == null && networkPrefab.Prefab != null)
                                        {
                                            networkPrefab.SourcePrefabToOverride = networkPrefab.Prefab;
                                        }

                                        globalObjectIdHash = networkPrefab.SourcePrefabToOverride.GetComponent<NetworkObject>().GlobalObjectIdHash;
                                    }

                                    break;
                                }
                            case NetworkPrefabOverride.Hash:
                                globalObjectIdHash = networkPrefab.SourceHashToOverride;
                                break;
                        }

                        // Add to the NetworkPrefabOverrideLinks or handle a new (blank) entries
                        if (!NetworkConfig.NetworkPrefabOverrideLinks.ContainsKey(globalObjectIdHash))
                        {
                            NetworkConfig.NetworkPrefabOverrideLinks.Add(globalObjectIdHash, networkPrefab);
                        }
                        else
                        {
                            // Duplicate entries can happen when adding a new entry into a list of existing entries
                            // Either this is user error or a new entry, either case we replace it with a new, blank, NetworkPrefab under this condition
                            NetworkConfig.NetworkPrefabs[i] = new NetworkPrefab();
                        }
                    }
                }
            }
        }
#endif

        private void Initialize(bool server)
        {
            if (NetworkLog.CurrentLogLevel <= LogLevel.Developer)
            {
                NetworkLog.LogInfo(nameof(Initialize));
            }

            // Register INetworkUpdateSystem for receiving data from the wire
            // Must always be registered before any other systems or messages can end up being re-ordered by frame timing
            // Cannot allow any new data to arrive from the wire after MessageQueueContainer's Initialization update
            // has run
            this.RegisterNetworkUpdate(NetworkUpdateStage.EarlyUpdate);

            LocalClientId = 0;
            PendingClients.Clear();
            ConnectedClients.Clear();
            ConnectedClientsList.Clear();
            NetworkObject.OrphanChildren.Clear();

            // Create spawn manager instance
            SpawnManager = new NetworkSpawnManager(this);

            CustomMessagingManager = new CustomMessagingManager(this);

            SceneManager = new NetworkSceneManager(this);

            BehaviourUpdater = new NetworkBehaviourUpdater();

            // Only create this if it's not already set (like in test cases)
            MessageHandler ??= CreateMessageHandler();

            if (NetworkMetrics == null)
            {
#if MULTIPLAYER_TOOLS
                NetworkMetrics = new NetworkMetrics();
#else
                NetworkMetrics = new NullNetworkMetrics();
#endif
            }

            if (NetworkConfig.NetworkTransport == null)
            {
                if (NetworkLog.CurrentLogLevel <= LogLevel.Error)
                {
                    NetworkLog.LogError("No transport has been selected!");
                }

                return;
            }

            //This 'if' should never enter
            if (SnapshotSystem != null)
            {
                SnapshotSystem.Dispose();
                SnapshotSystem = null;
            }

            SnapshotSystem = new SnapshotSystem(this);

            if (server)
            {
                NetworkTimeSystem = NetworkTimeSystem.ServerTimeSystem();
            }
            else
            {
                NetworkTimeSystem = new NetworkTimeSystem(1.0 / NetworkConfig.TickRate, k_DefaultBufferSizeSec, 0.2);
            }

            NetworkTickSystem = new NetworkTickSystem(NetworkConfig.TickRate, 0, 0);
            NetworkTickSystem.Tick += OnNetworkManagerTick;

            // This should never happen, but in the event that it does there should be (at a minimum) a unity error logged.
            if (MessageQueueContainer != null)
            {
                Debug.LogError(
                    "Init was invoked, but messageQueueContainer was already initialized! (destroying previous instance)");
                MessageQueueContainer.Dispose();
                MessageQueueContainer = null;
            }

            // The MessageQueueContainer must be initialized within the Init method ONLY
            // It should ONLY be shutdown and destroyed in the Shutdown method (other than just above)
            MessageQueueContainer = new MessageQueueContainer(this);

            // Register INetworkUpdateSystem (always register this after messageQueueContainer has been instantiated)
            this.RegisterNetworkUpdate(NetworkUpdateStage.PreUpdate);

            if (NetworkConfig.EnableSceneManagement)
            {
                NetworkConfig.RegisteredScenes.Sort(StringComparer.Ordinal);

                for (int i = 0; i < NetworkConfig.RegisteredScenes.Count; i++)
                {
                    SceneManager.RegisteredSceneNames.Add(NetworkConfig.RegisteredScenes[i]);
                    SceneManager.SceneIndexToString.Add((uint)i, NetworkConfig.RegisteredScenes[i]);
                    SceneManager.SceneNameToIndex.Add(NetworkConfig.RegisteredScenes[i], (uint)i);
                }
            }

            // This is used to remove entries not needed or invalid
            var removeEmptyPrefabs = new List<int>();

            // Always clear our prefab override links before building
            NetworkConfig.NetworkPrefabOverrideLinks.Clear();

            // Build the NetworkPrefabOverrideLinks dictionary
            // Build the NetworkPrefabOverrideLinks dictionary
            for (int i = 0; i < NetworkConfig.NetworkPrefabs.Count; i++)
            {
                if (NetworkConfig.NetworkPrefabs[i] == null || NetworkConfig.NetworkPrefabs[i].Prefab == null)
                {
                    if (NetworkLog.CurrentLogLevel <= LogLevel.Error)
                    {
                        NetworkLog.LogWarning(
                            $"{nameof(NetworkPrefab)} cannot be null ({nameof(NetworkPrefab)} at index: {i})");
                    }

                    removeEmptyPrefabs.Add(i);

                    continue;
                }
                else if (NetworkConfig.NetworkPrefabs[i].Prefab.GetComponent<NetworkObject>() == null)
                {
                    if (NetworkLog.CurrentLogLevel <= LogLevel.Error)
                    {
                        NetworkLog.LogWarning(
                            $"{nameof(NetworkPrefab)} (\"{NetworkConfig.NetworkPrefabs[i].Prefab.name}\") is missing a {nameof(NetworkObject)} component");
                    }

                    // Provide the name of the prefab with issues so the user can more easily find the prefab and fix it
                    Debug.LogWarning($"{nameof(NetworkPrefab)} (\"{NetworkConfig.NetworkPrefabs[i].Prefab.name}\") will be removed and ignored.");
                    removeEmptyPrefabs.Add(i);

                    continue;
                }

                var networkObject = NetworkConfig.NetworkPrefabs[i].Prefab.GetComponent<NetworkObject>();

                // Assign the appropriate GlobalObjectIdHash to the appropriate NetworkPrefab
                if (!NetworkConfig.NetworkPrefabOverrideLinks.ContainsKey(networkObject.GlobalObjectIdHash))
                {
                    switch (NetworkConfig.NetworkPrefabs[i].Override)
                    {
                        default:
                        case NetworkPrefabOverride.None:
                            NetworkConfig.NetworkPrefabOverrideLinks.Add(networkObject.GlobalObjectIdHash,
                                NetworkConfig.NetworkPrefabs[i]);
                            break;
                        case NetworkPrefabOverride.Prefab:
                            {
                                var sourcePrefabGlobalObjectIdHash = NetworkConfig.NetworkPrefabs[i].SourcePrefabToOverride.GetComponent<NetworkObject>().GlobalObjectIdHash;
                                NetworkConfig.NetworkPrefabOverrideLinks.Add(sourcePrefabGlobalObjectIdHash, NetworkConfig.NetworkPrefabs[i]);

                                var targetPrefabGlobalObjectIdHash = NetworkConfig.NetworkPrefabs[i].OverridingTargetPrefab.GetComponent<NetworkObject>().GlobalObjectIdHash;
                                NetworkConfig.OverrideToNetworkPrefab.Add(targetPrefabGlobalObjectIdHash, sourcePrefabGlobalObjectIdHash);
                            }
                            break;
                        case NetworkPrefabOverride.Hash:
                            {
                                var sourcePrefabGlobalObjectIdHash = NetworkConfig.NetworkPrefabs[i].SourceHashToOverride;
                                NetworkConfig.NetworkPrefabOverrideLinks.Add(sourcePrefabGlobalObjectIdHash, NetworkConfig.NetworkPrefabs[i]);

                                var targetPrefabGlobalObjectIdHash = NetworkConfig.NetworkPrefabs[i].OverridingTargetPrefab.GetComponent<NetworkObject>().GlobalObjectIdHash;
                                NetworkConfig.OverrideToNetworkPrefab.Add(targetPrefabGlobalObjectIdHash, sourcePrefabGlobalObjectIdHash);
                            }
                            break;
                    }
                }
                else
                {
                    // This should never happen, but in the case it somehow does log an error and remove the duplicate entry
                    Debug.LogError($"{nameof(NetworkPrefab)} (\"{NetworkConfig.NetworkPrefabs[i].Prefab.name}\") has a duplicate {nameof(NetworkObject.GlobalObjectIdHash)} {networkObject.GlobalObjectIdHash} entry! Removing entry from list!");
                    removeEmptyPrefabs.Add(i);
                }
            }

            // If we have a player prefab, then we need to verify it is in the list of NetworkPrefabOverrideLinks for client side spawning.
            if (NetworkConfig.PlayerPrefab != null)
            {
                var playerPrefabNetworkObject = NetworkConfig.PlayerPrefab.GetComponent<NetworkObject>();
                if (playerPrefabNetworkObject != null)
                {
                    //In the event there is no NetworkPrefab entry (i.e. no override for default player prefab)
                    if (!NetworkConfig.NetworkPrefabOverrideLinks.ContainsKey(playerPrefabNetworkObject
                        .GlobalObjectIdHash))
                    {
                        //Then add a new entry for the player prefab
                        var playerNetworkPrefab = new NetworkPrefab();
                        playerNetworkPrefab.Prefab = NetworkConfig.PlayerPrefab;
                        NetworkConfig.NetworkPrefabs.Insert(0, playerNetworkPrefab);
                        NetworkConfig.NetworkPrefabOverrideLinks.Add(playerPrefabNetworkObject.GlobalObjectIdHash,
                            playerNetworkPrefab);
                    }
                }
                else
                {
                    // Provide the name of the prefab with issues so the user can more easily find the prefab and fix it
                    Debug.LogError($"{nameof(NetworkConfig.PlayerPrefab)} (\"{NetworkConfig.PlayerPrefab.name}\") has no NetworkObject assigned to it!.");
                }
            }

            // Clear out anything that is invalid or not used (for invalid entries we already logged warnings to the user earlier)
            // Iterate backwards so indices don't shift as we remove
            for (int i = removeEmptyPrefabs.Count - 1; i >= 0; i--)
            {
                NetworkConfig.NetworkPrefabs.RemoveAt(removeEmptyPrefabs[i]);
            }

            removeEmptyPrefabs.Clear();

            NetworkConfig.NetworkTransport.OnTransportEvent += HandleRawTransportPoll;

            NetworkConfig.NetworkTransport.ResetChannelCache();

            NetworkConfig.NetworkTransport.Init();
        }

        /// <summary>
        /// Starts a server
        /// </summary>
        public SocketTasks StartServer()
        {
            if (NetworkLog.CurrentLogLevel <= LogLevel.Developer)
            {
                NetworkLog.LogInfo("StartServer()");
            }

            if (IsServer || IsClient)
            {
                if (NetworkLog.CurrentLogLevel <= LogLevel.Normal)
                {
                    NetworkLog.LogWarning("Cannot start server while an instance is already running");
                }

                return SocketTask.Fault.AsTasks();
            }

            if (NetworkConfig.ConnectionApproval)
            {
                if (ConnectionApprovalCallback == null)
                {
                    if (NetworkLog.CurrentLogLevel <= LogLevel.Normal)
                    {
                        NetworkLog.LogWarning(
                            "No ConnectionApproval callback defined. Connection approval will timeout");
                    }
                }
            }

            Initialize(true);

            var socketTasks = NetworkConfig.NetworkTransport.StartServer();

            IsServer = true;
            IsClient = false;
            IsListening = true;

            SpawnManager.ServerSpawnSceneObjectsOnStartSweep();

            OnServerStarted?.Invoke();

            return socketTasks;
        }

        /// <summary>
        /// Starts a client
        /// </summary>
        public SocketTasks StartClient()
        {
            if (NetworkLog.CurrentLogLevel <= LogLevel.Developer)
            {
                NetworkLog.LogInfo(nameof(StartClient));
            }

            if (IsServer || IsClient)
            {
                if (NetworkLog.CurrentLogLevel <= LogLevel.Normal)
                {
                    NetworkLog.LogWarning("Cannot start client while an instance is already running");
                }

                return SocketTask.Fault.AsTasks();
            }

            Initialize(false);

            var socketTasks = NetworkConfig.NetworkTransport.StartClient();

            IsServer = false;
            IsClient = true;
            IsListening = true;

            return socketTasks;
        }

        /// <summary>
        /// Stops the running server
        /// </summary>
        public void StopServer()
        {
            if (NetworkLog.CurrentLogLevel <= LogLevel.Developer)
            {
                NetworkLog.LogInfo(nameof(StopServer));
            }

            var disconnectedIds = new HashSet<ulong>();

            //Don't know if I have to disconnect the clients. I'm assuming the NetworkTransport does all the cleaning on shtudown. But this way the clients get a disconnect message from server (so long it does't get lost)

            // make sure all messages are flushed before transport disconnect clients
            if (MessageQueueContainer != null)
            {
                MessageQueueContainer.ProcessAndFlushMessageQueue(
                    queueType: MessageQueueContainer.MessageQueueProcessingTypes.Send,
                    NetworkUpdateStage.PostLateUpdate); // flushing messages in case transport's disconnect
            }

            foreach (KeyValuePair<ulong, NetworkClient> pair in ConnectedClients)
            {
                if (!disconnectedIds.Contains(pair.Key))
                {
                    disconnectedIds.Add(pair.Key);

                    if (pair.Key == NetworkConfig.NetworkTransport.ServerClientId)
                    {
                        continue;
                    }

                    NetworkConfig.NetworkTransport.DisconnectRemoteClient(pair.Key);
                }
            }

            foreach (KeyValuePair<ulong, PendingClient> pair in PendingClients)
            {
                if (!disconnectedIds.Contains(pair.Key))
                {
                    disconnectedIds.Add(pair.Key);
                    if (pair.Key == NetworkConfig.NetworkTransport.ServerClientId)
                    {
                        continue;
                    }

                    NetworkConfig.NetworkTransport.DisconnectRemoteClient(pair.Key);
                }
            }

            IsServer = false;
            Shutdown();
        }

        /// <summary>
        /// Stops the running host
        /// </summary>
        public void StopHost()
        {
            if (NetworkLog.CurrentLogLevel <= LogLevel.Developer)
            {
                NetworkLog.LogInfo(nameof(StopHost));
            }

            IsServer = false;
            IsClient = false;
            StopServer();

            //We don't stop client since we dont actually have a transport connection to our own host. We just handle host messages directly in the netcode
        }

        /// <summary>
        /// Stops the running client
        /// </summary>
        public void StopClient()
        {
            if (NetworkLog.CurrentLogLevel <= LogLevel.Developer)
            {
                NetworkLog.LogInfo(nameof(StopClient));
            }

            IsClient = false;
            NetworkConfig.NetworkTransport.DisconnectLocalClient();
            IsConnectedClient = false;
            Shutdown();
        }

        /// <summary>
        /// Starts a Host
        /// </summary>
        public SocketTasks StartHost()
        {
            if (NetworkLog.CurrentLogLevel <= LogLevel.Developer)
            {
                NetworkLog.LogInfo(nameof(StartHost));
            }

            if (IsServer || IsClient)
            {
                if (NetworkLog.CurrentLogLevel <= LogLevel.Normal)
                {
                    NetworkLog.LogWarning("Cannot start host while an instance is already running");
                }

                return SocketTask.Fault.AsTasks();
            }

            if (NetworkConfig.ConnectionApproval)
            {
                if (ConnectionApprovalCallback == null)
                {
                    if (NetworkLog.CurrentLogLevel <= LogLevel.Normal)
                    {
                        NetworkLog.LogWarning(
                            "No ConnectionApproval callback defined. Connection approval will timeout");
                    }
                }
            }

            Initialize(true);

            var socketTasks = NetworkConfig.NetworkTransport.StartServer();

            IsServer = true;
            IsClient = true;
            IsListening = true;

            if (NetworkConfig.ConnectionApproval)
            {
                InvokeConnectionApproval(NetworkConfig.ConnectionData, ServerClientId,
                    (createPlayerObject, playerPrefabHash, approved, position, rotation) =>
                    {
                        // You cannot decline the local server. Force approved to true
                        if (!approved)
                        {
                            if (NetworkLog.CurrentLogLevel <= LogLevel.Normal)
                            {
                                NetworkLog.LogWarning(
                                    "You cannot decline the host connection. The connection was automatically approved.");
                            }
                        }

                        HandleApproval(ServerClientId, createPlayerObject, playerPrefabHash, true, position, rotation);
                    });
            }
            else
            {
                HandleApproval(ServerClientId, NetworkConfig.PlayerPrefab != null, null, true, null, null);
            }

            SpawnManager.ServerSpawnSceneObjectsOnStartSweep();

            OnServerStarted?.Invoke();

            return socketTasks;
        }

        public void SetSingleton()
        {
            Singleton = this;

            OnSingletonReady?.Invoke();
        }

        private void OnEnable()
        {
            if (DontDestroy)
            {
                DontDestroyOnLoad(gameObject);
            }

            if (RunInBackground)
            {
                Application.runInBackground = true;
            }

            if (Singleton == null)
            {
                SetSingleton();
            }
        }

        private void Awake()
        {
            UnityEngine.SceneManagement.SceneManager.sceneUnloaded += OnSceneUnloaded;
        }

        // Ensures that the NetworkManager is cleaned up before OnDestroy is run on NetworkObjects and NetworkBehaviours when unloading a scene with a NetworkManager
        private void OnSceneUnloaded(Scene scene)
        {
            if (scene == gameObject.scene)
            {
                OnDestroy();
            }
        }

        // Ensures that the NetworkManager is cleaned up before OnDestroy is run on NetworkObjects and NetworkBehaviours when quitting the application.
        private void OnApplicationQuit()
        {
            OnDestroy();
        }

        // Note that this gets also called manually by OnSceneUnloaded and OnApplicationQuit
        private void OnDestroy()
        {
            Shutdown();

            UnityEngine.SceneManagement.SceneManager.sceneUnloaded -= OnSceneUnloaded;

            if (Singleton == this)
            {
                Singleton = null;
            }
        }

        public void Shutdown()
        {
            if (NetworkLog.CurrentLogLevel <= LogLevel.Developer)
            {
                NetworkLog.LogInfo(nameof(Shutdown));
            }

            // Unregister INetworkUpdateSystem before shutting down the MessageQueueContainer
            this.UnregisterAllNetworkUpdates();

            //If an instance of the MessageQueueContainer is still around, then shut it down and remove the reference
            if (MessageQueueContainer != null)
            {
                MessageQueueContainer.Dispose();
                MessageQueueContainer = null;
            }

            if (SnapshotSystem != null)
            {
                SnapshotSystem.Dispose();
                SnapshotSystem = null;
            }

            if (NetworkTickSystem != null)
            {
                NetworkTickSystem.Tick -= OnNetworkManagerTick;
                NetworkTickSystem = null;
            }

            IsServer = false;
            IsClient = false;
            NetworkConfig.NetworkTransport.OnTransportEvent -= HandleRawTransportPoll;

            if (SpawnManager != null)
            {
                SpawnManager.DestroyNonSceneObjects();
                SpawnManager.ServerResetShudownStateForSceneObjects();

                SpawnManager = null;
            }

            if (SceneManager != null)
            {
                SceneManager = null;
            }

            if (MessageHandler != null)
            {
                MessageHandler = null;
            }

            if (CustomMessagingManager != null)
            {
                CustomMessagingManager = null;
            }

            m_MessageBatcher.Shutdown();

            if (BehaviourUpdater != null)
            {
                BehaviourUpdater = null;
            }

            // This is required for handling the potential scenario where multiple NetworkManager instances are created.
            // See MTT-860 for more information
            if (IsListening)
            {
                //The Transport is set during initialization, thus it is possible for the Transport to be null
                NetworkConfig?.NetworkTransport?.Shutdown();
            }

            IsListening = false;
        }

        // INetworkUpdateSystem
        public void NetworkUpdate(NetworkUpdateStage updateStage)
        {
            switch (updateStage)
            {
                case NetworkUpdateStage.EarlyUpdate:
                    OnNetworkEarlyUpdate();
                    break;
                case NetworkUpdateStage.PreUpdate:
                    OnNetworkPreUpdate();
                    break;
            }
        }

        private void OnNetworkEarlyUpdate()
        {
            NetworkMetrics.DispatchFrame();

            if (IsListening)
            {
#if DEVELOPMENT_BUILD || UNITY_EDITOR
                s_TransportPoll.Begin();
#endif
                var isLoopBack = false;

                //If we are in loopback mode, we don't need to touch the transport
                if (!isLoopBack)
                {
                    NetworkEvent networkEvent;
                    int processedEvents = 0;
                    do
                    {
                        processedEvents++;
                        networkEvent = NetworkConfig.NetworkTransport.PollEvent(out ulong clientId, out NetworkChannel networkChannel, out ArraySegment<byte> payload, out float receiveTime);
                        HandleRawTransportPoll(networkEvent, clientId, networkChannel, payload, receiveTime);
                        // Only do another iteration if: there are no more messages AND (there is no limit to max events or we have processed less than the maximum)
                    } while (IsListening && networkEvent != NetworkEvent.Nothing);
                }

#if DEVELOPMENT_BUILD || UNITY_EDITOR
                s_TransportPoll.End();
#endif
            }
        }

        // TODO Once we have a way to subscribe to NetworkUpdateLoop with order we can move this out of NetworkManager but for now this needs to be here because we need strict ordering.
        private void OnNetworkPreUpdate()
        {
            // Only update RTT here, server time is updated by time sync messages
            NetworkTimeSystem.Advance(Time.deltaTime);
            NetworkTickSystem.UpdateTick(NetworkTimeSystem.LocalTime, NetworkTimeSystem.ServerTime);

            if (IsServer == false)
            {
                NetworkTimeSystem.Sync(NetworkTimeSystem.LastSyncedServerTimeSec + Time.deltaTime, NetworkConfig.NetworkTransport.GetCurrentRtt(ServerClientId) / 1000d);
            }
        }

        /// <summary>
        /// This function runs once whenever the local tick is incremented and is responsible for the following (in order):
        /// - collect commands/inputs and send them to the server (TBD)
        /// - call NetworkFixedUpdate on all NetworkBehaviours in prediction/client authority mode
        /// - create a snapshot from resulting state
        /// </summary>
        private void OnNetworkManagerTick()
        {
            if (NetworkConfig.EnableNetworkVariable)
            {
                // Do NetworkVariable updates
                BehaviourUpdater.NetworkBehaviourUpdate(this
                );
            }

            int timeSyncFrequencyTicks = (int)(k_TimeSyncFrequency * NetworkConfig.TickRate);
            if (IsServer && NetworkTickSystem.ServerTime.Tick % timeSyncFrequencyTicks == 0)
            {
                SyncTime();
            }
        }

        private void SendConnectionRequest()
        {
            var clientIds = new[] { ServerClientId };
            var context = MessageQueueContainer.EnterInternalCommandContext(
                MessageQueueContainer.MessageType.ConnectionRequest, NetworkChannel.Internal,
                clientIds, NetworkUpdateStage.EarlyUpdate);
            if (context != null)
            {
                using (var nonNullContext = (InternalCommandContext)context)
                {
                    nonNullContext.NetworkWriter.WriteUInt64Packed(NetworkConfig.GetConfig());

                    if (NetworkConfig.ConnectionApproval)
                    {
                        nonNullContext.NetworkWriter.WriteByteArray(NetworkConfig.ConnectionData);
                    }
                }
            }
        }

        private IEnumerator ApprovalTimeout(ulong clientId)
        {
            NetworkTime timeStarted = LocalTime;

            //We yield every frame incase a pending client disconnects and someone else gets its connection id
            while ((LocalTime - timeStarted).Time < NetworkConfig.ClientConnectionBufferTimeout && PendingClients.ContainsKey(clientId))
            {
                yield return null;
            }

            if (PendingClients.ContainsKey(clientId) && !ConnectedClients.ContainsKey(clientId))
            {
                // Timeout
                if (NetworkLog.CurrentLogLevel <= LogLevel.Developer)
                {
                    NetworkLog.LogInfo($"Client {clientId} Handshake Timed Out");
                }

                DisconnectClient(clientId);
            }
        }

        private void HandleRawTransportPoll(NetworkEvent networkEvent, ulong clientId, NetworkChannel networkChannel,
            ArraySegment<byte> payload, float receiveTime)
        {
            switch (networkEvent)
            {
                case NetworkEvent.Connect:
#if DEVELOPMENT_BUILD || UNITY_EDITOR
                    s_TransportConnect.Begin();
#endif
                    if (IsServer)
                    {
                        if (NetworkLog.CurrentLogLevel <= LogLevel.Developer)
                        {
                            NetworkLog.LogInfo("Client Connected");
                        }

                        PendingClients.Add(clientId, new PendingClient()
                        {
                            ClientId = clientId,
                            ConnectionState = PendingClient.State.PendingConnection
                        });

                        StartCoroutine(ApprovalTimeout(clientId));
                    }
                    else
                    {
                        if (NetworkLog.CurrentLogLevel <= LogLevel.Developer)
                        {
                            NetworkLog.LogInfo("Connected");
                        }

                        SendConnectionRequest();
                        StartCoroutine(ApprovalTimeout(clientId));
                    }

#if DEVELOPMENT_BUILD || UNITY_EDITOR
                    s_TransportConnect.End();
#endif
                    break;
                case NetworkEvent.Data:
                    {
                        if (NetworkLog.CurrentLogLevel <= LogLevel.Developer)
                        {
                            NetworkLog.LogInfo($"Incoming Data From {clientId}: {payload.Count} bytes");
                        }

                        HandleIncomingData(clientId, networkChannel, payload, receiveTime);
                        break;
                    }
                case NetworkEvent.Disconnect:
#if DEVELOPMENT_BUILD || UNITY_EDITOR
                    s_TransportDisconnect.Begin();
#endif

                    if (NetworkLog.CurrentLogLevel <= LogLevel.Developer)
                    {
                        NetworkLog.LogInfo($"Disconnect Event From {clientId}");
                    }

                    if (IsServer)
                    {
                        OnClientDisconnectFromServer(clientId);
                    }
                    else
                    {
                        IsConnectedClient = false;
                        StopClient();
                    }

                    OnClientDisconnectCallback?.Invoke(clientId);

#if DEVELOPMENT_BUILD || UNITY_EDITOR
                    s_TransportDisconnect.End();
#endif
                    break;
            }
        }

        private readonly NetworkBuffer m_InputBufferWrapper = new NetworkBuffer(new byte[0]);
        private readonly MessageBatcher m_MessageBatcher = new MessageBatcher();

        internal void HandleIncomingData(ulong clientId, NetworkChannel networkChannel, ArraySegment<byte> data, float receiveTime)
        {
#if DEVELOPMENT_BUILD || UNITY_EDITOR
            s_HandleIncomingData.Begin();
#endif
            if (NetworkLog.CurrentLogLevel <= LogLevel.Developer)
            {
                NetworkLog.LogInfo("Unwrapping Data Header");
            }

            m_InputBufferWrapper.SetTarget(data.Array);
            m_InputBufferWrapper.SetLength(data.Count + data.Offset);
            m_InputBufferWrapper.Position = data.Offset;

            using (var messageStream = m_InputBufferWrapper)
            {
                // Client tried to send a network message that was not the connection request before he was accepted.

                if (MessageQueueContainer.IsUsingBatching())
                {
                    m_MessageBatcher.ReceiveItems(messageStream, ReceiveCallback, clientId, receiveTime, networkChannel);
                }
                else
                {
                    var messageType = (MessageQueueContainer.MessageType)messageStream.ReadByte();
                    MessageHandler.MessageReceiveQueueItem(clientId, messageStream, receiveTime, messageType, networkChannel);
                }
            }
#if DEVELOPMENT_BUILD || UNITY_EDITOR
            s_HandleIncomingData.End();
#endif
        }

        private void ReceiveCallback(NetworkBuffer messageBuffer, MessageQueueContainer.MessageType messageType, ulong clientId,
            float receiveTime, NetworkChannel receiveChannel)
        {
            MessageHandler.MessageReceiveQueueItem(clientId, messageBuffer, receiveTime, messageType, receiveChannel);
        }

        /// <summary>
        /// Called when an inbound queued RPC is invoked
        /// </summary>
        /// <param name="item">frame queue item to invoke</param>
#pragma warning disable 618
        internal void InvokeRpc(MessageFrameItem item, NetworkUpdateStage networkUpdateStage)
        {
#if DEVELOPMENT_BUILD || UNITY_EDITOR
            s_InvokeRpc.Begin();
#endif
            using (var reader = PooledNetworkReader.Get(item.NetworkBuffer))
            {
                var networkObjectId = reader.ReadUInt64Packed();
                var networkBehaviourId = reader.ReadUInt16Packed();
                var networkMethodId = reader.ReadUInt32Packed();

                if (__rpc_func_table.ContainsKey(networkMethodId))
                {
                    if (!SpawnManager.SpawnedObjects.ContainsKey(networkObjectId))
                    {
                        return;
                    }

                    var networkObject = SpawnManager.SpawnedObjects[networkObjectId];

                    var networkBehaviour = networkObject.GetNetworkBehaviourAtOrderIndex(networkBehaviourId);
                    if (networkBehaviour == null)
                    {
                        return;
                    }

                    var rpcParams = new __RpcParams();
                    switch (item.MessageType)
                    {
                        case MessageQueueContainer.MessageType.ServerRpc:
                            rpcParams.Server = new ServerRpcParams
                            {
                                Receive = new ServerRpcReceiveParams
                                {
                                    UpdateStage = (NetworkUpdateStage)networkUpdateStage,
                                    SenderClientId = item.NetworkId
                                }
                            };
                            break;
                        case MessageQueueContainer.MessageType.ClientRpc:
                            rpcParams.Client = new ClientRpcParams
                            {
                                Receive = new ClientRpcReceiveParams
                                {
                                    UpdateStage = (NetworkUpdateStage)networkUpdateStage
                                }
                            };
                            break;
                    }

                    __rpc_func_table[networkMethodId](networkBehaviour, new NetworkSerializer(item.NetworkReader), rpcParams);

#if DEVELOPMENT_BUILD || UNITY_EDITOR
                    if (__rpc_name_table.TryGetValue(networkMethodId, out var rpcMethodName))
                    {
                        NetworkMetrics.TrackRpcReceived(
                            item.NetworkId,
                            networkObjectId,
                            rpcMethodName,
                            networkBehaviour.__getTypeName(),
                            item.StreamSize);
                    }
#endif
                }
            }
        }

        /// <summary>
        /// Disconnects the remote client.
        /// </summary>
        /// <param name="clientId">The ClientId to disconnect</param>
        public void DisconnectClient(ulong clientId)
        {
            if (!IsServer)
            {
                throw new NotServerException("Only server can disconnect remote clients. Use StopClient instead.");
            }

            ConnectedClients.Remove(clientId);
            PendingClients.Remove(clientId);

            for (int i = ConnectedClientsList.Count - 1; i > -1; i--)
            {
                if (ConnectedClientsList[i].ClientId == clientId)
                {
                    ConnectedClientsList.RemoveAt(i);
                }
            }

            NetworkConfig.NetworkTransport.DisconnectRemoteClient(clientId);
        }

        internal void OnClientDisconnectFromServer(ulong clientId)
        {
            PendingClients.Remove(clientId);

            if (ConnectedClients.TryGetValue(clientId, out NetworkClient networkClient))
            {
                if (IsServer)
                {
                    var playerObject = networkClient.PlayerObject;
                    if (playerObject != null)
                    {
                        if (PrefabHandler.ContainsHandler(ConnectedClients[clientId].PlayerObject.GlobalObjectIdHash))
                        {
                            PrefabHandler.HandleNetworkPrefabDestroy(ConnectedClients[clientId].PlayerObject);
                        }
                        else
                        {
                            Destroy(playerObject.gameObject);
                        }
                    }

                    for (int i = 0; i < networkClient.OwnedObjects.Count; i++)
                    {
                        var ownedObject = networkClient.OwnedObjects[i];
                        if (ownedObject != null)
                        {
                            if (!ownedObject.DontDestroyWithOwner)
                            {
                                if (PrefabHandler.ContainsHandler(ConnectedClients[clientId].OwnedObjects[i]
                                    .GlobalObjectIdHash))
                                {
                                    PrefabHandler.HandleNetworkPrefabDestroy(ConnectedClients[clientId].OwnedObjects[i]);
                                }
                                else
                                {
                                    Destroy(ownedObject.gameObject);
                                }
                            }
                            else
                            {
                                ownedObject.RemoveOwnership();
                            }
                        }
                    }

                    // TODO: Could(should?) be replaced with more memory per client, by storing the visibility

                    foreach (var sobj in SpawnManager.SpawnedObjectsList)
                    {
                        sobj.Observers.Remove(clientId);
                    }
                }

                for (int i = 0; i < ConnectedClientsList.Count; i++)
                {
                    if (ConnectedClientsList[i].ClientId == clientId)
                    {
                        ConnectedClientsList.RemoveAt(i);
                        break;
                    }
                }

                ConnectedClients.Remove(clientId);
            }
        }

        private void SyncTime()
        {
#if DEVELOPMENT_BUILD || UNITY_EDITOR
            s_SyncTime.Begin();
#endif
            if (NetworkLog.CurrentLogLevel <= LogLevel.Developer)
            {
                NetworkLog.LogInfo("Syncing Time To Clients");
            }

            ulong[] clientIds = ConnectedClientsIds;
            var context = MessageQueueContainer.EnterInternalCommandContext(
                MessageQueueContainer.MessageType.TimeSync, NetworkChannel.SyncChannel,
                clientIds, NetworkUpdateStage.EarlyUpdate);
            if (context != null)
            {
                using (var nonNullContext = (InternalCommandContext)context)
                {
                    nonNullContext.NetworkWriter.WriteInt32Packed(NetworkTickSystem.ServerTime.Tick);
                }
            }
#if DEVELOPMENT_BUILD || UNITY_EDITOR
            s_SyncTime.End();
#endif
        }

        /// <summary>
        /// Server Side: Handles the approval of a client
        /// </summary>
        /// <param name="ownerClientId">client being approved</param>
        /// <param name="createPlayerObject">whether we want to create a player or not</param>
        /// <param name="playerPrefabHash">the GlobalObjectIdHash value for the Network Prefab to create as the player</param>
        /// <param name="approved">Is the player approved or not?</param>
        /// <param name="position">Used when createPlayerObject is true, position of the player when spawned </param>
        /// <param name="rotation">Used when createPlayerObject is true, rotation of the player when spawned</param>
        internal void HandleApproval(ulong ownerClientId, bool createPlayerObject, uint? playerPrefabHash, bool approved, Vector3? position, Quaternion? rotation)
        {
            if (approved)
            {
                // Inform new client it got approved
                PendingClients.Remove(ownerClientId);

                var client = new NetworkClient { ClientId = ownerClientId, };
                ConnectedClients.Add(ownerClientId, client);
                ConnectedClientsList.Add(client);

                if (createPlayerObject)
                {
                    var networkObject = SpawnManager.CreateLocalNetworkObject(false, playerPrefabHash ?? NetworkConfig.PlayerPrefab.GetComponent<NetworkObject>().GlobalObjectIdHash, ownerClientId, null, position, rotation);
                    SpawnManager.SpawnNetworkObjectLocally(networkObject, SpawnManager.GetNetworkObjectId(), false, true, ownerClientId, null, false, false);

                    ConnectedClients[ownerClientId].PlayerObject = networkObject;
                }

                // Server doesn't send itself the connection approved message
                if (ownerClientId != ServerClientId)
                {
                    var context = MessageQueueContainer.EnterInternalCommandContext(MessageQueueContainer.MessageType.ConnectionApproved, NetworkChannel.Internal,
                        new ulong[] { ownerClientId }, NetworkUpdateStage.EarlyUpdate);

                    if (context != null)
                    {
                        using (var nonNullContext = (InternalCommandContext)context)
                        {
                            nonNullContext.NetworkWriter.WriteUInt64Packed(ownerClientId);
                            nonNullContext.NetworkWriter.WriteInt32Packed(LocalTime.Tick);

                            // If scene management is disabled, then just serialize all client relative (observed) NetworkObjects
                            if (!NetworkConfig.EnableSceneManagement)
                            {
                                SpawnManager.SerializeObservedNetworkObjects(ownerClientId, nonNullContext.NetworkWriter);
                            }
                        }
                    }

                    // If scene management is enabled, then let NetworkSceneManager handle the initial scene and NetworkObject synchronization
                    if (NetworkConfig.EnableSceneManagement)
                    {
                        SceneManager.SynchronizeNetworkObjects(ownerClientId);
                    }
                }
                else // Server just adds itself as an observer to all spawned NetworkObjects
                {
                    SpawnManager.UpdateObservedNetworkObjects(ownerClientId);
                }

                OnClientConnectedCallback?.Invoke(ownerClientId);

                if (!createPlayerObject || (playerPrefabHash == null && NetworkConfig.PlayerPrefab == null))
                {
                    return;
                }

                // Separating this into a contained function call for potential further future separation of when this notification is sent.
                ApprovedPlayerSpawn(ownerClientId, playerPrefabHash ?? NetworkConfig.PlayerPrefab.GetComponent<NetworkObject>().GlobalObjectIdHash);
            }
            else
            {
                PendingClients.Remove(ownerClientId);
                NetworkConfig.NetworkTransport.DisconnectRemoteClient(ownerClientId);
            }
        }



        /// <summary>
        /// Spawns the newly approved player
        /// </summary>
        /// <param name="clientId">new player client identifier</param>
        /// <param name="playerPrefabHash">the prefab GlobalObjectIdHash value for this player</param>
        internal void ApprovedPlayerSpawn(ulong clientId, uint playerPrefabHash)
        {
            foreach (KeyValuePair<ulong, NetworkClient> clientPair in ConnectedClients)
            {
                if (clientPair.Key == clientId ||
                    clientPair.Key == ServerClientId || // Server already spawned it
                    ConnectedClients[clientId].PlayerObject == null ||
                    !ConnectedClients[clientId].PlayerObject.Observers.Contains(clientPair.Key))
                {
                    continue; //The new client.
                }

                var context = MessageQueueContainer.EnterInternalCommandContext(MessageQueueContainer.MessageType.CreateObject, NetworkChannel.Internal,
                    new[] { clientPair.Key }, NetworkUpdateLoop.UpdateStage);
                if (context != null)
                {
                    using (var nonNullContext = (InternalCommandContext)context)
                    {
                        nonNullContext.NetworkWriter.WriteBool(true);
                        nonNullContext.NetworkWriter.WriteUInt64Packed(ConnectedClients[clientId].PlayerObject.NetworkObjectId);
                        nonNullContext.NetworkWriter.WriteUInt64Packed(clientId);

                        //Does not have a parent
                        nonNullContext.NetworkWriter.WriteBool(false);

                        // This is not a scene object
                        nonNullContext.NetworkWriter.WriteBool(false);

                        nonNullContext.NetworkWriter.WriteUInt32Packed(playerPrefabHash);

                        if (ConnectedClients[clientId].PlayerObject.IncludeTransformWhenSpawning == null || ConnectedClients[clientId].PlayerObject.IncludeTransformWhenSpawning(clientId))
                        {
                            nonNullContext.NetworkWriter.WriteBool(true);
                            nonNullContext.NetworkWriter.WriteSinglePacked(ConnectedClients[clientId].PlayerObject.transform.position.x);
                            nonNullContext.NetworkWriter.WriteSinglePacked(ConnectedClients[clientId].PlayerObject.transform.position.y);
                            nonNullContext.NetworkWriter.WriteSinglePacked(ConnectedClients[clientId].PlayerObject.transform.position.z);

                            nonNullContext.NetworkWriter.WriteSinglePacked(ConnectedClients[clientId].PlayerObject.transform.rotation.eulerAngles.x);
                            nonNullContext.NetworkWriter.WriteSinglePacked(ConnectedClients[clientId].PlayerObject.transform.rotation.eulerAngles.y);
                            nonNullContext.NetworkWriter.WriteSinglePacked(ConnectedClients[clientId].PlayerObject.transform.rotation.eulerAngles.z);
                        }
                        else
                        {
                            nonNullContext.NetworkWriter.WriteBool(false);
                        }

                        nonNullContext.NetworkWriter.WriteBool(false); //No payload data

                        if (NetworkConfig.EnableNetworkVariable)
                        {
                            ConnectedClients[clientId].PlayerObject.WriteNetworkVariableData(nonNullContext.NetworkWriter.GetStream(), clientPair.Key);
                        }
                    }
                }
            }
        }

        private IInternalMessageHandler CreateMessageHandler()
        {
            IInternalMessageHandler messageHandler = new InternalMessageHandler(this);

#if DEVELOPMENT_BUILD || UNITY_EDITOR
            messageHandler = new InternalMessageHandlerProfilingDecorator(messageHandler);
#endif

            return messageHandler;
        }
    }
}<|MERGE_RESOLUTION|>--- conflicted
+++ resolved
@@ -40,12 +40,8 @@
 #endif
 
         private const double k_TimeSyncFrequency = 1.0d; // sync every second, TODO will be removed once timesync is done via snapshots
-<<<<<<< HEAD
-
         private const float k_DefaultBufferSizeSec = 0.05f; // todo talk with UX/Product, find good default value for this
 
-=======
->>>>>>> 89a92fbd
         internal MessageQueueContainer MessageQueueContainer { get; private set; }
 
 
