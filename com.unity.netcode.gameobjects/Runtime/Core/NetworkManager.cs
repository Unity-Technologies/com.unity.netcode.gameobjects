--- conflicted
+++ resolved
@@ -1138,10 +1138,7 @@
 
             IsListening = false;
             m_ShuttingDown = false;
-<<<<<<< HEAD
             m_StopProcessingMessages = false;
-=======
->>>>>>> a39a4457
         }
 
         // INetworkUpdateSystem
