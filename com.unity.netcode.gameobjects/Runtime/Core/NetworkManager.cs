--- conflicted
+++ resolved
@@ -1156,71 +1156,7 @@
                 NetworkLog.LogInfo(nameof(ShutdownInternal));
             }
 
-<<<<<<< HEAD
             ConnectionManager.Shutdown();
-=======
-            bool wasServer = IsServer;
-            bool wasClient = IsClient;
-            if (wasServer)
-            {
-                // make sure all messages are flushed before transport disconnect clients
-                if (MessagingSystem != null)
-                {
-                    MessagingSystem.ProcessSendQueues();
-                }
-
-                var disconnectedIds = new HashSet<ulong>();
-
-                //Don't know if I have to disconnect the clients. I'm assuming the NetworkTransport does all the cleaning on shutdown. But this way the clients get a disconnect message from server (so long it does't get lost)
-
-                foreach (KeyValuePair<ulong, NetworkClient> pair in ConnectedClients)
-                {
-                    if (!disconnectedIds.Contains(pair.Key))
-                    {
-                        disconnectedIds.Add(pair.Key);
-
-                        if (pair.Key == NetworkConfig.NetworkTransport.ServerClientId)
-                        {
-                            continue;
-                        }
-
-                        DisconnectRemoteClient(pair.Key);
-                    }
-                }
-
-                foreach (KeyValuePair<ulong, PendingClient> pair in PendingClients)
-                {
-                    if (!disconnectedIds.Contains(pair.Key))
-                    {
-                        disconnectedIds.Add(pair.Key);
-                        if (pair.Key == NetworkConfig.NetworkTransport.ServerClientId)
-                        {
-                            continue;
-                        }
-
-                        DisconnectRemoteClient(pair.Key);
-                    }
-                }
-            }
-
-            // Unregister network updates before trying to disconnect the client
-            this.UnregisterAllNetworkUpdates();
-
-            if (IsClient && IsListening)
-            {
-                // Client only, send disconnect to server
-                // If transport throws and exception, log the exception and
-                // continue the shutdown sequence (or forever be shutting down)
-                try
-                {
-                    NetworkConfig.NetworkTransport.DisconnectLocalClient();
-                }
-                catch (Exception ex)
-                {
-                    Debug.LogException(ex);
-                }
-            }
->>>>>>> f3a40219
 
             IsConnectedClient = false;
             IsApproved = false;
@@ -1520,169 +1456,6 @@
 #endif
         }
 
-<<<<<<< HEAD
-=======
-        /// <summary>
-        /// Server Side: Handles the approval of a client
-        /// </summary>
-        /// <param name="ownerClientId">The Network Id of the client being approved</param>
-        /// <param name="response">The response to allow the player in or not, with its parameters</param>
-        internal void HandleConnectionApproval(ulong ownerClientId, ConnectionApprovalResponse response)
-        {
-            if (response.Approved)
-            {
-                // Inform new client it got approved
-                PendingClients.Remove(ownerClientId);
-
-                var client = new NetworkClient { ClientId = ownerClientId, };
-                m_ConnectedClients.Add(ownerClientId, client);
-                m_ConnectedClientsList.Add(client);
-                m_ConnectedClientIds.Add(client.ClientId);
-
-                if (response.CreatePlayerObject)
-                {
-                    var prefabNetworkObject = NetworkConfig.PlayerPrefab.GetComponent<NetworkObject>();
-                    var playerPrefabHash = response.PlayerPrefabHash ?? prefabNetworkObject.GlobalObjectIdHash;
-
-                    // Generate a SceneObject for the player object to spawn
-                    // Note: This is only to create the local NetworkObject,
-                    // many of the serialized properties of the player prefab
-                    // will be set when instantiated.
-                    var sceneObject = new NetworkObject.SceneObject
-                    {
-                        OwnerClientId = ownerClientId,
-                        IsPlayerObject = true,
-                        IsSceneObject = false,
-                        HasTransform = prefabNetworkObject.SynchronizeTransform,
-                        Hash = playerPrefabHash,
-                        TargetClientId = ownerClientId,
-                        Transform = new NetworkObject.SceneObject.TransformData
-                        {
-                            Position = response.Position.GetValueOrDefault(),
-                            Rotation = response.Rotation.GetValueOrDefault()
-                        }
-                    };
-
-                    // Create the player NetworkObject locally
-                    var networkObject = SpawnManager.CreateLocalNetworkObject(sceneObject);
-
-                    // Spawn the player NetworkObject locally
-                    SpawnManager.SpawnNetworkObjectLocally(
-                        networkObject,
-                        SpawnManager.GetNetworkObjectId(),
-                        sceneObject: false,
-                        playerObject: true,
-                        ownerClientId,
-                        destroyWithScene: false);
-
-                    ConnectedClients[ownerClientId].PlayerObject = networkObject;
-                }
-
-                // Server doesn't send itself the connection approved message
-                if (ownerClientId != ServerClientId)
-                {
-                    var message = new ConnectionApprovedMessage
-                    {
-                        OwnerClientId = ownerClientId,
-                        NetworkTick = LocalTime.Tick
-                    };
-                    if (!NetworkConfig.EnableSceneManagement)
-                    {
-                        if (SpawnManager.SpawnedObjectsList.Count != 0)
-                        {
-                            message.SpawnedObjectsList = SpawnManager.SpawnedObjectsList;
-                        }
-                    }
-
-                    message.MessageVersions = new NativeArray<MessageVersionData>(MessagingSystem.MessageHandlers.Length, Allocator.Temp);
-                    for (int index = 0; index < MessagingSystem.MessageHandlers.Length; index++)
-                    {
-                        if (MessagingSystem.MessageTypes[index] != null)
-                        {
-                            var type = MessagingSystem.MessageTypes[index];
-                            message.MessageVersions[index] = new MessageVersionData
-                            {
-                                Hash = XXHash.Hash32(type.FullName),
-                                Version = MessagingSystem.GetLocalVersion(type)
-                            };
-                        }
-                    }
-
-                    SendMessage(ref message, NetworkDelivery.ReliableFragmentedSequenced, ownerClientId);
-                    message.MessageVersions.Dispose();
-
-                    // If scene management is enabled, then let NetworkSceneManager handle the initial scene and NetworkObject synchronization
-                    if (!NetworkConfig.EnableSceneManagement)
-                    {
-                        InvokeOnClientConnectedCallback(ownerClientId);
-                    }
-                    else
-                    {
-                        SceneManager.SynchronizeNetworkObjects(ownerClientId);
-                    }
-                }
-                else // Server just adds itself as an observer to all spawned NetworkObjects
-                {
-                    LocalClient = client;
-                    SpawnManager.UpdateObservedNetworkObjects(ownerClientId);
-                }
-
-                if (!response.CreatePlayerObject || (response.PlayerPrefabHash == null && NetworkConfig.PlayerPrefab == null))
-                {
-                    return;
-                }
-
-                // Separating this into a contained function call for potential further future separation of when this notification is sent.
-                ApprovedPlayerSpawn(ownerClientId, response.PlayerPrefabHash ?? NetworkConfig.PlayerPrefab.GetComponent<NetworkObject>().GlobalObjectIdHash);
-            }
-            else
-            {
-                if (!string.IsNullOrEmpty(response.Reason))
-                {
-                    var disconnectReason = new DisconnectReasonMessage();
-                    disconnectReason.Reason = response.Reason;
-                    SendMessage(ref disconnectReason, NetworkDelivery.Reliable, ownerClientId);
-
-                    MessagingSystem.ProcessSendQueues();
-                }
-
-                PendingClients.Remove(ownerClientId);
-                DisconnectRemoteClient(ownerClientId);
-            }
-        }
-
-        /// <summary>
-        /// Spawns the newly approved player
-        /// </summary>
-        /// <param name="clientId">new player client identifier</param>
-        /// <param name="playerPrefabHash">the prefab GlobalObjectIdHash value for this player</param>
-        internal void ApprovedPlayerSpawn(ulong clientId, uint playerPrefabHash)
-        {
-            foreach (var clientPair in ConnectedClients)
-            {
-                if (clientPair.Key == clientId ||
-                    clientPair.Key == ServerClientId || // Server already spawned it
-                    ConnectedClients[clientId].PlayerObject == null ||
-                    !ConnectedClients[clientId].PlayerObject.Observers.Contains(clientPair.Key))
-                {
-                    continue; //The new client.
-                }
-
-                var message = new CreateObjectMessage
-                {
-                    ObjectInfo = ConnectedClients[clientId].PlayerObject.GetMessageSceneObject(clientPair.Key)
-                };
-                message.ObjectInfo.Hash = playerPrefabHash;
-                message.ObjectInfo.IsSceneObject = false;
-                message.ObjectInfo.HasParent = false;
-                message.ObjectInfo.IsPlayerObject = true;
-                message.ObjectInfo.OwnerClientId = clientId;
-                var size = SendMessage(ref message, NetworkDelivery.ReliableFragmentedSequenced, clientPair.Key);
-                NetworkMetrics.TrackObjectSpawnSent(clientPair.Key, ConnectedClients[clientId].PlayerObject, size);
-            }
-        }
-
->>>>>>> f3a40219
         internal void MarkObjectForShowingTo(NetworkObject networkObject, ulong clientId)
         {
             if (!ObjectsToShowToClient.ContainsKey(clientId))
