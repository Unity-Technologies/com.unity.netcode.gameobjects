--- conflicted
+++ resolved
@@ -301,20 +301,6 @@
                 }
             }
 
-<<<<<<< HEAD
-=======
-            if (NetworkConfig.EnableSceneManagement)
-            {
-                foreach (var sceneAsset in NetworkConfig.RegisteredSceneAssets)
-                {
-                    if (!NetworkConfig.RegisteredScenes.Contains(sceneAsset.name))
-                    {
-                        NetworkConfig.RegisteredScenes.Add(sceneAsset.name);
-                    }
-                }
-            }
-
->>>>>>> 961ad0a9
             var activeScene = UnityEngine.SceneManagement.SceneManager.GetActiveScene();
 
             // If the scene is not dirty or the asset database is currently updating then we can skip updating the NetworkPrefab information
