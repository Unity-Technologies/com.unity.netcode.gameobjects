--- conflicted
+++ resolved
@@ -27,48 +27,29 @@
         internal virtual string __getTypeName() => nameof(NetworkBehaviour);
 #pragma warning restore IDE1006 // restore naming rule violation check
 
+#pragma warning disable 414 // disable assigned but its value is never used
 #pragma warning disable IDE1006 // disable naming rule violation check
         [NonSerialized]
         // RuntimeAccessModifiersILPP will make this `protected`
         internal __RpcExecStage __rpc_exec_stage = __RpcExecStage.None;
+#pragma warning restore 414 // restore assigned but its value is never used
 #pragma warning restore IDE1006 // restore naming rule violation check
 
-        private const int k_RpcMessageDefaultSize = 1024; // 1k
-        private const int k_RpcMessageMaximumSize = 1024 * 64; // 64k
-
+#pragma warning disable 414 // disable assigned but its value is never used
 #pragma warning disable IDE1006 // disable naming rule violation check
         // RuntimeAccessModifiersILPP will make this `protected`
-        internal FastBufferWriter __beginSendServerRpc(uint rpcMethodId, ServerRpcParams serverRpcParams, RpcDelivery rpcDelivery)
+        internal void __sendServerRpc(FastBufferWriter writer, uint rpcMethodId, ServerRpcParams rpcParams, RpcDelivery delivery)
+#pragma warning restore 414 // restore assigned but its value is never used
 #pragma warning restore IDE1006 // restore naming rule violation check
         {
-            return new FastBufferWriter(k_RpcMessageDefaultSize, Allocator.Temp, k_RpcMessageMaximumSize);
-        }
-
-#pragma warning disable IDE1006 // disable naming rule violation check
-        // RuntimeAccessModifiersILPP will make this `protected`
-        internal void __endSendServerRpc(ref FastBufferWriter bufferWriter, uint rpcMethodId, ServerRpcParams serverRpcParams, RpcDelivery rpcDelivery)
-#pragma warning restore IDE1006 // restore naming rule violation check
-        {
-            var serverRpcMessage = new ServerRpcMessage
-            {
-                Metadata = new RpcMetadata
-                {
-                    NetworkObjectId = NetworkObjectId,
-                    NetworkBehaviourId = NetworkBehaviourId,
-                    NetworkRpcMethodId = rpcMethodId,
-                },
-                WriteBuffer = bufferWriter
-            };
-
-            NetworkDelivery networkDelivery;
-            switch (rpcDelivery)
-            {
-                default:
+            NetworkDelivery networkDelivery = NetworkDelivery.Reliable;
+            switch (delivery)
+            {
                 case RpcDelivery.Reliable:
                     networkDelivery = NetworkDelivery.ReliableFragmentedSequenced;
                     break;
                 case RpcDelivery.Unreliable:
-                    if (bufferWriter.Length > MessagingSystem.NON_FRAGMENTED_MESSAGE_MAX_SIZE)
+                    if (writer.Length > MessagingSystem.NON_FRAGMENTED_MESSAGE_MAX_SIZE - sizeof(RpcMessage.RpcType) - sizeof(ulong) - sizeof(uint) - sizeof(ushort))
                     {
                         throw new OverflowException("RPC parameters are too large for unreliable delivery.");
                     }
@@ -76,39 +57,42 @@
                     break;
             }
 
-            var rpcWriteSize = 0;
+            var message = new RpcMessage
+            {
+                Header = new RpcMessage.HeaderData
+                {
+                    Type = RpcMessage.RpcType.Server,
+                    NetworkObjectId = NetworkObjectId,
+                    NetworkBehaviourId = NetworkBehaviourId,
+                    NetworkMethodId = rpcMethodId
+                },
+                RpcData = writer
+            };
+
+            var rpcMessageSize = 0;
 
             // If we are a server/host then we just no op and send to ourself
             if (IsHost || IsServer)
             {
-                using var tempBuffer = new FastBufferReader(bufferWriter, Allocator.Temp);
+                using var tempBuffer = new FastBufferReader(writer, Allocator.Temp);
                 var context = new NetworkContext
                 {
                     SenderId = NetworkManager.ServerClientId,
                     Timestamp = Time.realtimeSinceStartup,
                     SystemOwner = NetworkManager,
                     // header information isn't valid since it's not a real message.
-<<<<<<< HEAD
-                    // RpcMessage doesn't access this stuff so it's just left empty.
-                    Header = new MessageHeader(),
-                    SerializedHeaderSize = 0,
-                    MessageSize = 0
-=======
                     // Passing false to canDefer prevents it being accessed.
                     Header = new MessageHeader(),
                     SerializedHeaderSize = 0,
->>>>>>> 737aa88b
                 };
-                serverRpcMessage.ReadBuffer = tempBuffer;
-                serverRpcMessage.Handle(ref context);
-                rpcWriteSize = tempBuffer.Length;
+                message.Handle(tempBuffer, context, NetworkManager, NetworkManager.ServerClientId, false);
+                rpcMessageSize = tempBuffer.Length;
             }
             else
             {
-                rpcWriteSize = NetworkManager.SendMessage(ref serverRpcMessage, networkDelivery, NetworkManager.ServerClientId);
-            }
-
-            bufferWriter.Dispose();
+                rpcMessageSize = NetworkManager.SendMessage(message, networkDelivery, NetworkManager.ServerClientId);
+            }
+
 
 #if DEVELOPMENT_BUILD || UNITY_EDITOR
             if (NetworkManager.__rpc_name_table.TryGetValue(rpcMethodId, out var rpcMethodName))
@@ -118,44 +102,26 @@
                     NetworkObject,
                     rpcMethodName,
                     __getTypeName(),
-                    rpcWriteSize);
+                    rpcMessageSize);
             }
 #endif
         }
 
+#pragma warning disable 414 // disable assigned but its value is never used
 #pragma warning disable IDE1006 // disable naming rule violation check
         // RuntimeAccessModifiersILPP will make this `protected`
-        internal FastBufferWriter __beginSendClientRpc(uint rpcMethodId, ClientRpcParams clientRpcParams, RpcDelivery rpcDelivery)
-#pragma warning restore IDE1006 // restore naming rule violation check
-        {
-            return new FastBufferWriter(k_RpcMessageDefaultSize, Allocator.Temp, k_RpcMessageMaximumSize);
-        }
-
+        internal unsafe void __sendClientRpc(FastBufferWriter writer, uint rpcMethodId, ClientRpcParams rpcParams, RpcDelivery delivery)
+#pragma warning disable 414 // disable assigned but its value is never used
 #pragma warning disable IDE1006 // disable naming rule violation check
-        // RuntimeAccessModifiersILPP will make this `protected`
-        internal void __endSendClientRpc(ref FastBufferWriter bufferWriter, uint rpcMethodId, ClientRpcParams clientRpcParams, RpcDelivery rpcDelivery)
-#pragma warning restore IDE1006 // restore naming rule violation check
-        {
-            var clientRpcMessage = new ClientRpcMessage
-            {
-                Metadata = new RpcMetadata
-                {
-                    NetworkObjectId = NetworkObjectId,
-                    NetworkBehaviourId = NetworkBehaviourId,
-                    NetworkRpcMethodId = rpcMethodId,
-                },
-                WriteBuffer = bufferWriter
-            };
-
-            NetworkDelivery networkDelivery;
-            switch (rpcDelivery)
-            {
-                default:
+        {
+            NetworkDelivery networkDelivery = NetworkDelivery.Reliable;
+            switch (delivery)
+            {
                 case RpcDelivery.Reliable:
                     networkDelivery = NetworkDelivery.ReliableFragmentedSequenced;
                     break;
                 case RpcDelivery.Unreliable:
-                    if (bufferWriter.Length > MessagingSystem.NON_FRAGMENTED_MESSAGE_MAX_SIZE)
+                    if (writer.Length > MessagingSystem.NON_FRAGMENTED_MESSAGE_MAX_SIZE - sizeof(RpcMessage.RpcType) - sizeof(ulong) - sizeof(uint) - sizeof(ushort))
                     {
                         throw new OverflowException("RPC parameters are too large for unreliable delivery.");
                     }
@@ -163,15 +129,26 @@
                     break;
             }
 
-            var rpcWriteSize = 0;
+            var message = new RpcMessage
+            {
+                Header = new RpcMessage.HeaderData
+                {
+                    Type = RpcMessage.RpcType.Client,
+                    NetworkObjectId = NetworkObjectId,
+                    NetworkBehaviourId = NetworkBehaviourId,
+                    NetworkMethodId = rpcMethodId
+                },
+                RpcData = writer
+            };
+            int messageSize;
 
             // We check to see if we need to shortcut for the case where we are the host/server and we can send a clientRPC
             // to ourself. Sadly we have to figure that out from the list of clientIds :(
             bool shouldSendToHost = false;
 
-            if (clientRpcParams.Send.TargetClientIds != null)
-            {
-                foreach (var clientId in clientRpcParams.Send.TargetClientIds)
+            if (rpcParams.Send.TargetClientIds != null)
+            {
+                foreach (var clientId in rpcParams.Send.TargetClientIds)
                 {
                     if (clientId == NetworkManager.ServerClientId)
                     {
@@ -180,11 +157,11 @@
                     }
                 }
 
-                rpcWriteSize = NetworkManager.SendMessage(ref clientRpcMessage, networkDelivery, in clientRpcParams.Send.TargetClientIds);
-            }
-            else if (clientRpcParams.Send.TargetClientIdsNativeArray != null)
-            {
-                foreach (var clientId in clientRpcParams.Send.TargetClientIdsNativeArray)
+                messageSize = NetworkManager.SendMessage(message, networkDelivery, in rpcParams.Send.TargetClientIds);
+            }
+            else if (rpcParams.Send.TargetClientIdsNativeArray != null)
+            {
+                foreach (var clientId in rpcParams.Send.TargetClientIdsNativeArray)
                 {
                     if (clientId == NetworkManager.ServerClientId)
                     {
@@ -193,40 +170,31 @@
                     }
                 }
 
-                rpcWriteSize = NetworkManager.SendMessage(ref clientRpcMessage, networkDelivery, clientRpcParams.Send.TargetClientIdsNativeArray.Value);
+                messageSize = NetworkManager.SendMessage(message, networkDelivery, rpcParams.Send.TargetClientIdsNativeArray.Value);
             }
             else
             {
                 shouldSendToHost = IsHost;
-                rpcWriteSize = NetworkManager.SendMessage(ref clientRpcMessage, networkDelivery, NetworkManager.ConnectedClientsIds);
+                messageSize = NetworkManager.SendMessage(message, networkDelivery, NetworkManager.ConnectedClientsIds);
             }
 
             // If we are a server/host then we just no op and send to ourself
             if (shouldSendToHost)
             {
-                using var tempBuffer = new FastBufferReader(bufferWriter, Allocator.Temp);
+                using var tempBuffer = new FastBufferReader(writer, Allocator.Temp);
                 var context = new NetworkContext
                 {
                     SenderId = NetworkManager.ServerClientId,
                     Timestamp = Time.realtimeSinceStartup,
                     SystemOwner = NetworkManager,
                     // header information isn't valid since it's not a real message.
-<<<<<<< HEAD
-                    // RpcMessage doesn't access this stuff so it's just left empty.
-                    Header = new MessageHeader(),
-                    SerializedHeaderSize = 0,
-                    MessageSize = 0
-=======
                     // Passing false to canDefer prevents it being accessed.
                     Header = new MessageHeader(),
                     SerializedHeaderSize = 0,
->>>>>>> 737aa88b
                 };
-                clientRpcMessage.ReadBuffer = tempBuffer;
-                clientRpcMessage.Handle(ref context);
-            }
-
-            bufferWriter.Dispose();
+                message.Handle(tempBuffer, context, NetworkManager, NetworkManager.ServerClientId, false);
+                messageSize = tempBuffer.Length;
+            }
 
 #if DEVELOPMENT_BUILD || UNITY_EDITOR
             if (NetworkManager.__rpc_name_table.TryGetValue(rpcMethodId, out var rpcMethodName))
@@ -238,7 +206,7 @@
                         NetworkObject,
                         rpcMethodName,
                         __getTypeName(),
-                        rpcWriteSize);
+                        messageSize);
                 }
             }
 #endif
@@ -464,7 +432,8 @@
 
                     if (instance == null)
                     {
-                        throw new Exception($"{GetType().FullName}.{sortedFields[i].Name} cannot be null. All {nameof(NetworkVariableBase)} instances must be initialized.");
+                        instance = (NetworkVariableBase)Activator.CreateInstance(fieldType, true);
+                        sortedFields[i].SetValue(this, instance);
                     }
 
                     instance.Initialize(this);
@@ -532,7 +501,7 @@
         internal readonly List<int> NetworkVariableIndexesToReset = new List<int>();
         internal readonly HashSet<int> NetworkVariableIndexesToResetSet = new HashSet<int>();
 
-        private void NetworkVariableUpdate(ulong clientId, ushort behaviourIndex)
+        private void NetworkVariableUpdate(ulong clientId, int behaviourIndex)
         {
             if (!CouldHaveDirtyNetworkVariables())
             {
@@ -543,23 +512,7 @@
             {
                 for (int k = 0; k < NetworkVariableFields.Count; k++)
                 {
-                    if (NetworkVariableFields[k].IsDirty())
-                    {
-                        var update = new UpdateCommand();
-                        update.NetworkObjectId = NetworkObjectId;
-                        update.BehaviourIndex = behaviourIndex;
-                        update.VariableIndex = k;
-
-                        NetworkManager.SnapshotSystem.Store(update, NetworkVariableFields[k]);
-                        NetworkVariableIndexesToReset.Add(k);
-
-                        NetworkManager.NetworkMetrics.TrackNetworkVariableDeltaSent(
-                                clientId,
-                                GetNetworkObject(NetworkObjectId),
-                                NetworkVariableFields[k].Name,
-                                __getTypeName(),
-                                20); // todo: what length ?
-                    }
+                    NetworkManager.SnapshotSystem.Store(NetworkObjectId, behaviourIndex, k, NetworkVariableFields[k]);
                 }
             }
 
@@ -593,7 +546,7 @@
                         // so we don't have to do this serialization work if we're not going to use the result.
                         if (IsServer && clientId == NetworkManager.ServerClientId)
                         {
-                            var tmpWriter = new FastBufferWriter(MessagingSystem.NON_FRAGMENTED_MESSAGE_MAX_SIZE, Allocator.Temp, MessagingSystem.FRAGMENTED_MESSAGE_MAX_SIZE);
+                            var tmpWriter = new FastBufferWriter(MessagingSystem.NON_FRAGMENTED_MESSAGE_MAX_SIZE, Allocator.Temp);
                             using (tmpWriter)
                             {
                                 message.Serialize(tmpWriter);
@@ -601,7 +554,7 @@
                         }
                         else
                         {
-                            NetworkManager.SendMessage(ref message, m_DeliveryTypesForNetworkVariableGroups[j], clientId);
+                            NetworkManager.SendMessage(message, m_DeliveryTypesForNetworkVariableGroups[j], clientId);
                         }
                     }
                 }
