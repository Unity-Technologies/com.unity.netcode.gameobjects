using System;
using System.Collections.Generic;
using System.Runtime.CompilerServices;
using UnityEngine;

namespace Unity.Netcode
{
    /// <summary>
    /// A component used to identify that a GameObject in the network
    /// </summary>
    [AddComponentMenu("Netcode/" + nameof(NetworkObject), -99)]
    [DisallowMultipleComponent]
    public sealed class NetworkObject : MonoBehaviour
    {
        [HideInInspector]
        [SerializeField]
        internal uint GlobalObjectIdHash;

#if UNITY_EDITOR
        private void OnValidate()
        {
            GenerateGlobalObjectIdHash();
        }

        internal void GenerateGlobalObjectIdHash()
        {
            // do NOT regenerate GlobalObjectIdHash for NetworkPrefabs while Editor is in PlayMode
            if (UnityEditor.EditorApplication.isPlaying && !string.IsNullOrEmpty(gameObject.scene.name))
            {
                return;
            }

            // do NOT regenerate GlobalObjectIdHash if Editor is transitioning into or out of PlayMode
            if (!UnityEditor.EditorApplication.isPlaying && UnityEditor.EditorApplication.isPlayingOrWillChangePlaymode)
            {
                return;
            }

            var globalObjectIdString = UnityEditor.GlobalObjectId.GetGlobalObjectIdSlow(this).ToString();
            GlobalObjectIdHash = XXHash.Hash32(globalObjectIdString);
        }
#endif

        /// <summary>
        /// Gets the NetworkManager that owns this NetworkObject instance
        /// </summary>
        public NetworkManager NetworkManager => NetworkManagerOwner ?? NetworkManager.Singleton;

        /// <summary>
        /// The NetworkManager that owns this NetworkObject.
        /// This property controls where this NetworkObject belongs.
        /// This property is null by default currently, which means that the above NetworkManager getter will return the Singleton.
        /// In the future this is the path where alternative NetworkManagers should be injected for running multi NetworkManagers
        /// </summary>
        internal NetworkManager NetworkManagerOwner;

        private ulong m_NetworkObjectId;

        /// <summary>
        /// Gets the unique Id of this object that is synced across the network
        /// </summary>
        public ulong NetworkObjectId { get; internal set; }

        /// <summary>
        /// Gets the ClientId of the owner of this NetworkObject
        /// </summary>
        public ulong OwnerClientId
        {
            get
            {
                if (OwnerClientIdInternal == null)
                {
                    return NetworkManager != null ? NetworkManager.ServerClientId : 0;
                }
                else
                {
                    return OwnerClientIdInternal.Value;
                }
            }
            internal set
            {
                if (NetworkManager != null && value == NetworkManager.ServerClientId)
                {
                    OwnerClientIdInternal = null;
                }
                else
                {
                    OwnerClientIdInternal = value;
                }
            }
        }

        internal ulong? OwnerClientIdInternal = null;

        /// <summary>
        /// If true, the object will always be replicated as root on clients and the parent will be ignored.
        /// </summary>
        public bool AlwaysReplicateAsRoot;

        /// <summary>
        /// Gets if this object is a player object
        /// </summary>
        public bool IsPlayerObject { get; internal set; }

        /// <summary>
        /// Gets if the object is the the personal clients player object
        /// </summary>
        public bool IsLocalPlayer => NetworkManager != null && IsPlayerObject && OwnerClientId == NetworkManager.LocalClientId;

        /// <summary>
        /// Gets if the object is owned by the local player or if the object is the local player object
        /// </summary>
        public bool IsOwner => NetworkManager != null && OwnerClientId == NetworkManager.LocalClientId;

        /// <summary>
        /// Gets Whether or not the object is owned by anyone
        /// </summary>
        public bool IsOwnedByServer => NetworkManager != null && OwnerClientId == NetworkManager.ServerClientId;

        /// <summary>
        /// Gets if the object has yet been spawned across the network
        /// </summary>
        public bool IsSpawned { get; internal set; }

        /// <summary>
        /// Gets if the object is a SceneObject, null if it's not yet spawned but is a scene object.
        /// </summary>
        public bool? IsSceneObject { get; internal set; }

        /// <summary>
        /// Gets whether or not the object should be automatically removed when the scene is unloaded.
        /// </summary>
        public bool DestroyWithScene { get; set; }

        /// <summary>
        /// Delegate type for checking visibility
        /// </summary>
        /// <param name="clientId">The clientId to check visibility for</param>
        public delegate bool VisibilityDelegate(ulong clientId);

        /// <summary>
        /// Delegate invoked when the netcode needs to know if the object should be visible to a client, if null it will assume true
        /// </summary>
        public VisibilityDelegate CheckObjectVisibility = null;

        /// <summary>
        /// Delegate type for checking spawn options
        /// </summary>
        /// <param name="clientId">The clientId to check spawn options for</param>
        public delegate bool SpawnDelegate(ulong clientId);

        /// <summary>
        /// Delegate invoked when the netcode needs to know if it should include the transform when spawning the object, if null it will assume true
        /// </summary>
        public SpawnDelegate IncludeTransformWhenSpawning = null;

        /// <summary>
        /// Whether or not to destroy this object if it's owner is destroyed.
        /// If false, the objects ownership will be given to the server.
        /// </summary>
        public bool DontDestroyWithOwner;

        /// <summary>
        /// Whether or not to enable automatic NetworkObject parent synchronization.
        /// </summary>
        public bool AutoObjectParentSync = true;

        internal readonly HashSet<ulong> Observers = new HashSet<ulong>();

        /// <summary>
        /// Returns Observers enumerator
        /// </summary>
        /// <returns>Observers enumerator</returns>
        public HashSet<ulong>.Enumerator GetObservers()
        {
            if (!IsSpawned)
            {
                throw new SpawnStateException("Object is not spawned");
            }

            return Observers.GetEnumerator();
        }

        /// <summary>
        /// Whether or not this object is visible to a specific client
        /// </summary>
        /// <param name="clientId">The clientId of the client</param>
        /// <returns>True if the client knows about the object</returns>
        public bool IsNetworkVisibleTo(ulong clientId)
        {
            if (!IsSpawned)
            {
                throw new SpawnStateException("Object is not spawned");
            }

            return Observers.Contains(clientId);
        }

        private void Awake()
        {
            SetCachedParent(transform.parent);
        }

        /// <summary>
        /// Shows a previously hidden <see cref="NetworkObject"/> to a client
        /// </summary>
        /// <param name="clientId">The client to show the <see cref="NetworkObject"/> to</param>
        public void NetworkShow(ulong clientId)
        {
            if (!IsSpawned)
            {
                throw new SpawnStateException("Object is not spawned");
            }

            if (!NetworkManager.IsServer)
            {
                throw new NotServerException("Only server can change visibility");
            }

            if (Observers.Contains(clientId))
            {
                throw new VisibilityChangeException("The object is already visible");
            }

            if (NetworkManager.NetworkConfig.UseSnapshotSpawn)
            {
                SnapshotSpawn(clientId);
            }

            Observers.Add(clientId);

            NetworkManager.SpawnManager.SendSpawnCallForObject(clientId, this);
        }

        /// <summary>
        /// Shows a list of previously hidden <see cref="NetworkObject"/>s to a client
        /// </summary>
        /// <param name="networkObjects">The <see cref="NetworkObject"/>s to show</param>
        /// <param name="clientId">The client to show the objects to</param>
        public static void NetworkShow(List<NetworkObject> networkObjects, ulong clientId)
        {
            if (networkObjects == null || networkObjects.Count == 0)
            {
                throw new ArgumentNullException("At least one " + nameof(NetworkObject) + " has to be provided");
            }

            NetworkManager networkManager = networkObjects[0].NetworkManager;

            if (!networkManager.IsServer)
            {
                throw new NotServerException("Only server can change visibility");
            }

            // Do the safety loop first to prevent putting the netcode in an invalid state.
            for (int i = 0; i < networkObjects.Count; i++)
            {
                if (!networkObjects[i].IsSpawned)
                {
                    throw new SpawnStateException("Object is not spawned");
                }

                if (networkObjects[i].Observers.Contains(clientId))
                {
                    throw new VisibilityChangeException($"{nameof(NetworkObject)} with NetworkId: {networkObjects[i].NetworkObjectId} is already visible");
                }

                if (networkObjects[i].NetworkManager != networkManager)
                {
                    throw new ArgumentNullException("All " + nameof(NetworkObject) + "s must belong to the same " + nameof(NetworkManager));
                }
            }

            foreach (var networkObject in networkObjects)
            {
                networkObject.NetworkShow(clientId);
            }
        }

        /// <summary>
        /// Hides a object from a specific client
        /// </summary>
        /// <param name="clientId">The client to hide the object for</param>
        public void NetworkHide(ulong clientId)
        {
            if (!IsSpawned)
            {
                throw new SpawnStateException("Object is not spawned");
            }

            if (!NetworkManager.IsServer)
            {
                throw new NotServerException("Only server can change visibility");
            }

            if (!Observers.Contains(clientId))
            {
                throw new VisibilityChangeException("The object is already hidden");
            }

            if (clientId == NetworkManager.ServerClientId)
            {
                throw new VisibilityChangeException("Cannot hide an object from the server");
            }


            Observers.Remove(clientId);

            if (NetworkManager.NetworkConfig.UseSnapshotSpawn)
            {
                SnapshotDespawn(clientId);
            }
            else
            {
                var message = new DestroyObjectMessage
                {
<<<<<<< HEAD
                    NetworkObjectId = NetworkObjectId
                };
                var size = NetworkManager.SendMessage(message, NetworkDelivery.ReliableSequenced, clientId);
                // Send destroy call
                NetworkManager.NetworkMetrics.TrackObjectDestroySent(clientId, NetworkObjectId, name, size);
=======
                    using var nonNullContext = (InternalCommandContext)context;
                    var bufferSizeCapture = new CommandContextSizeCapture(nonNullContext);
                    bufferSizeCapture.StartMeasureSegment();

                    nonNullContext.NetworkWriter.WriteUInt64Packed(NetworkObjectId);

                    var size = bufferSizeCapture.StopMeasureSegment();
                    var bytesReported = NetworkManager.LocalClientId == clientId
                        ? 0
                        : size;
                    NetworkManager.NetworkMetrics.TrackObjectDestroySent(clientId, NetworkObjectId, name, bytesReported);
                }
>>>>>>> d2db3940
            }
        }

        /// <summary>
        /// Hides a list of objects from a client
        /// </summary>
        /// <param name="networkObjects">The objects to hide</param>
        /// <param name="clientId">The client to hide the objects from</param>
        public static void NetworkHide(List<NetworkObject> networkObjects, ulong clientId)
        {
            if (networkObjects == null || networkObjects.Count == 0)
            {
                throw new ArgumentNullException("At least one " + nameof(NetworkObject) + " has to be provided");
            }

            NetworkManager networkManager = networkObjects[0].NetworkManager;

            if (!networkManager.IsServer)
            {
                throw new NotServerException("Only server can change visibility");
            }

            if (clientId == networkManager.ServerClientId)
            {
                throw new VisibilityChangeException("Cannot hide an object from the server");
            }

            // Do the safety loop first to prevent putting the netcode in an invalid state.
            for (int i = 0; i < networkObjects.Count; i++)
            {
                if (!networkObjects[i].IsSpawned)
                {
                    throw new SpawnStateException("Object is not spawned");
                }

                if (!networkObjects[i].Observers.Contains(clientId))
                {
                    throw new VisibilityChangeException($"{nameof(NetworkObject)} with {nameof(NetworkObjectId)}: {networkObjects[i].NetworkObjectId} is already hidden");
                }

                if (networkObjects[i].NetworkManager != networkManager)
                {
                    throw new ArgumentNullException("All " + nameof(NetworkObject) + "s must belong to the same " + nameof(NetworkManager));
                }
            }

            foreach (var networkObject in networkObjects)
            {
                networkObject.NetworkHide(clientId);
            }
        }

        private void OnDestroy()
        {
            if (NetworkManager != null && NetworkManager.IsListening && NetworkManager.IsServer == false && IsSpawned
                && (IsSceneObject == null || (IsSceneObject != null && IsSceneObject.Value != true)))
            {
                throw new NotServerException($"Destroy a spawned {nameof(NetworkObject)} on a non-host client is not valid. Call {nameof(Destroy)} or {nameof(Despawn)} on the server/host instead.");
            }

            if (NetworkManager != null && NetworkManager.SpawnManager != null && NetworkManager.SpawnManager.SpawnedObjects.TryGetValue(NetworkObjectId, out var networkObject))
            {
                NetworkManager.SpawnManager.OnDespawnObject(networkObject, false);
            }
        }

        private SnapshotDespawnCommand GetDespawnCommand()
        {
            var command = new SnapshotDespawnCommand();
            command.NetworkObjectId = NetworkObjectId;

            return command;
        }

        private SnapshotSpawnCommand GetSpawnCommand()
        {
            var command = new SnapshotSpawnCommand();
            command.NetworkObjectId = NetworkObjectId;
            command.OwnerClientId = OwnerClientId;
            command.IsPlayerObject = IsPlayerObject;
            command.IsSceneObject = (IsSceneObject == null) || IsSceneObject.Value;

            ulong? parent = NetworkManager.SpawnManager.GetSpawnParentId(this);
            if (parent != null)
            {
                command.ParentNetworkId = parent.Value;
            }
            else
            {
                // write own network id, when no parents. todo: optimize this.
                command.ParentNetworkId = command.NetworkObjectId;
            }

            command.GlobalObjectIdHash = HostCheckForGlobalObjectIdHashOverride();
            // todo: check if (IncludeTransformWhenSpawning == null || IncludeTransformWhenSpawning(clientId)) for any clientId
            command.ObjectPosition = transform.position;
            command.ObjectRotation = transform.rotation;
            command.ObjectScale = transform.localScale;

            return command;
        }

        private void SnapshotSpawn()
        {
            var command = GetSpawnCommand();
            NetworkManager.SnapshotSystem.Spawn(command);
        }

        private void SnapshotSpawn(ulong clientId)
        {
            var command = GetSpawnCommand();
            command.TargetClientIds = new List<ulong>();
            command.TargetClientIds.Add(clientId);
            NetworkManager.SnapshotSystem.Spawn(command);
        }

        internal void SnapshotDespawn()
        {
            var command = GetDespawnCommand();
            NetworkManager.SnapshotSystem.Despawn(command);
        }

        internal void SnapshotDespawn(ulong clientId)
        {
            var command = GetDespawnCommand();
            command.TargetClientIds = new List<ulong>();
            command.TargetClientIds.Add(clientId);
            NetworkManager.SnapshotSystem.Despawn(command);
        }

        [MethodImpl(MethodImplOptions.AggressiveInlining)]
        private void SpawnInternal(bool destroyWithScene, ulong? ownerClientId, bool playerObject)
        {
            if (!NetworkManager.IsListening)
            {
                throw new NotListeningException($"{nameof(NetworkManager)} is not listening, start a server or host before spawning objects");
            }

            if (!NetworkManager.IsServer)
            {
                throw new NotServerException($"Only server can spawn {nameof(NetworkObject)}s");
            }

            NetworkManager.SpawnManager.SpawnNetworkObjectLocally(this, NetworkManager.SpawnManager.GetNetworkObjectId(), false, playerObject, ownerClientId, destroyWithScene);

            if (NetworkManager.NetworkConfig.UseSnapshotSpawn)
            {
                SnapshotSpawn();
            }

            ulong ownerId = ownerClientId != null ? ownerClientId.Value : NetworkManager.ServerClientId;
            for (int i = 0; i < NetworkManager.ConnectedClientsList.Count; i++)
            {
                if (Observers.Contains(NetworkManager.ConnectedClientsList[i].ClientId))
                {
                    NetworkManager.SpawnManager.SendSpawnCallForObject(NetworkManager.ConnectedClientsList[i].ClientId, this);
                }
            }
        }

        /// <summary>
        /// Spawns this <see cref="NetworkObject"/> across the network. Can only be called from the Server
        /// </summary>
        /// <param name="destroyWithScene">Should the object be destroyed when the scene is changed</param>
        public void Spawn(bool destroyWithScene = false)
        {
            SpawnInternal(destroyWithScene, null, false);
        }

        /// <summary>
        /// Spawns a <see cref="NetworkObject"/> across the network with a given owner. Can only be called from server
        /// </summary>
        /// <param name="clientId">The clientId to own the object</param>
        /// <param name="destroyWithScene">Should the object be destroyed when the scene is changed</param>
        public void SpawnWithOwnership(ulong clientId, bool destroyWithScene = false)
        {
            SpawnInternal(destroyWithScene, clientId, false);
        }

        /// <summary>
        /// Spawns a <see cref="NetworkObject"/> across the network and makes it the player object for the given client
        /// </summary>
        /// <param name="clientId">The clientId whos player object this is</param>
        /// <param name="destroyWithScene">Should the object be destroyd when the scene is changed</param>
        public void SpawnAsPlayerObject(ulong clientId, bool destroyWithScene = false)
        {
            SpawnInternal(destroyWithScene, clientId, true);
        }

        /// <summary>
        /// Despawns the <see cref="GameObject"/> of this <see cref="NetworkObject"/> and sends a destroy message for it to all connected clients.
        /// </summary>
        /// <param name="destroy">(true) the <see cref="GameObject"/> will be destroyed (false) the <see cref="GameObject"/> will persist after being despawned</param>
        public void Despawn(bool destroy = false)
        {
            NetworkManager.SpawnManager.DespawnObject(this, destroy);
        }

        /// <summary>
        /// Removes all ownership of an object from any client. Can only be called from server
        /// </summary>
        public void RemoveOwnership()
        {
            NetworkManager.SpawnManager.RemoveOwnership(this);
        }

        /// <summary>
        /// Changes the owner of the object. Can only be called from server
        /// </summary>
        /// <param name="newOwnerClientId">The new owner clientId</param>
        public void ChangeOwnership(ulong newOwnerClientId)
        {
            NetworkManager.SpawnManager.ChangeOwnership(this, newOwnerClientId);
        }

        internal void InvokeBehaviourOnLostOwnership()
        {
            for (int i = 0; i < ChildNetworkBehaviours.Count; i++)
            {
                ChildNetworkBehaviours[i].OnLostOwnership();
            }
        }

        internal void InvokeBehaviourOnGainedOwnership()
        {
            for (int i = 0; i < ChildNetworkBehaviours.Count; i++)
            {
                ChildNetworkBehaviours[i].OnGainedOwnership();
            }
        }

        internal void InvokeBehaviourOnNetworkObjectParentChanged(NetworkObject parentNetworkObject)
        {
            for (int i = 0; i < ChildNetworkBehaviours.Count; i++)
            {
                ChildNetworkBehaviours[i].OnNetworkObjectParentChanged(parentNetworkObject);
            }
        }

        private bool m_IsReparented; // Did initial parent (came from the scene hierarchy) change at runtime?
        private ulong? m_LatestParent; // What is our last set parent NetworkObject's ID?
        private Transform m_CachedParent; // What is our last set parent Transform reference?

        internal void SetCachedParent(Transform parentTransform)
        {
            m_CachedParent = parentTransform;
        }

        internal (bool IsReparented, ulong? LatestParent) GetNetworkParenting() => (m_IsReparented, m_LatestParent);

        internal void SetNetworkParenting(bool isReparented, ulong? latestParent)
        {
            m_IsReparented = isReparented;
            m_LatestParent = latestParent;
        }

        public bool TrySetParent(Transform parent, bool worldPositionStays = true)
        {
            return TrySetParent(parent.GetComponent<NetworkObject>(), worldPositionStays);
        }

        public bool TrySetParent(GameObject parent, bool worldPositionStays = true)
        {
            return TrySetParent(parent.GetComponent<NetworkObject>(), worldPositionStays);
        }

        public bool TrySetParent(NetworkObject parent, bool worldPositionStays = true)
        {
            if (!AutoObjectParentSync)
            {
                return false;
            }

            if (NetworkManager == null || !NetworkManager.IsListening)
            {
                return false;
            }

            if (!NetworkManager.IsServer)
            {
                return false;
            }

            if (!IsSpawned)
            {
                return false;
            }

            if (parent == null)
            {
                return false;
            }

            if (!parent.IsSpawned)
            {
                return false;
            }

            transform.SetParent(parent.transform, worldPositionStays);
            return true;
        }

        private void OnTransformParentChanged()
        {
            if (!AutoObjectParentSync)
            {
                return;
            }

            if (transform.parent == m_CachedParent)
            {
                return;
            }

            if (NetworkManager == null || !NetworkManager.IsListening)
            {
                transform.parent = m_CachedParent;
                Debug.LogException(new NotListeningException($"{nameof(NetworkManager)} is not listening, start a server or host before reparenting"));
                return;
            }

            if (!NetworkManager.IsServer)
            {
                transform.parent = m_CachedParent;
                Debug.LogException(new NotServerException($"Only the server can reparent {nameof(NetworkObject)}s"));
                return;
            }

            if (!IsSpawned)
            {
                transform.parent = m_CachedParent;
                Debug.LogException(new SpawnStateException($"{nameof(NetworkObject)} can only be reparented after being spawned"));
                return;
            }

            var parentTransform = transform.parent;
            if (parentTransform != null)
            {
                var parentObject = transform.parent.GetComponent<NetworkObject>();
                if (parentObject == null)
                {
                    transform.parent = m_CachedParent;
                    Debug.LogException(new InvalidParentException($"Invalid parenting, {nameof(NetworkObject)} moved under a non-{nameof(NetworkObject)} parent"));
                    return;
                }

                if (!parentObject.IsSpawned)
                {
                    transform.parent = m_CachedParent;
                    Debug.LogException(new SpawnStateException($"{nameof(NetworkObject)} can only be reparented under another spawned {nameof(NetworkObject)}"));
                    return;
                }

                m_LatestParent = parentObject.NetworkObjectId;
            }
            else
            {
                m_LatestParent = null;
            }

            m_IsReparented = true;
            ApplyNetworkParenting();

            var message = new ParentSyncMessage
            {
                NetworkObjectId = NetworkObjectId,
                IsReparented = m_IsReparented,
                IsLatestParentSet = m_LatestParent != null && m_LatestParent.HasValue,
                LatestParent = m_LatestParent
            };

            unsafe
            {
                var maxCount = NetworkManager.ConnectedClientsIds.Length;
                ulong* clientIds = stackalloc ulong[maxCount];
                int idx = 0;
                foreach (var clientId in NetworkManager.ConnectedClientsIds)
                {
                    if (Observers.Contains(clientId))
                    {
                        clientIds[idx++] = clientId;
                    }
                }

                NetworkManager.SendMessage(message, NetworkDelivery.ReliableSequenced, clientIds, idx);
            }
        }

        // We're keeping this set called OrphanChildren which contains NetworkObjects
        // because at the time we initialize/spawn NetworkObject locally, we might not have its parent replicated from the other side
        //
        // For instance, if we're spawning NetworkObject 5 and its parent is 10, what should happen if we do not have 10 yet?
        // let's say 10 is on the way to be replicated in a few frames and we could fix that parent-child relationship later.
        //
        // If you couldn't find your parent, we put you into OrphanChildren set and everytime we spawn another NetworkObject locally due to replication,
        // we call CheckOrphanChildren() method and quickly iterate over OrphanChildren set and see if we can reparent/adopt one.
        internal static HashSet<NetworkObject> OrphanChildren = new HashSet<NetworkObject>();

        internal bool ApplyNetworkParenting()
        {
            if (!AutoObjectParentSync)
            {
                return false;
            }

            if (!IsSpawned)
            {
                return false;
            }

            if (!m_IsReparented)
            {
                return true;
            }

            if (m_LatestParent == null || !m_LatestParent.HasValue)
            {
                m_CachedParent = null;
                transform.parent = null;

                InvokeBehaviourOnNetworkObjectParentChanged(null);
                return true;
            }

            if (!NetworkManager.SpawnManager.SpawnedObjects.ContainsKey(m_LatestParent.Value))
            {
                if (OrphanChildren.Add(this))
                {
                    if (NetworkLog.CurrentLogLevel <= LogLevel.Normal)
                    {
                        NetworkLog.LogWarning($"{nameof(NetworkObject)} ({name}) cannot find its parent, added to {nameof(OrphanChildren)} set");
                    }
                }
                return false;
            }

            var parentObject = NetworkManager.SpawnManager.SpawnedObjects[m_LatestParent.Value];

            m_CachedParent = parentObject.transform;
            transform.parent = parentObject.transform;

            InvokeBehaviourOnNetworkObjectParentChanged(parentObject);
            return true;
        }

        internal static void CheckOrphanChildren()
        {
            var objectsToRemove = new List<NetworkObject>();
            foreach (var orphanObject in OrphanChildren)
            {
                if (orphanObject.ApplyNetworkParenting())
                {
                    objectsToRemove.Add(orphanObject);
                }
            }
            foreach (var networkObject in objectsToRemove)
            {
                OrphanChildren.Remove(networkObject);
            }
        }

        internal void InvokeBehaviourNetworkSpawn()
        {
            for (int i = 0; i < ChildNetworkBehaviours.Count; i++)
            {
                ChildNetworkBehaviours[i].InternalOnNetworkSpawn();
                ChildNetworkBehaviours[i].OnNetworkSpawn();
            }
        }

        internal void InvokeBehaviourNetworkDespawn()
        {
            for (int i = 0; i < ChildNetworkBehaviours.Count; i++)
            {
                ChildNetworkBehaviours[i].InternalOnNetworkDespawn();
                ChildNetworkBehaviours[i].OnNetworkDespawn();
            }
        }

        private List<NetworkBehaviour> m_ChildNetworkBehaviours;

        internal List<NetworkBehaviour> ChildNetworkBehaviours
        {
            get
            {
                if (m_ChildNetworkBehaviours != null)
                {
                    return m_ChildNetworkBehaviours;
                }

                m_ChildNetworkBehaviours = new List<NetworkBehaviour>();
                var networkBehaviours = GetComponentsInChildren<NetworkBehaviour>(true);
                for (int i = 0; i < networkBehaviours.Length; i++)
                {
                    if (networkBehaviours[i].NetworkObject == this)
                    {
                        m_ChildNetworkBehaviours.Add(networkBehaviours[i]);
                    }
                }

                return m_ChildNetworkBehaviours;
            }
        }

        internal void WriteNetworkVariableData(ref FastBufferWriter writer, ulong clientId)
        {
            for (int i = 0; i < ChildNetworkBehaviours.Count; i++)
            {
                var behavior = ChildNetworkBehaviours[i];
                behavior.InitializeVariables();
                behavior.WriteNetworkVariableData(ref writer, clientId);
            }
        }

        internal void MarkVariablesDirty()
        {
            for (int i = 0; i < ChildNetworkBehaviours.Count; i++)
            {
                var behavior = ChildNetworkBehaviours[i];
                behavior.MarkVariablesDirty();
            }
        }

        internal void SetNetworkVariableData(ref FastBufferReader reader)
        {
            for (int i = 0; i < ChildNetworkBehaviours.Count; i++)
            {
                var behaviour = ChildNetworkBehaviours[i];
                behaviour.InitializeVariables();
                behaviour.SetNetworkVariableData(ref reader);
            }
        }

        internal ushort GetNetworkBehaviourOrderIndex(NetworkBehaviour instance)
        {
            // read the cached index, and verify it first
            if (instance.NetworkBehaviourIdCache < ChildNetworkBehaviours.Count)
            {
                if (ChildNetworkBehaviours[instance.NetworkBehaviourIdCache] == instance)
                {
                    return instance.NetworkBehaviourIdCache;
                }

                // invalid cached id reset
                instance.NetworkBehaviourIdCache = default;
            }

            for (ushort i = 0; i < ChildNetworkBehaviours.Count; i++)
            {
                if (ChildNetworkBehaviours[i] == instance)
                {
                    // cache the id, for next query
                    instance.NetworkBehaviourIdCache = i;
                    return i;
                }
            }

            return 0;
        }

        internal NetworkBehaviour GetNetworkBehaviourAtOrderIndex(ushort index)
        {
            if (index >= ChildNetworkBehaviours.Count)
            {
                if (NetworkLog.CurrentLogLevel <= LogLevel.Error)
                {
                    NetworkLog.LogError($"Behaviour index was out of bounds. Did you mess up the order of your {nameof(NetworkBehaviour)}s?");
                }

                return null;
            }

            return ChildNetworkBehaviours[index];
        }

        internal struct SceneObject
        {
            public struct HeaderData
            {
                public ulong NetworkObjectId;
                public ulong OwnerClientId;
                public uint Hash;

                public bool IsPlayerObject;
                public bool HasParent;
                public bool IsSceneObject;
                public bool HasTransform;
                public bool IsReparented;
                public bool HasNetworkVariables;
            }

            public HeaderData Header;

            //If(Metadata.HasParent)
            public ulong ParentObjectId;

            //If(Metadata.HasTransform)
            public struct TransformData
            {
                public Vector3 Position;
                public Quaternion Rotation;
            }

            public TransformData Transform;

            //If(Metadata.IsReparented)
            public bool IsLatestParentSet;

            //If(IsLatestParentSet)
            public ulong? LatestParent;

            public NetworkObject OwnerObject;
            public ulong TargetClientId;

            public unsafe void Serialize(ref FastBufferWriter writer)
            {
                if (!writer.TryBeginWrite(
                    sizeof(HeaderData) +
                    (Header.HasParent ? FastBufferWriter.GetWriteSize(ParentObjectId) : 0) +
                    (Header.HasTransform ? FastBufferWriter.GetWriteSize(Transform) : 0) +
                    (Header.IsReparented
                        ? FastBufferWriter.GetWriteSize(IsLatestParentSet) +
                          (IsLatestParentSet ? FastBufferWriter.GetWriteSize<ulong>() : 0)
                        : 0)))
                {
                    throw new OverflowException("Could not serialize SceneObject: Out of buffer space.");
                }

                writer.WriteValue(Header);

                if (Header.HasParent)
                {
                    writer.WriteValue(ParentObjectId);
                }

                if (Header.HasTransform)
                {
                    writer.WriteValue(Transform);
                }

                if (Header.IsReparented)
                {
                    writer.WriteValue(IsLatestParentSet);
                    if (IsLatestParentSet)
                    {
                        writer.WriteValue((ulong)LatestParent);
                    }
                }

                if (Header.HasNetworkVariables)
                {
                    OwnerObject.WriteNetworkVariableData(ref writer, TargetClientId);
                }
            }

            public unsafe void Deserialize(ref FastBufferReader reader)
            {
                if (!reader.TryBeginRead(sizeof(HeaderData)))
                {
                    throw new OverflowException("Could not deserialize SceneObject: Out of buffer space.");
                }
                reader.ReadValue(out Header);
                if (!reader.TryBeginRead(
                    (Header.HasParent ? FastBufferWriter.GetWriteSize(ParentObjectId) : 0) +
                    (Header.HasTransform ? FastBufferWriter.GetWriteSize(Transform) : 0) +
                    (Header.IsReparented
                        ? FastBufferWriter.GetWriteSize(IsLatestParentSet) +
                          (IsLatestParentSet ? FastBufferWriter.GetWriteSize<ulong>() : 0)
                        : 0)))
                {
                    throw new OverflowException("Could not deserialize SceneObject: Out of buffer space.");
                }

                if (Header.HasParent)
                {
                    reader.ReadValue(out ParentObjectId);
                }

                if (Header.HasTransform)
                {
                    reader.ReadValue(out Transform);
                }

                if (Header.IsReparented)
                {
                    reader.ReadValue(out IsLatestParentSet);
                    if (IsLatestParentSet)
                    {
                        reader.ReadValue(out ulong latestParent);
                        LatestParent = latestParent;
                    }
                }
            }
        }

        internal SceneObject GetMessageSceneObject(ulong targetClientId, bool includeNetworkVariableData = true)
        {
            var obj = new SceneObject
            {
                Header = new SceneObject.HeaderData
                {
                    IsPlayerObject = IsPlayerObject,
                    NetworkObjectId = NetworkObjectId,
                    OwnerClientId = OwnerClientId,
                    IsSceneObject = IsSceneObject ?? true,
                    Hash = HostCheckForGlobalObjectIdHashOverride(),
                    HasNetworkVariables = includeNetworkVariableData
                },
                OwnerObject = this,
                TargetClientId = targetClientId
            };

            NetworkObject parentNetworkObject = null;

            if (!AlwaysReplicateAsRoot && transform.parent != null)
            {
                parentNetworkObject = transform.parent.GetComponent<NetworkObject>();
            }

            if (parentNetworkObject)
            {
                obj.Header.HasParent = true;
                obj.ParentObjectId = parentNetworkObject.NetworkObjectId;
            }
            if (IncludeTransformWhenSpawning == null || IncludeTransformWhenSpawning(OwnerClientId))
            {
                obj.Header.HasTransform = true;
                obj.Transform = new SceneObject.TransformData
                {
                    Position = transform.position,
                    Rotation = transform.rotation
                };
            }

            var (isReparented, latestParent) = GetNetworkParenting();
            obj.Header.IsReparented = isReparented;
            if (isReparented)
            {
                var isLatestParentSet = latestParent != null && latestParent.HasValue;
                obj.IsLatestParentSet = isLatestParentSet;
                if (isLatestParentSet)
                {
                    obj.LatestParent = latestParent.Value;
                }
            }

            return obj;
        }

        /// <summary>
        /// Used to deserialize a serialized scene object which occurs
        /// when the client is approved or during a scene transition
        /// </summary>
        /// <param name="sceneObject">Deserialized scene object data</param>
        /// <param name="variableData">reader for the NetworkVariable data</param>
        /// <param name="networkManager">NetworkManager instance</param>
        /// <returns>optional to use NetworkObject deserialized</returns>
        internal static NetworkObject AddSceneObject(in SceneObject sceneObject, ref FastBufferReader variableData, NetworkManager networkManager)
        {
            Vector3? position = null;
            Quaternion? rotation = null;
            ulong? parentNetworkId = null;

            if (sceneObject.Header.HasTransform)
            {
                position = sceneObject.Transform.Position;
                rotation = sceneObject.Transform.Rotation;
            }

            if (sceneObject.Header.HasParent)
            {
                parentNetworkId = sceneObject.ParentObjectId;
            }

            //Attempt to create a local NetworkObject
            var networkObject = networkManager.SpawnManager.CreateLocalNetworkObject(
                sceneObject.Header.IsSceneObject, sceneObject.Header.Hash,
                sceneObject.Header.OwnerClientId, parentNetworkId, position, rotation, sceneObject.Header.IsReparented);

            networkObject?.SetNetworkParenting(sceneObject.Header.IsReparented, sceneObject.LatestParent);

            if (networkObject == null)
            {
                // Log the error that the NetworkObject failed to construct
                Debug.LogError($"Failed to spawn {nameof(NetworkObject)} for Hash {sceneObject.Header.Hash}.");

                // If we failed to load this NetworkObject, then skip past the network variable data
                variableData.ReadValueSafe(out ushort varSize);
                variableData.Seek(variableData.Position + varSize);

                // We have nothing left to do here.
                return null;
            }

            // Spawn the NetworkObject(
            networkManager.SpawnManager.SpawnNetworkObjectLocally(networkObject, sceneObject, ref variableData, false);

            return networkObject;
        }

        /// <summary>
        /// Only applies to Host mode.
        /// Will return the registered source NetworkPrefab's GlobalObjectIdHash if one exists.
        /// Server and Clients will always return the NetworkObject's GlobalObjectIdHash.
        /// </summary>
        /// <returns></returns>
        internal uint HostCheckForGlobalObjectIdHashOverride()
        {
            if (NetworkManager.IsHost)
            {
                if (NetworkManager.PrefabHandler.ContainsHandler(this))
                {
                    var globalObjectIdHash = NetworkManager.PrefabHandler.GetSourceGlobalObjectIdHash(GlobalObjectIdHash);
                    return globalObjectIdHash == 0 ? GlobalObjectIdHash : globalObjectIdHash;
                }
                else
                if (NetworkManager.NetworkConfig.OverrideToNetworkPrefab.ContainsKey(GlobalObjectIdHash))
                {
                    return NetworkManager.NetworkConfig.OverrideToNetworkPrefab[GlobalObjectIdHash];
                }
            }

            return GlobalObjectIdHash;
        }
    }
}<|MERGE_RESOLUTION|>--- conflicted
+++ resolved
@@ -313,26 +313,14 @@
             {
                 var message = new DestroyObjectMessage
                 {
-<<<<<<< HEAD
                     NetworkObjectId = NetworkObjectId
                 };
+                // Send destroy call
                 var size = NetworkManager.SendMessage(message, NetworkDelivery.ReliableSequenced, clientId);
-                // Send destroy call
-                NetworkManager.NetworkMetrics.TrackObjectDestroySent(clientId, NetworkObjectId, name, size);
-=======
-                    using var nonNullContext = (InternalCommandContext)context;
-                    var bufferSizeCapture = new CommandContextSizeCapture(nonNullContext);
-                    bufferSizeCapture.StartMeasureSegment();
-
-                    nonNullContext.NetworkWriter.WriteUInt64Packed(NetworkObjectId);
-
-                    var size = bufferSizeCapture.StopMeasureSegment();
-                    var bytesReported = NetworkManager.LocalClientId == clientId
+                var bytesReported = NetworkManager.LocalClientId == clientId
                         ? 0
                         : size;
-                    NetworkManager.NetworkMetrics.TrackObjectDestroySent(clientId, NetworkObjectId, name, bytesReported);
-                }
->>>>>>> d2db3940
+                NetworkManager.NetworkMetrics.TrackObjectDestroySent(clientId, NetworkObjectId, name, bytesReported);
             }
         }
 
