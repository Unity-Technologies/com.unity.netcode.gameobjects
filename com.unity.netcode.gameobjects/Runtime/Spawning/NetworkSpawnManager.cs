using System;
using System.Collections.Generic;
using System.Linq;
using UnityEngine;

namespace Unity.Netcode
{
    /// <summary>
    /// Class that handles object spawning
    /// </summary>
    public class NetworkSpawnManager
    {
        /// <summary>
        /// The currently spawned objects
        /// </summary>
        public readonly Dictionary<ulong, NetworkObject> SpawnedObjects = new Dictionary<ulong, NetworkObject>();

        /// <summary>
        /// A list of the spawned objects
        /// </summary>
        public readonly HashSet<NetworkObject> SpawnedObjectsList = new HashSet<NetworkObject>();

        /// <summary>
        /// Use to get all NetworkObjects owned by a client
        /// Ownership to Objects Table Format:
        /// [ClientId][NetworkObjectId][NetworkObject]
        /// Server: Keeps track of all clients' ownership
        /// Client: Keeps track of only its ownership
        /// </summary>
        public readonly Dictionary<ulong, Dictionary<ulong, NetworkObject>> OwnershipToObjectsTable = new Dictionary<ulong, Dictionary<ulong, NetworkObject>>();

        /// <summary>
        /// Object to Ownership Table:
        /// [NetworkObjectId][ClientId]
        /// Used internally to find the client Id that currently owns
        /// the NetworkObject
        /// </summary>
        private Dictionary<ulong, ulong> m_ObjectToOwnershipTable = new Dictionary<ulong, ulong>();

        /// <summary>
        /// Used to update a NetworkObject's ownership
        /// </summary>
        internal void UpdateOwnershipTable(NetworkObject networkObject, ulong newOwner, bool isRemoving = false)
        {
            var previousOwner = newOwner;

            // Use internal lookup table to see if the NetworkObject has a previous owner
            if (m_ObjectToOwnershipTable.ContainsKey(networkObject.NetworkObjectId))
            {
                // Keep track of the previous owner's ClientId
                previousOwner = m_ObjectToOwnershipTable[networkObject.NetworkObjectId];

                // We are either despawning (remove) or changing ownership (assign)
                if (isRemoving)
                {
                    m_ObjectToOwnershipTable.Remove(networkObject.NetworkObjectId);
                }
                else
                {
                    m_ObjectToOwnershipTable[networkObject.NetworkObjectId] = newOwner;
                }
            }
            else
            {
                // Otherwise, just add a new lookup entry
                m_ObjectToOwnershipTable.Add(networkObject.NetworkObjectId, newOwner);
            }

            // Check to see if we had a previous owner
            if (previousOwner != newOwner && OwnershipToObjectsTable.ContainsKey(previousOwner))
            {
                // Before updating the previous owner, assure this entry exists
                if (OwnershipToObjectsTable[previousOwner].ContainsKey(networkObject.NetworkObjectId))
                {
                    // Remove the previous owner's entry
                    OwnershipToObjectsTable[previousOwner].Remove(networkObject.NetworkObjectId);

                    // Server or Host alway invokes the lost ownership notification locally
                    if (NetworkManager.IsServer)
                    {
                        networkObject.InvokeBehaviourOnLostOwnership();
                    }

                    // If we are removing the entry (i.e. despawning or client lost ownership)
                    if (isRemoving)
                    {
                        return;
                    }
                }
                else
                {
                    // Really, as long as UpdateOwnershipTable is invoked when ownership is gained or lost this should never happen
                    throw new Exception($"Client-ID {previousOwner} had a partial {nameof(m_ObjectToOwnershipTable)} entry! Potentially corrupted {nameof(OwnershipToObjectsTable)}?");
                }
            }

            // If the owner doesn't have an entry then create one
            if (!OwnershipToObjectsTable.ContainsKey(newOwner))
            {
                OwnershipToObjectsTable.Add(newOwner, new Dictionary<ulong, NetworkObject>());
            }

            // Sanity check to make sure we don't already have this entry (we shouldn't)
            if (!OwnershipToObjectsTable[newOwner].ContainsKey(networkObject.NetworkObjectId))
            {
                // Add the new ownership entry
                OwnershipToObjectsTable[newOwner].Add(networkObject.NetworkObjectId, networkObject);

                // Server or Host always invokes the gained ownership notification locally
                if (NetworkManager.IsServer)
                {
                    networkObject.InvokeBehaviourOnGainedOwnership();
                }
            }
            else if (isRemoving)
            {
                OwnershipToObjectsTable[previousOwner].Remove(networkObject.NetworkObjectId);
            }
            else if (NetworkManager.LogLevel == LogLevel.Developer)
            {
                NetworkLog.LogWarning($"Setting ownership twice? Client-ID {previousOwner} already owns NetworkObject ID {networkObject.NetworkObjectId}!");
            }
        }

        /// <summary>
        /// Returns a list of all NetworkObjects that belong to a client.
        /// </summary>
        /// <param name="clientId">the client's id  <see cref="NetworkManager.LocalClientId"/></param>
        /// <returns>returns the list of <see cref="NetworkObject"/>s owned by the client</returns>
        public List<NetworkObject> GetClientOwnedObjects(ulong clientId)
        {
            if (!OwnershipToObjectsTable.ContainsKey(clientId))
            {
                OwnershipToObjectsTable.Add(clientId, new Dictionary<ulong, NetworkObject>());
            }
            return OwnershipToObjectsTable[clientId].Values.ToList();
        }

        /// <summary>
        /// Gets the NetworkManager associated with this SpawnManager.
        /// </summary>
        public NetworkManager NetworkManager { get; }

        internal NetworkSpawnManager(NetworkManager networkManager)
        {
            NetworkManager = networkManager;
        }

        internal readonly Queue<ReleasedNetworkId> ReleasedNetworkObjectIds = new Queue<ReleasedNetworkId>();
        private ulong m_NetworkObjectIdCounter;

        // A list of target ClientId, use when sending despawn commands. Kept as a member to reduce memory allocations
        private List<ulong> m_TargetClientIds = new List<ulong>();

        internal ulong GetNetworkObjectId()
        {
            if (ReleasedNetworkObjectIds.Count > 0 && NetworkManager.NetworkConfig.RecycleNetworkIds && (Time.unscaledTime - ReleasedNetworkObjectIds.Peek().ReleaseTime) >= NetworkManager.NetworkConfig.NetworkIdRecycleDelay)
            {
                return ReleasedNetworkObjectIds.Dequeue().NetworkId;
            }

            m_NetworkObjectIdCounter++;

            return m_NetworkObjectIdCounter;
        }

        /// <summary>
        /// Returns the local player object or null if one does not exist
        /// </summary>
        /// <returns>The local player object or null if one does not exist</returns>
        public NetworkObject GetLocalPlayerObject()
        {
            return GetPlayerNetworkObject(NetworkManager.LocalClientId);
        }


        /// <summary>
        /// Returns the player object with a given clientId or null if one does not exist. This is only valid server side.
        /// </summary>
        /// <param name="clientId">the client identifier of the player</param>
        /// <returns>The player object with a given clientId or null if one does not exist</returns>
        public NetworkObject GetPlayerNetworkObject(ulong clientId)
        {
            if (!NetworkManager.IsServer && NetworkManager.LocalClientId != clientId)
            {
                throw new NotServerException("Only the server can find player objects from other clients.");
            }

            if (TryGetNetworkClient(clientId, out NetworkClient networkClient))
            {
                return networkClient.PlayerObject;
            }

            return null;
        }

        internal void RemoveOwnership(NetworkObject networkObject)
        {
            if (!NetworkManager.IsServer)
            {
                throw new NotServerException("Only the server can change ownership");
            }

            if (!networkObject.IsSpawned)
            {
                throw new SpawnStateException("Object is not spawned");
            }

            // If we made it here then we are the server and if the server is determined to already be the owner
            // then ignore the RemoveOwnership invocation.
            if (networkObject.OwnerClientId == NetworkManager.ServerClientId)
            {
                return;
            }

            networkObject.OwnerClientId = NetworkManager.ServerClientId;

            // Server removes the entry and takes over ownership before notifying
            UpdateOwnershipTable(networkObject, NetworkManager.ServerClientId, true);

            var message = new ChangeOwnershipMessage
            {
                NetworkObjectId = networkObject.NetworkObjectId,
                OwnerClientId = networkObject.OwnerClientId
            };
            var size = NetworkManager.SendMessage(ref message, NetworkDelivery.ReliableSequenced, NetworkManager.ConnectedClientsIds);

            foreach (var client in NetworkManager.ConnectedClients)
            {
                NetworkManager.NetworkMetrics.TrackOwnershipChangeSent(client.Key, networkObject, size);
            }
        }

        /// <summary>
        /// Helper function to get a network client for a clientId from the NetworkManager.
        /// On the server this will check the <see cref="NetworkManager.ConnectedClients"/> list.
        /// On a non-server this will check the <see cref="NetworkManager.LocalClient"/> only.
        /// </summary>
        /// <param name="clientId">The clientId for which to try getting the NetworkClient for.</param>
        /// <param name="networkClient">The found NetworkClient. Null if no client was found.</param>
        /// <returns>True if a NetworkClient with a matching id was found else false.</returns>
        private bool TryGetNetworkClient(ulong clientId, out NetworkClient networkClient)
        {
            if (NetworkManager.IsServer)
            {
                return NetworkManager.ConnectedClients.TryGetValue(clientId, out networkClient);
            }

            if (NetworkManager.LocalClient != null && clientId == NetworkManager.LocalClient.ClientId)
            {
                networkClient = NetworkManager.LocalClient;
                return true;
            }

            networkClient = null;
            return false;
        }

        internal void ChangeOwnership(NetworkObject networkObject, ulong clientId)
        {
            if (!NetworkManager.IsServer)
            {
                throw new NotServerException("Only the server can change ownership");
            }

            if (!networkObject.IsSpawned)
            {
                throw new SpawnStateException("Object is not spawned");
            }

            networkObject.OwnerClientId = clientId;

            // Server adds entries for all client ownership
            UpdateOwnershipTable(networkObject, networkObject.OwnerClientId);

            var message = new ChangeOwnershipMessage
            {
                NetworkObjectId = networkObject.NetworkObjectId,
                OwnerClientId = networkObject.OwnerClientId
            };

            foreach (var client in NetworkManager.ConnectedClients)
            {
                if (networkObject.IsNetworkVisibleTo(client.Value.ClientId))
                {
                    var size = NetworkManager.SendMessage(ref message, NetworkDelivery.ReliableSequenced, client.Value.ClientId);
                    NetworkManager.NetworkMetrics.TrackOwnershipChangeSent(client.Key, networkObject, size);
                }
            }
        }

        internal bool HasPrefab(NetworkObject.SceneObject sceneObject)
        {
            if (!NetworkManager.NetworkConfig.EnableSceneManagement || !sceneObject.IsSceneObject)
            {
                if (NetworkManager.PrefabHandler.ContainsHandler(sceneObject.Hash))
                {
                    return true;
                }
                if (NetworkManager.NetworkConfig.NetworkPrefabOverrideLinks.TryGetValue(sceneObject.Hash, out var networkPrefab))
                {
                    switch (networkPrefab.Override)
                    {
                        default:
                        case NetworkPrefabOverride.None:
                            return networkPrefab.Prefab != null;
                        case NetworkPrefabOverride.Hash:
                        case NetworkPrefabOverride.Prefab:
                            return networkPrefab.OverridingTargetPrefab != null;
                    }
                }

                return false;
            }
            var networkObject = NetworkManager.SceneManager.GetSceneRelativeInSceneNetworkObject(sceneObject.Hash, sceneObject.NetworkSceneHandle);
            return networkObject != null;
        }

        /// <summary>
        /// Creates a local NetowrkObject to be spawned.
        /// </summary>
        /// <remarks>
        /// For most cases this is client-side only, with the exception of when the server
        /// is spawning a player.
        /// </remarks>
        internal NetworkObject CreateLocalNetworkObject(NetworkObject.SceneObject sceneObject)
        {
            NetworkObject networkObject = null;
            var globalObjectIdHash = sceneObject.Hash;
            var position = sceneObject.HasTransform ? sceneObject.Transform.Position : default;
            var rotation = sceneObject.HasTransform ? sceneObject.Transform.Rotation : default;
            var scale = sceneObject.HasTransform ? sceneObject.Transform.Scale : default;
            var parentNetworkId = sceneObject.HasParent ? sceneObject.ParentObjectId : default;
            var worldPositionStays = (!sceneObject.HasParent) || sceneObject.WorldPositionStays;
            var isSpawnedByPrefabHandler = false;

            // If scene management is disabled or the NetworkObject was dynamically spawned
            if (!NetworkManager.NetworkConfig.EnableSceneManagement || !sceneObject.IsSceneObject)
            {
                // If the prefab hash has a registered INetworkPrefabInstanceHandler derived class
                if (NetworkManager.PrefabHandler.ContainsHandler(globalObjectIdHash))
                {
                    // Let the handler spawn the NetworkObject
                    networkObject = NetworkManager.PrefabHandler.HandleNetworkPrefabSpawn(globalObjectIdHash, sceneObject.OwnerClientId, position, rotation);
                    networkObject.NetworkManagerOwner = NetworkManager;
                    isSpawnedByPrefabHandler = true;
                }
                else
                {
                    // See if there is a valid registered NetworkPrefabOverrideLink associated with the provided prefabHash
                    GameObject networkPrefabReference = null;
                    if (NetworkManager.NetworkConfig.NetworkPrefabOverrideLinks.ContainsKey(globalObjectIdHash))
                    {
                        switch (NetworkManager.NetworkConfig.NetworkPrefabOverrideLinks[globalObjectIdHash].Override)
                        {
                            default:
                            case NetworkPrefabOverride.None:
                                networkPrefabReference = NetworkManager.NetworkConfig.NetworkPrefabOverrideLinks[globalObjectIdHash].Prefab;
                                break;
                            case NetworkPrefabOverride.Hash:
                            case NetworkPrefabOverride.Prefab:
                                networkPrefabReference = NetworkManager.NetworkConfig.NetworkPrefabOverrideLinks[globalObjectIdHash].OverridingTargetPrefab;
                                break;
                        }
                    }

                    // If not, then there is an issue (user possibly didn't register the prefab properly?)
                    if (networkPrefabReference == null)
                    {
                        if (NetworkLog.CurrentLogLevel <= LogLevel.Error)
                        {
                            NetworkLog.LogError($"Failed to create object locally. [{nameof(globalObjectIdHash)}={globalObjectIdHash}]. {nameof(NetworkPrefab)} could not be found. Is the prefab registered with {nameof(NetworkManager)}?");
                        }
                    }
                    else
                    {
                        // Create prefab instance
                        networkObject = UnityEngine.Object.Instantiate(networkPrefabReference).GetComponent<NetworkObject>();
                        networkObject.NetworkManagerOwner = NetworkManager;
                    }
                }
            }
            else // Get the in-scene placed NetworkObject
            {
                networkObject = NetworkManager.SceneManager.GetSceneRelativeInSceneNetworkObject(globalObjectIdHash, sceneObject.NetworkSceneHandle);

                if (networkObject == null)
                {
                    if (NetworkLog.CurrentLogLevel <= LogLevel.Error)
                    {
                        NetworkLog.LogError($"{nameof(NetworkPrefab)} hash was not found! In-Scene placed {nameof(NetworkObject)} soft synchronization failure for Hash: {globalObjectIdHash}!");
                    }
                }

                // Since this NetworkObject is an in-scene placed NetworkObject, if it is disabled then enable it so
                // NetworkBehaviours will have their OnNetworkSpawn method invoked
                if (networkObject != null && !networkObject.gameObject.activeInHierarchy)
                {
                    networkObject.gameObject.SetActive(true);
                }
            }

            if (networkObject != null)
            {
                // SPECIAL CASE FOR IN-SCENE PLACED:  (only when the parent has a NetworkObject)
                // This is a special case scenario where a late joining client has joined and loaded one or
                // more scenes that contain nested in-scene placed NetworkObject children yet the server's
                // synchronization information does not indicate the NetworkObject in question has a parent.
                // Under this scenario, we want to remove the parent before spawning and setting the transform values.
                if (sceneObject.IsSceneObject && !sceneObject.HasParent && networkObject.transform.parent != null)
                {
                    // if the in-scene placed NetworkObject has a parent NetworkObject but the synchronization information does not
                    // include parenting, then we need to force the removal of that parent
                    if (networkObject.transform.parent.GetComponent<NetworkObject>() != null)
                    {
                        // remove the parent
                        networkObject.ApplyNetworkParenting(true, true);
                    }
                }

                // Set the transform unless we were spawned by a prefab handler
                // Note: prefab handlers are provided the position and rotation
                // but it is up to the user to set those values
                if (sceneObject.HasTransform && !isSpawnedByPrefabHandler)
                {
                    // If world position stays is true or we have auto object parent synchronization disabled
                    // then we want to apply the position and rotation values world space relative
                    if (worldPositionStays || !networkObject.AutoObjectParentSync)
                    {
                        networkObject.transform.position = position;
                        networkObject.transform.rotation = rotation;
                    }
                    else
                    {
                        networkObject.transform.localPosition = position;
                        networkObject.transform.localRotation = rotation;
                    }

                    // SPECIAL CASE:
                    // Since players are created uniquely we don't apply scale because
                    // the ConnectionApprovalResponse does not currently provide the
                    // ability to specify scale. So, we just use the default scale of
                    // the network prefab used to represent the player.
                    // Note: not doing this would set the player's scale to zero since
                    // that is the default value of Vector3.
                    if (!sceneObject.IsPlayerObject)
                    {
                        // Since scale is always applied to local space scale, we do the transform
                        // space logic during serialization such that it works out whether AutoObjectParentSync
                        // is enabled or not (see NetworkObject.SceneObject)
                        networkObject.transform.localScale = scale;
                    }
                }

                if (sceneObject.HasParent)
                {
                    // Go ahead and set network parenting properties, if the latest parent is not set then pass in null
                    // (we always want to set worldPositionStays)
                    ulong? parentId = null;
                    if (sceneObject.IsLatestParentSet)
                    {
                        parentId = parentNetworkId;
                    }
                    networkObject.SetNetworkParenting(parentId, worldPositionStays);
                }


                // Dynamically spawned NetworkObjects that occur during a LoadSceneMode.Single load scene event are migrated into the DDOL
                // until the scene is loaded. They are then migrated back into the newly loaded and currently active scene.
                if (!sceneObject.IsSceneObject && NetworkSceneManager.IsSpawnedObjectsPendingInDontDestroyOnLoad)
                {
                    UnityEngine.Object.DontDestroyOnLoad(networkObject.gameObject);
                }
            }
            return networkObject;
        }

        // Ran on both server and client
        internal void SpawnNetworkObjectLocally(NetworkObject networkObject, ulong networkId, bool sceneObject, bool playerObject, ulong ownerClientId, bool destroyWithScene)
        {
            if (networkObject == null)
            {
                throw new ArgumentNullException(nameof(networkObject), "Cannot spawn null object");
            }

            if (networkObject.IsSpawned)
            {
                throw new SpawnStateException("Object is already spawned");
            }

            if (!sceneObject)
            {
                var networkObjectChildren = networkObject.GetComponentsInChildren<NetworkObject>();
                if (networkObjectChildren.Length > 1)
                {
                    Debug.LogError("Spawning NetworkObjects with nested NetworkObjects is only supported for scene objects. Child NetworkObjects will not be spawned over the network!");
                }
            }

            SpawnNetworkObjectLocallyCommon(networkObject, networkId, sceneObject, playerObject, ownerClientId, destroyWithScene);
        }

        // Ran on both server and client
        internal void SpawnNetworkObjectLocally(NetworkObject networkObject, in NetworkObject.SceneObject sceneObject, bool destroyWithScene)
        {
            if (networkObject == null)
            {
                throw new ArgumentNullException(nameof(networkObject), "Cannot spawn null object");
            }

            if (networkObject.IsSpawned)
            {
                throw new SpawnStateException("Object is already spawned");
            }

<<<<<<< HEAD
            SpawnNetworkObjectLocallyCommon(networkObject, sceneObject.Header.NetworkObjectId, sceneObject.Header.IsSceneObject, sceneObject.Header.IsPlayerObject, sceneObject.Header.OwnerClientId, destroyWithScene);
=======
            networkObject.SetNetworkVariableData(variableData);

            SpawnNetworkObjectLocallyCommon(networkObject, sceneObject.NetworkObjectId, sceneObject.IsSceneObject, sceneObject.IsPlayerObject, sceneObject.OwnerClientId, destroyWithScene);
>>>>>>> bca25b9d
        }

        private void SpawnNetworkObjectLocallyCommon(NetworkObject networkObject, ulong networkId, bool sceneObject, bool playerObject, ulong ownerClientId, bool destroyWithScene)
        {
            if (SpawnedObjects.ContainsKey(networkId))
            {
                Debug.LogWarning($"Trying to spawn {nameof(NetworkObject.NetworkObjectId)} {networkId} that already exists!");
                return;
            }

            networkObject.IsSpawned = true;
            networkObject.IsSceneObject = sceneObject;

            // Always check to make sure our scene of origin is properly set for in-scene placed NetworkObjects
            // Note: Always check SceneOriginHandle directly at this specific location.
            if (networkObject.IsSceneObject != false && networkObject.SceneOriginHandle == 0)
            {
                networkObject.SceneOrigin = networkObject.gameObject.scene;
            }

            // For integration testing, this makes sure that the appropriate NetworkManager is assigned to
            // the NetworkObject since it uses the NetworkManager.Singleton when not set
            if (networkObject.NetworkManagerOwner != NetworkManager)
            {
                networkObject.NetworkManagerOwner = NetworkManager;
            }

            networkObject.NetworkObjectId = networkId;

            networkObject.DestroyWithScene = sceneObject || destroyWithScene;

            networkObject.OwnerClientId = ownerClientId;

            networkObject.IsPlayerObject = playerObject;

            SpawnedObjects.Add(networkObject.NetworkObjectId, networkObject);
            SpawnedObjectsList.Add(networkObject);

            if (NetworkManager.IsServer)
            {
                if (playerObject)
                {
                    // If there was an already existing player object for this player, then mark it as no longer
                    // a player object.
                    if (NetworkManager.ConnectedClients[ownerClientId].PlayerObject != null)
                    {
                        NetworkManager.ConnectedClients[ownerClientId].PlayerObject.IsPlayerObject = false;
                    }
                    NetworkManager.ConnectedClients[ownerClientId].PlayerObject = networkObject;
                }
            }
            else if (ownerClientId == NetworkManager.LocalClientId)
            {
                if (playerObject)
                {
                    // If there was an already existing player object for this player, then mark it as no longer a player object.
                    if (NetworkManager.LocalClient.PlayerObject != null)
                    {
                        NetworkManager.LocalClient.PlayerObject.IsPlayerObject = false;
                    }
                    NetworkManager.LocalClient.PlayerObject = networkObject;
                }
            }

            if (NetworkManager.IsServer)
            {
                for (int i = 0; i < NetworkManager.ConnectedClientsList.Count; i++)
                {
                    if (networkObject.CheckObjectVisibility == null || networkObject.CheckObjectVisibility(NetworkManager.ConnectedClientsList[i].ClientId))
                    {
                        networkObject.Observers.Add(NetworkManager.ConnectedClientsList[i].ClientId);
                    }
                }
            }

            networkObject.ApplyNetworkParenting();
            NetworkObject.CheckOrphanChildren();

            networkObject.InvokeBehaviourNetworkSpawn();

            NetworkManager.DeferredMessageManager.ProcessTriggers(IDeferredMessageManager.TriggerType.OnSpawn, networkId);

            // propagate the IsSceneObject setting to child NetworkObjects
            var children = networkObject.GetComponentsInChildren<NetworkObject>();
            foreach (var childObject in children)
            {
                childObject.IsSceneObject = sceneObject;
            }
        }

        internal void SendSpawnCallForObject(ulong clientId, NetworkObject networkObject)
        {
            // If we are a host and sending to the host's client id, then we can skip sending ourselves the spawn message.
            if (clientId == NetworkManager.ServerClientId)
            {
                return;
            }

            var message = new CreateObjectMessage
            {
                ObjectInfo = networkObject.GetMessageSceneObject(clientId)
            };
            var size = NetworkManager.SendMessage(ref message, NetworkDelivery.ReliableFragmentedSequenced, clientId);
            NetworkManager.NetworkMetrics.TrackObjectSpawnSent(clientId, networkObject, size);
        }

        internal ulong? GetSpawnParentId(NetworkObject networkObject)
        {
            NetworkObject parentNetworkObject = null;

            if (!networkObject.AlwaysReplicateAsRoot && networkObject.transform.parent != null)
            {
                parentNetworkObject = networkObject.transform.parent.GetComponent<NetworkObject>();
            }

            if (parentNetworkObject == null)
            {
                return null;
            }

            return parentNetworkObject.NetworkObjectId;
        }

        internal void DespawnObject(NetworkObject networkObject, bool destroyObject = false)
        {
            if (!networkObject.IsSpawned)
            {
                throw new SpawnStateException("Object is not spawned");
            }

            if (!NetworkManager.IsServer)
            {
                throw new NotServerException("Only server can despawn objects");
            }

            OnDespawnObject(networkObject, destroyObject);
        }

        // Makes scene objects ready to be reused
        internal void ServerResetShudownStateForSceneObjects()
        {
            var networkObjects = UnityEngine.Object.FindObjectsOfType<NetworkObject>().Where((c) => c.IsSceneObject != null && c.IsSceneObject == true);
            foreach (var sobj in networkObjects)
            {
                sobj.IsSpawned = false;
                sobj.DestroyWithScene = false;
                sobj.IsSceneObject = null;
            }
        }

        /// <summary>
        /// Gets called only by NetworkSceneManager.SwitchScene
        /// </summary>
        internal void ServerDestroySpawnedSceneObjects()
        {
            // This Allocation is "OK" for now because this code only executes when a new scene is switched to
            // We need to create a new copy the HashSet of NetworkObjects (SpawnedObjectsList) so we can remove
            // objects from the HashSet (SpawnedObjectsList) without causing a list has been modified exception to occur.
            var spawnedObjects = SpawnedObjectsList.ToList();

            foreach (var sobj in spawnedObjects)
            {
                if (sobj.IsSceneObject != null && sobj.IsSceneObject.Value && sobj.DestroyWithScene && sobj.gameObject.scene != NetworkManager.SceneManager.DontDestroyOnLoadScene)
                {
                    SpawnedObjectsList.Remove(sobj);
                    UnityEngine.Object.Destroy(sobj.gameObject);
                }
            }
        }

        internal void DespawnAndDestroyNetworkObjects()
        {
            var networkObjects = UnityEngine.Object.FindObjectsOfType<NetworkObject>();

            for (int i = 0; i < networkObjects.Length; i++)
            {
                if (networkObjects[i].NetworkManager == NetworkManager)
                {
                    if (NetworkManager.PrefabHandler.ContainsHandler(networkObjects[i]))
                    {
                        OnDespawnObject(networkObjects[i], false);
                        // Leave destruction up to the handler
                        NetworkManager.PrefabHandler.HandleNetworkPrefabDestroy(networkObjects[i]);
                    }
                    else if (networkObjects[i].IsSpawned)
                    {
                        // If it is an in-scene placed NetworkObject then just despawn
                        // and let it be destroyed when the scene is unloaded. Otherwise, despawn and destroy it.
                        var shouldDestroy = !(networkObjects[i].IsSceneObject != null && networkObjects[i].IsSceneObject.Value);

                        OnDespawnObject(networkObjects[i], shouldDestroy);
                    }
                    else if (networkObjects[i].IsSceneObject != null && !networkObjects[i].IsSceneObject.Value)
                    {
                        UnityEngine.Object.Destroy(networkObjects[i].gameObject);
                    }
                }
            }
        }

        internal void DestroySceneObjects()
        {
            var networkObjects = UnityEngine.Object.FindObjectsOfType<NetworkObject>();

            for (int i = 0; i < networkObjects.Length; i++)
            {
                if (networkObjects[i].NetworkManager == NetworkManager)
                {
                    if (networkObjects[i].IsSceneObject == null || networkObjects[i].IsSceneObject.Value == true)
                    {
                        if (NetworkManager.PrefabHandler.ContainsHandler(networkObjects[i]))
                        {
                            NetworkManager.PrefabHandler.HandleNetworkPrefabDestroy(networkObjects[i]);
                            if (SpawnedObjects.ContainsKey(networkObjects[i].NetworkObjectId))
                            {
                                OnDespawnObject(networkObjects[i], false);
                            }
                        }
                        else
                        {
                            UnityEngine.Object.Destroy(networkObjects[i].gameObject);
                        }
                    }
                }
            }
        }

        internal void ServerSpawnSceneObjectsOnStartSweep()
        {
            var networkObjects = UnityEngine.Object.FindObjectsOfType<NetworkObject>();
            var networkObjectsToSpawn = new List<NetworkObject>();

            for (int i = 0; i < networkObjects.Length; i++)
            {
                if (networkObjects[i].NetworkManager == NetworkManager)
                {
                    if (networkObjects[i].IsSceneObject == null)
                    {
                        networkObjectsToSpawn.Add(networkObjects[i]);
                    }
                }
            }


            foreach (var networkObject in networkObjectsToSpawn)
            {
                SpawnNetworkObjectLocally(networkObject, GetNetworkObjectId(), true, false, networkObject.OwnerClientId, true);
            }
        }

        internal void OnDespawnObject(NetworkObject networkObject, bool destroyGameObject)
        {
            if (NetworkManager == null)
            {
                return;
            }

            // We have to do this check first as subsequent checks assume we can access NetworkObjectId.
            if (networkObject == null)
            {
                Debug.LogWarning($"Trying to destroy network object but it is null");
                return;
            }

            // Removal of spawned object
            if (!SpawnedObjects.ContainsKey(networkObject.NetworkObjectId))
            {
                Debug.LogWarning($"Trying to destroy object {networkObject.NetworkObjectId} but it doesn't seem to exist anymore!");
                return;
            }

            // If we are shutting down the NetworkManager, then ignore resetting the parent
            // and only attempt to remove the child's parent on the server-side
            if (!NetworkManager.ShutdownInProgress && NetworkManager.IsServer)
            {
                // Move child NetworkObjects to the root when parent NetworkObject is destroyed
                foreach (var spawnedNetObj in SpawnedObjectsList)
                {
                    var latestParent = spawnedNetObj.GetNetworkParenting();
                    if (latestParent.HasValue && latestParent.Value == networkObject.NetworkObjectId)
                    {
                        // Try to remove the parent using the cached WorldPositioNStays value
                        // Note: WorldPositionStays will still default to true if this was an
                        // in-scene placed NetworkObject and parenting was predefined in the
                        // scene via the editor.
                        if (!spawnedNetObj.TryRemoveParentCachedWorldPositionStays())
                        {
                            if (NetworkLog.CurrentLogLevel <= LogLevel.Normal)
                            {
                                NetworkLog.LogError($"{nameof(NetworkObject)} #{spawnedNetObj.NetworkObjectId} could not be moved to the root when its parent {nameof(NetworkObject)} #{networkObject.NetworkObjectId} was being destroyed");
                            }
                        }

                        if (NetworkLog.CurrentLogLevel <= LogLevel.Normal)
                        {
                            NetworkLog.LogWarning($"{nameof(NetworkObject)} #{spawnedNetObj.NetworkObjectId} moved to the root because its parent {nameof(NetworkObject)} #{networkObject.NetworkObjectId} is destroyed");
                        }
                    }
                }
            }

            networkObject.InvokeBehaviourNetworkDespawn();

            if (NetworkManager != null && NetworkManager.IsServer)
            {
                if (NetworkManager.NetworkConfig.RecycleNetworkIds)
                {
                    ReleasedNetworkObjectIds.Enqueue(new ReleasedNetworkId()
                    {
                        NetworkId = networkObject.NetworkObjectId,
                        ReleaseTime = Time.unscaledTime
                    });
                }

                if (networkObject != null)
                {
                    // As long as we have any remaining clients, then notify of the object being destroy.
                    if (NetworkManager.ConnectedClientsList.Count > 0)
                    {
                        m_TargetClientIds.Clear();

                        // We keep only the client for which the object is visible
                        // as the other clients have them already despawned
                        foreach (var clientId in NetworkManager.ConnectedClientsIds)
                        {
                            if (networkObject.IsNetworkVisibleTo(clientId))
                            {
                                m_TargetClientIds.Add(clientId);
                            }
                        }

                        var message = new DestroyObjectMessage
                        {
                            NetworkObjectId = networkObject.NetworkObjectId,
                            DestroyGameObject = networkObject.IsSceneObject != false ? destroyGameObject : true
                        };
                        var size = NetworkManager.SendMessage(ref message, NetworkDelivery.ReliableSequenced, m_TargetClientIds);
                        foreach (var targetClientId in m_TargetClientIds)
                        {
                            NetworkManager.NetworkMetrics.TrackObjectDestroySent(targetClientId, networkObject, size);
                        }
                    }
                }
            }

            networkObject.IsSpawned = false;

            if (SpawnedObjects.Remove(networkObject.NetworkObjectId))
            {
                SpawnedObjectsList.Remove(networkObject);
            }

            // Always clear out the observers list when despawned
            networkObject.Observers.Clear();

            var gobj = networkObject.gameObject;
            if (destroyGameObject && gobj != null)
            {
                if (NetworkManager.PrefabHandler.ContainsHandler(networkObject))
                {
                    NetworkManager.PrefabHandler.HandleNetworkPrefabDestroy(networkObject);
                }
                else
                {
                    UnityEngine.Object.Destroy(gobj);
                }
            }
        }

        /// <summary>
        /// Updates all spawned <see cref="NetworkObject.Observers"/> for the specified client
        /// Note: if the clientId is the server then it is observable to all spawned <see cref="NetworkObject"/>'s
        /// </summary>
        internal void UpdateObservedNetworkObjects(ulong clientId)
        {
            foreach (var sobj in SpawnedObjectsList)
            {
                if (sobj.CheckObjectVisibility == null)
                {
                    if (!sobj.Observers.Contains(clientId))
                    {
                        sobj.Observers.Add(clientId);
                    }
                }
                else
                {
                    if (sobj.CheckObjectVisibility(clientId))
                    {
                        sobj.Observers.Add(clientId);
                    }
                    else if (sobj.Observers.Contains(clientId))
                    {
                        sobj.Observers.Remove(clientId);
                    }
                }
            }
        }
    }
}<|MERGE_RESOLUTION|>--- conflicted
+++ resolved
@@ -513,13 +513,7 @@
                 throw new SpawnStateException("Object is already spawned");
             }
 
-<<<<<<< HEAD
-            SpawnNetworkObjectLocallyCommon(networkObject, sceneObject.Header.NetworkObjectId, sceneObject.Header.IsSceneObject, sceneObject.Header.IsPlayerObject, sceneObject.Header.OwnerClientId, destroyWithScene);
-=======
-            networkObject.SetNetworkVariableData(variableData);
-
             SpawnNetworkObjectLocallyCommon(networkObject, sceneObject.NetworkObjectId, sceneObject.IsSceneObject, sceneObject.IsPlayerObject, sceneObject.OwnerClientId, destroyWithScene);
->>>>>>> bca25b9d
         }
 
         private void SpawnNetworkObjectLocallyCommon(NetworkObject networkObject, ulong networkId, bool sceneObject, bool playerObject, ulong ownerClientId, bool destroyWithScene)
