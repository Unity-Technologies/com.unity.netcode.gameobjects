using System;
using System.Collections.Generic;
using System.IO;
using System.Linq;
using UnityEngine;

namespace Unity.Netcode
{
    /// <summary>
    /// Class that handles object spawning
    /// </summary>
    public class NetworkSpawnManager
    {
        /// <summary>
        /// The currently spawned objects
        /// </summary>
        public readonly Dictionary<ulong, NetworkObject> SpawnedObjects = new Dictionary<ulong, NetworkObject>();

        /// <summary>
        /// A list of the spawned objects
        /// </summary>
        public readonly HashSet<NetworkObject> SpawnedObjectsList = new HashSet<NetworkObject>();


        /// <summary>
        /// Gets the NetworkManager associated with this SpawnManager.
        /// </summary>
        public NetworkManager NetworkManager { get; }

        internal NetworkSpawnManager(NetworkManager networkManager)
        {
            NetworkManager = networkManager;
        }

        internal readonly Queue<ReleasedNetworkId> ReleasedNetworkObjectIds = new Queue<ReleasedNetworkId>();
        private ulong m_NetworkObjectIdCounter;

        // A list of target ClientId, use when sending despawn commands. Kept as a member to reduce memory allocations
        private List<ulong> m_TargetClientIds = new List<ulong>();

        internal ulong GetNetworkObjectId()
        {
            if (ReleasedNetworkObjectIds.Count > 0 && NetworkManager.NetworkConfig.RecycleNetworkIds && (Time.unscaledTime - ReleasedNetworkObjectIds.Peek().ReleaseTime) >= NetworkManager.NetworkConfig.NetworkIdRecycleDelay)
            {
                return ReleasedNetworkObjectIds.Dequeue().NetworkId;
            }

            m_NetworkObjectIdCounter++;

            return m_NetworkObjectIdCounter;
        }

        /// <summary>
        /// Returns the local player object or null if one does not exist
        /// </summary>
        /// <returns>The local player object or null if one does not exist</returns>
        public NetworkObject GetLocalPlayerObject()
        {
            return GetPlayerNetworkObject(NetworkManager.LocalClientId);
        }

        /// <summary>
        /// Returns the player object with a given clientId or null if one does not exist. This is only valid server side.
        /// </summary>
        /// <returns>The player object with a given clientId or null if one does not exist</returns>
        public NetworkObject GetPlayerNetworkObject(ulong clientId)
        {
            if (!NetworkManager.IsServer && NetworkManager.LocalClientId != clientId)
            {
                throw new NotServerException("Only the server can find player objects from other clients.");
            }

            if (NetworkManager.ConnectedClients.TryGetValue(clientId, out NetworkClient networkClient))
            {
                return networkClient.PlayerObject;
            }

            return null;
        }

        internal void RemoveOwnership(NetworkObject networkObject)
        {
            if (!NetworkManager.IsServer)
            {
                throw new NotServerException("Only the server can change ownership");
            }

            if (!networkObject.IsSpawned)
            {
                throw new SpawnStateException("Object is not spawned");
            }

            for (int i = NetworkManager.ConnectedClients[networkObject.OwnerClientId].OwnedObjects.Count - 1;
                i > -1;
                i--)
            {
                if (NetworkManager.ConnectedClients[networkObject.OwnerClientId].OwnedObjects[i] == networkObject)
                {
                    NetworkManager.ConnectedClients[networkObject.OwnerClientId].OwnedObjects.RemoveAt(i);
                }
            }

            networkObject.OwnerClientIdInternal = null;

            var context = NetworkManager.MessageQueueContainer.EnterInternalCommandContext(
                MessageQueueContainer.MessageType.ChangeOwner, NetworkChannel.Internal,
                NetworkManager.ConnectedClientsIds, NetworkUpdateLoop.UpdateStage);
            if (context != null)
            {
                using var nonNullContext = (InternalCommandContext)context;
                var bufferSizeCapture = new CommandContextSizeCapture(nonNullContext);
                bufferSizeCapture.StartMeasureSegment();

                nonNullContext.NetworkWriter.WriteUInt64Packed(networkObject.NetworkObjectId);
                nonNullContext.NetworkWriter.WriteUInt64Packed(networkObject.OwnerClientId);

                var size = bufferSizeCapture.StopMeasureSegment();

                foreach (var client in NetworkManager.ConnectedClients)
                {
                    NetworkManager.NetworkMetrics.TrackOwnershipChangeSent(client.Key, networkObject.NetworkObjectId, networkObject.name, size);
                }
            }
        }

        internal void ChangeOwnership(NetworkObject networkObject, ulong clientId)
        {
            if (!NetworkManager.IsServer)
            {
                throw new NotServerException("Only the server can change ownership");
            }

            if (!networkObject.IsSpawned)
            {
                throw new SpawnStateException("Object is not spawned");
            }

            if (NetworkManager.ConnectedClients.TryGetValue(networkObject.OwnerClientId, out NetworkClient networkClient))
            {
                for (int i = networkClient.OwnedObjects.Count - 1; i >= 0; i--)
                {
                    if (networkClient.OwnedObjects[i] == networkObject)
                    {
                        networkClient.OwnedObjects.RemoveAt(i);
                    }
                }

                networkClient.OwnedObjects.Add(networkObject);
            }

            networkObject.OwnerClientId = clientId;

            ulong[] clientIds = NetworkManager.ConnectedClientsIds;
            var messageQueueContainer = NetworkManager.MessageQueueContainer;
            var context = messageQueueContainer.EnterInternalCommandContext(
                MessageQueueContainer.MessageType.ChangeOwner, NetworkChannel.Internal,
                clientIds, NetworkUpdateLoop.UpdateStage);
            if (context != null)
            {
                using var nonNullContext = (InternalCommandContext)context;
                var bufferSizeCapture = new CommandContextSizeCapture(nonNullContext);
                bufferSizeCapture.StartMeasureSegment();

                nonNullContext.NetworkWriter.WriteUInt64Packed(networkObject.NetworkObjectId);
                nonNullContext.NetworkWriter.WriteUInt64Packed(clientId);

                var size = bufferSizeCapture.StopMeasureSegment();
                foreach (var client in NetworkManager.ConnectedClients)
                {
                    NetworkManager.NetworkMetrics.TrackOwnershipChangeSent(client.Key, networkObject.NetworkObjectId, networkObject.name, size);
                }
            }
        }

        /// <summary>
        /// Should only run on the client
        /// </summary>
        internal NetworkObject CreateLocalNetworkObject(bool isSceneObject, uint globalObjectIdHash, ulong ownerClientId, ulong? parentNetworkId, Vector3? position, Quaternion? rotation, bool isReparented = false)
        {
            NetworkObject parentNetworkObject = null;

            if (parentNetworkId != null && !isReparented)
            {
                if (SpawnedObjects.TryGetValue(parentNetworkId.Value, out NetworkObject networkObject))
                {
                    parentNetworkObject = networkObject;
                }
                else
                {
                    if (NetworkLog.CurrentLogLevel <= LogLevel.Normal)
                    {
                        NetworkLog.LogWarning("Cannot find parent. Parent objects always have to be spawned and replicated BEFORE the child");
                    }
                }
            }

            if (!NetworkManager.NetworkConfig.EnableSceneManagement || !isSceneObject)
            {
                // If the prefab hash has a registered INetworkPrefabInstanceHandler derived class
                if (NetworkManager.PrefabHandler.ContainsHandler(globalObjectIdHash))
                {
                    // Let the handler spawn the NetworkObject
                    var networkObject = NetworkManager.PrefabHandler.HandleNetworkPrefabSpawn(globalObjectIdHash, ownerClientId, position.GetValueOrDefault(Vector3.zero), rotation.GetValueOrDefault(Quaternion.identity));

                    networkObject.NetworkManagerOwner = NetworkManager;

                    if (parentNetworkObject != null)
                    {
                        networkObject.transform.SetParent(parentNetworkObject.transform, true);
                    }

                    if (NetworkSceneManager.IsSpawnedObjectsPendingInDontDestroyOnLoad)
                    {
                        UnityEngine.Object.DontDestroyOnLoad(networkObject.gameObject);
                    }

                    return networkObject;
                }
                else
                {
                    // See if there is a valid registered NetworkPrefabOverrideLink associated with the provided prefabHash
                    GameObject networkPrefabReference = null;
                    if (NetworkManager.NetworkConfig.NetworkPrefabOverrideLinks.ContainsKey(globalObjectIdHash))
                    {
                        switch (NetworkManager.NetworkConfig.NetworkPrefabOverrideLinks[globalObjectIdHash].Override)
                        {
                            default:
                            case NetworkPrefabOverride.None:
                                networkPrefabReference = NetworkManager.NetworkConfig.NetworkPrefabOverrideLinks[globalObjectIdHash].Prefab;
                                break;
                            case NetworkPrefabOverride.Hash:
                            case NetworkPrefabOverride.Prefab:
                                networkPrefabReference = NetworkManager.NetworkConfig.NetworkPrefabOverrideLinks[globalObjectIdHash].OverridingTargetPrefab;
                                break;
                        }
                    }

                    // If not, then there is an issue (user possibly didn't register the prefab properly?)
                    if (networkPrefabReference == null)
                    {
                        if (NetworkLog.CurrentLogLevel <= LogLevel.Error)
                        {
                            NetworkLog.LogError($"Failed to create object locally. [{nameof(globalObjectIdHash)}={globalObjectIdHash}]. {nameof(NetworkPrefab)} could not be found. Is the prefab registered with {nameof(NetworkManager)}?");
                        }

                        return null;
                    }

                    // Otherwise, instantiate an instance of the NetworkPrefab linked to the prefabHash
                    var networkObject = ((position == null && rotation == null) ? UnityEngine.Object.Instantiate(networkPrefabReference) : UnityEngine.Object.Instantiate(networkPrefabReference, position.GetValueOrDefault(Vector3.zero), rotation.GetValueOrDefault(Quaternion.identity))).GetComponent<NetworkObject>();

                    networkObject.NetworkManagerOwner = NetworkManager;

                    if (parentNetworkObject != null)
                    {
                        networkObject.transform.SetParent(parentNetworkObject.transform, true);
                    }

                    if (NetworkSceneManager.IsSpawnedObjectsPendingInDontDestroyOnLoad)
                    {
                        UnityEngine.Object.DontDestroyOnLoad(networkObject.gameObject);
                    }

                    return networkObject;
                }
            }
            else
            {
                var networkObject = NetworkManager.SceneManager.GetSceneRelativeInSceneNetworkObject(globalObjectIdHash);

                if (networkObject == null)
                {
                    if (NetworkLog.CurrentLogLevel <= LogLevel.Error)
                    {
                        NetworkLog.LogError($"{nameof(NetworkPrefab)} hash was not found! In-Scene placed {nameof(NetworkObject)} soft synchronization failure for Hash: {globalObjectIdHash}!");
                    }

                    return null;
                }

                if (parentNetworkObject != null)
                {
                    networkObject.transform.SetParent(parentNetworkObject.transform, true);
                }

                return networkObject;
            }
        }

        // Ran on both server and client
        internal void SpawnNetworkObjectLocally(NetworkObject networkObject, ulong networkId, bool sceneObject, bool playerObject, ulong? ownerClientId, Stream dataStream, bool readNetworkVariable, bool destroyWithScene)
        {
            if (networkObject == null)
            {
                throw new ArgumentNullException(nameof(networkObject), "Cannot spawn null object");
            }

            if (networkObject.IsSpawned)
            {
                throw new SpawnStateException("Object is already spawned");
            }

            if (readNetworkVariable && NetworkManager.NetworkConfig.EnableNetworkVariable)
            {
                networkObject.SetNetworkVariableData(dataStream);
            }

            if (SpawnedObjects.ContainsKey(networkId))
            {
                Debug.LogWarning($"Trying to spawn {nameof(NetworkObject.NetworkObjectId)} {networkId} that already exists!");
                return;
            }

            // this initialization really should be at the bottom of the function
            networkObject.IsSpawned = true;

            // this initialization really should be at the top of this function.  If and when we break the
            //  NetworkVariable dependency on NetworkBehaviour, this otherwise creates problems because
            //  SetNetworkVariableData above calls InitializeVariables, and the 'baked out' data isn't ready there;
            //  the current design banks on getting the network behaviour set and then only reading from it
            //  after the below initialization code.  However cowardice compels me to hold off on moving this until
            //  that commit
            networkObject.IsSceneObject = sceneObject;
            networkObject.NetworkObjectId = networkId;

            networkObject.DestroyWithScene = sceneObject || destroyWithScene;

            networkObject.OwnerClientIdInternal = ownerClientId;
            networkObject.IsPlayerObject = playerObject;

            SpawnedObjects.Add(networkObject.NetworkObjectId, networkObject);
            SpawnedObjectsList.Add(networkObject);

            NetworkManager.NetworkMetrics.TrackNetworkObject(networkObject);

            if (ownerClientId != null)
            {
                if (NetworkManager.IsServer)
                {
                    if (playerObject)
                    {
                        NetworkManager.ConnectedClients[ownerClientId.Value].PlayerObject = networkObject;
                    }
                    else
                    {
                        NetworkManager.ConnectedClients[ownerClientId.Value].OwnedObjects.Add(networkObject);
                    }
                }
                else if (playerObject && ownerClientId.Value == NetworkManager.LocalClientId)
                {
                    NetworkManager.ConnectedClients[ownerClientId.Value].PlayerObject = networkObject;
                }
            }

            if (NetworkManager.IsServer)
            {
                for (int i = 0; i < NetworkManager.ConnectedClientsList.Count; i++)
                {
                    if (networkObject.CheckObjectVisibility == null || networkObject.CheckObjectVisibility(NetworkManager.ConnectedClientsList[i].ClientId))
                    {
                        networkObject.Observers.Add(NetworkManager.ConnectedClientsList[i].ClientId);
                    }
                }
            }

            networkObject.SetCachedParent(networkObject.transform.parent);
            networkObject.ApplyNetworkParenting();
            NetworkObject.CheckOrphanChildren();
            networkObject.InvokeBehaviourNetworkSpawn();
        }

        internal void SendSpawnCallForObject(ulong clientId, NetworkObject networkObject)
        {
            if (!NetworkManager.NetworkConfig.UseSnapshotSpawn)
            {
                //Currently, if this is called and the clientId (destination) is the server's client Id, this case
                //will be checked within the below Send function.  To avoid unwarranted allocation of a PooledNetworkBuffer
                //placing this check here. [NSS]
                if (NetworkManager.IsServer && clientId == NetworkManager.ServerClientId)
                {
                    return;
                }

                var messageQueueContainer = NetworkManager.MessageQueueContainer;

                var context = messageQueueContainer.EnterInternalCommandContext(
                    MessageQueueContainer.MessageType.CreateObject, NetworkChannel.Internal,
                    new ulong[] { clientId }, NetworkUpdateLoop.UpdateStage);
                if (context != null)
                {
                    using var nonNullContext = (InternalCommandContext)context;
                    var bufferSizeCapture = new CommandContextSizeCapture(nonNullContext);
                    bufferSizeCapture.StartMeasureSegment();

                    WriteSpawnCallForObject(nonNullContext.NetworkWriter, clientId, networkObject);

                    var size = bufferSizeCapture.StopMeasureSegment();
                    NetworkManager.NetworkMetrics.TrackObjectSpawnSent(clientId, networkObject.NetworkObjectId, networkObject.name, size);
                }
            }
        }

        internal ulong? GetSpawnParentId(NetworkObject networkObject)
        {
            NetworkObject parentNetworkObject = null;

            if (!networkObject.AlwaysReplicateAsRoot && networkObject.transform.parent != null)
            {
                parentNetworkObject = networkObject.transform.parent.GetComponent<NetworkObject>();
            }

            if (parentNetworkObject == null)
            {
                return null;
            }

            return parentNetworkObject.NetworkObjectId;
        }

        internal void WriteSpawnCallForObject(PooledNetworkWriter writer, ulong clientId, NetworkObject networkObject)
        {
            writer.WriteBool(networkObject.IsPlayerObject);
            writer.WriteUInt64Packed(networkObject.NetworkObjectId);
            writer.WriteUInt64Packed(networkObject.OwnerClientId);

            var parent = GetSpawnParentId(networkObject);
            if (parent == null)
            {
                writer.WriteBool(false);
            }
            else
            {
                writer.WriteBool(true);
                writer.WriteUInt64Packed(parent.Value);
            }

            writer.WriteBool(networkObject.IsSceneObject ?? true);
            writer.WriteUInt32Packed(networkObject.HostCheckForGlobalObjectIdHashOverride());

            if (networkObject.IncludeTransformWhenSpawning == null || networkObject.IncludeTransformWhenSpawning(clientId))
            {
                writer.WriteBool(true);
                writer.WriteSinglePacked(networkObject.transform.position.x);
                writer.WriteSinglePacked(networkObject.transform.position.y);
                writer.WriteSinglePacked(networkObject.transform.position.z);

                writer.WriteSinglePacked(networkObject.transform.rotation.eulerAngles.x);
                writer.WriteSinglePacked(networkObject.transform.rotation.eulerAngles.y);
                writer.WriteSinglePacked(networkObject.transform.rotation.eulerAngles.z);
            }
            else
            {
                writer.WriteBool(false);
            }

            {
                var (isReparented, latestParent) = networkObject.GetNetworkParenting();
                NetworkObject.WriteNetworkParenting(writer, isReparented, latestParent);
            }
            if (NetworkManager.NetworkConfig.EnableNetworkVariable)
            {
                networkObject.WriteNetworkVariableData(writer.GetStream(), clientId);
            }
        }

        internal void DespawnObject(NetworkObject networkObject, bool destroyObject = false)
        {
            if (!networkObject.IsSpawned)
            {
                throw new SpawnStateException("Object is not spawned");
            }

            if (!NetworkManager.IsServer)
            {
                throw new NotServerException("Only server can despawn objects");
            }

            OnDespawnObject(networkObject, destroyObject);
        }

        // Makes scene objects ready to be reused
        internal void ServerResetShudownStateForSceneObjects()
        {
            foreach (var sobj in SpawnedObjectsList)
            {
                if ((sobj.IsSceneObject != null && sobj.IsSceneObject == true) || sobj.DestroyWithScene)
                {
                    sobj.IsSpawned = false;
                    sobj.DestroyWithScene = false;
                    sobj.IsSceneObject = null;
                }
            }
        }

        /// <summary>
        /// Gets called only by NetworkSceneManager.SwitchScene
        /// </summary>
        internal void ServerDestroySpawnedSceneObjects()
        {
            // This Allocation is "OK" for now because this code only executes when a new scene is switched to
            // We need to create a new copy the HashSet of NetworkObjects (SpawnedObjectsList) so we can remove
            // objects from the HashSet (SpawnedObjectsList) without causing a list has been modified exception to occur.
            var spawnedObjects = SpawnedObjectsList.ToList();

            foreach (var sobj in spawnedObjects)
            {
                if (sobj.IsSceneObject != null && sobj.IsSceneObject.Value)
                {
                    SpawnedObjectsList.Remove(sobj);
                    UnityEngine.Object.Destroy(sobj.gameObject);
                }
            }
        }

        internal void DestroyNonSceneObjects()
        {
            var networkObjects = UnityEngine.Object.FindObjectsOfType<NetworkObject>();

            for (int i = 0; i < networkObjects.Length; i++)
            {
                if (networkObjects[i].NetworkManager == NetworkManager)
                {
                    if (networkObjects[i].IsSceneObject != null && networkObjects[i].IsSceneObject.Value == false)
                    {
                        if (NetworkManager.PrefabHandler.ContainsHandler(networkObjects[i]))
                        {
                            NetworkManager.PrefabHandler.HandleNetworkPrefabDestroy(networkObjects[i]);
                            OnDespawnObject(networkObjects[i], false);
                        }
                        else
                        {
                            UnityEngine.Object.Destroy(networkObjects[i].gameObject);
                        }
                    }
                }
            }
        }

        internal void DestroySceneObjects()
        {
            var networkObjects = UnityEngine.Object.FindObjectsOfType<NetworkObject>();

            for (int i = 0; i < networkObjects.Length; i++)
            {
                if (networkObjects[i].NetworkManager == NetworkManager)
                {
                    if (networkObjects[i].IsSceneObject == null || networkObjects[i].IsSceneObject.Value == true)
                    {
                        if (NetworkManager.PrefabHandler.ContainsHandler(networkObjects[i]))
                        {
                            NetworkManager.PrefabHandler.HandleNetworkPrefabDestroy(networkObjects[i]);
                            if (SpawnedObjects.ContainsKey(networkObjects[i].NetworkObjectId))
                            {
                                OnDespawnObject(networkObjects[i], false);
                            }
                        }
                        else
                        {
                            UnityEngine.Object.Destroy(networkObjects[i].gameObject);
                        }
                    }
                }
            }
        }


        internal void ServerSpawnSceneObjectsOnStartSweep()
        {
            var networkObjects = UnityEngine.Object.FindObjectsOfType<NetworkObject>();

            for (int i = 0; i < networkObjects.Length; i++)
            {
                if (networkObjects[i].NetworkManager == NetworkManager)
                {
                    if (networkObjects[i].IsSceneObject == null)
                    {
                        SpawnNetworkObjectLocally(networkObjects[i], GetNetworkObjectId(), true, false, null, null, false, true);
                    }
                }
            }
        }

        internal void OnDespawnObject(NetworkObject networkObject, bool destroyGameObject)
        {
            if (NetworkManager == null)
            {
                return;
            }

            // We have to do this check first as subsequent checks assume we can access NetworkObjectId.
            if (networkObject == null)
            {
                Debug.LogWarning($"Trying to destroy network object but it is null");
                return;
            }

            // Removal of spawned object
            if (!SpawnedObjects.ContainsKey(networkObject.NetworkObjectId))
            {
                Debug.LogWarning($"Trying to destroy object {networkObject.NetworkObjectId} but it doesn't seem to exist anymore!");
                return;
            }

            // Move child NetworkObjects to the root when parent NetworkObject is destroyed
            foreach (var spawnedNetObj in SpawnedObjectsList)
            {
                var (isReparented, latestParent) = spawnedNetObj.GetNetworkParenting();
                if (isReparented && latestParent == networkObject.NetworkObjectId)
                {
                    spawnedNetObj.gameObject.transform.parent = null;

                    if (NetworkLog.CurrentLogLevel <= LogLevel.Normal)
                    {
                        NetworkLog.LogWarning($"{nameof(NetworkObject)} #{spawnedNetObj.NetworkObjectId} moved to the root because its parent {nameof(NetworkObject)} #{networkObject.NetworkObjectId} is destroyed");
                    }
                }
            }

            if (!networkObject.IsOwnedByServer && !networkObject.IsPlayerObject && NetworkManager.Singleton.ConnectedClients.TryGetValue(networkObject.OwnerClientId, out NetworkClient networkClient))
            {
                //Someone owns it.
                for (int i = networkClient.OwnedObjects.Count - 1; i > -1; i--)
                {
                    if (networkClient.OwnedObjects[i].NetworkObjectId == networkObject.NetworkObjectId)
                    {
                        networkClient.OwnedObjects.RemoveAt(i);
                    }
                }
            }

            networkObject.InvokeBehaviourNetworkDespawn();

            if (NetworkManager != null && NetworkManager.IsServer)
            {
                if (NetworkManager.NetworkConfig.RecycleNetworkIds)
                {
                    ReleasedNetworkObjectIds.Enqueue(new ReleasedNetworkId()
                    {
                        NetworkId = networkObject.NetworkObjectId,
                        ReleaseTime = Time.unscaledTime
                    });
                }

                if (NetworkManager.NetworkConfig.UseSnapshotSpawn)
                {
                    networkObject.SnapshotDespawn();
                }
                else
                {
                    var messageQueueContainer = NetworkManager.MessageQueueContainer;
                    if (messageQueueContainer != null)
                    {
                        if (networkObject != null)
                        {
                            // As long as we have any remaining clients, then notify of the object being destroy.
                            if (NetworkManager.ConnectedClientsList.Count > 0)
                            {
                                m_TargetClientIds.Clear();

                                // We keep only the client for which the object is visible
                                // as the other clients have them already despawned
                                foreach (var clientId in NetworkManager.ConnectedClientsIds)
                                {
                                    if (networkObject.IsNetworkVisibleTo(clientId))
                                    {
                                        m_TargetClientIds.Add(clientId);
                                    }
                                }

                                ulong[] clientIds = NetworkManager.ConnectedClientsIds;
                                var context = messageQueueContainer.EnterInternalCommandContext(
                                    MessageQueueContainer.MessageType.DestroyObject, NetworkChannel.Internal,
                                    m_TargetClientIds.ToArray(), NetworkUpdateStage.PostLateUpdate);
                                if (context != null)
                                {
                                    using var nonNullContext = (InternalCommandContext)context;
                                    var bufferSizeCapture = new CommandContextSizeCapture(nonNullContext);
                                    bufferSizeCapture.StartMeasureSegment();

                                    nonNullContext.NetworkWriter.WriteUInt64Packed(networkObject.NetworkObjectId);

<<<<<<< HEAD
                                        var size = bufferSizeCapture.StopMeasureSegment();
                                        NetworkManager.NetworkMetrics.TrackObjectDestroySent(m_TargetClientIds, networkObject.NetworkObjectId, networkObject.name, size);
                                    }
=======
                                    var size = bufferSizeCapture.StopMeasureSegment();
                                    NetworkManager.NetworkMetrics.TrackObjectDestroySent(clientIds, networkObject.NetworkObjectId, networkObject.name, size);
>>>>>>> f3851d6a
                                }
                            }
                        }
                    }
                }
            }
            networkObject.IsSpawned = false;

            if (SpawnedObjects.Remove(networkObject.NetworkObjectId))
            {
                SpawnedObjectsList.Remove(networkObject);
            }

            var gobj = networkObject.gameObject;
            if (destroyGameObject && gobj != null)
            {
                if (NetworkManager.PrefabHandler.ContainsHandler(networkObject))
                {
                    NetworkManager.PrefabHandler.HandleNetworkPrefabDestroy(networkObject);
                }
                else
                {
                    UnityEngine.Object.Destroy(gobj);
                }
            }
        }

        /// <summary>
        /// This will write all client observable NetworkObjects to the <see cref="NetworkWriter"/>'s stream while also
        /// adding the client to each <see cref="NetworkObject">'s <see cref="NetworkObject.Observers"/> list only if
        /// observable to the client.
        /// Maximum number of objects that could theoretically be serialized is 65536 for now
        /// </summary>
        /// <param name="clientId"> the client identifier used to determine if a spawned NetworkObject is observable</param>
        /// <param name="internalCommandContext"> contains the writer used for serialization </param>
        internal void SerializeObservedNetworkObjects(ulong clientId, NetworkWriter writer)
        {
            var stream = writer.GetStream();
            var headPosition = stream.Position;
            var numberOfObjects = (ushort)0;

            // Write our count place holder(must not be packed!)
            writer.WriteUInt16(0);

            foreach (var sobj in SpawnedObjectsList)
            {
                if (sobj.CheckObjectVisibility == null || sobj.CheckObjectVisibility(clientId))
                {
                    sobj.Observers.Add(clientId);
                    sobj.SerializeSceneObject(writer, clientId);
                    numberOfObjects++;
                }
            }

            var tailPosition = stream.Position;
            // Reposition to our count position to the head before we wrote our object count
            stream.Position = headPosition;
            // Write number of NetworkObjects serialized (must not be packed!)
            writer.WriteUInt16(numberOfObjects);
            // Set our position back to the tail
            stream.Position = tailPosition;
        }

        /// <summary>
        /// Updates all spawned <see cref="NetworkObject.Observers"/> for the specified client
        /// Note: if the clientId is the server then it is observable to all spawned <see cref="NetworkObject"/>'s
        /// </summary>
        internal void UpdateObservedNetworkObjects(ulong clientId)
        {
            foreach (var sobj in SpawnedObjectsList)
            {
                if (sobj.CheckObjectVisibility == null || NetworkManager.IsServer)
                {
                    if (!sobj.Observers.Contains(clientId))
                    {
                        sobj.Observers.Add(clientId);
                    }
                }
                else
                {
                    if (sobj.CheckObjectVisibility(clientId))
                    {
                        sobj.Observers.Add(clientId);
                    }
                    else if (sobj.Observers.Contains(clientId))
                    {
                        sobj.Observers.Remove(clientId);
                    }
                }
            }
        }
    }
}<|MERGE_RESOLUTION|>--- conflicted
+++ resolved
@@ -679,14 +679,8 @@
 
                                     nonNullContext.NetworkWriter.WriteUInt64Packed(networkObject.NetworkObjectId);
 
-<<<<<<< HEAD
-                                        var size = bufferSizeCapture.StopMeasureSegment();
-                                        NetworkManager.NetworkMetrics.TrackObjectDestroySent(m_TargetClientIds, networkObject.NetworkObjectId, networkObject.name, size);
-                                    }
-=======
                                     var size = bufferSizeCapture.StopMeasureSegment();
-                                    NetworkManager.NetworkMetrics.TrackObjectDestroySent(clientIds, networkObject.NetworkObjectId, networkObject.name, size);
->>>>>>> f3851d6a
+                                    NetworkManager.NetworkMetrics.TrackObjectDestroySent(m_TargetClientIds, networkObject.NetworkObjectId, networkObject.name, size);
                                 }
                             }
                         }
