--- conflicted
+++ resolved
@@ -109,14 +109,7 @@
 
             foreach (var client in NetworkManager.ConnectedClients)
             {
-<<<<<<< HEAD
-                var bytesReported = NetworkManager.LocalClientId == client.Key
-                      ? 0
-                      : size;
-                NetworkManager.NetworkMetrics.TrackOwnershipChangeSent(client.Key, networkObject, bytesReported);
-=======
-                NetworkManager.NetworkMetrics.TrackOwnershipChangeSent(client.Key, networkObject.NetworkObjectId, networkObject.name, size);
->>>>>>> c44c22c8
+                NetworkManager.NetworkMetrics.TrackOwnershipChangeSent(client.Key, networkObject, size);
             }
         }
 
@@ -182,14 +175,7 @@
 
             foreach (var client in NetworkManager.ConnectedClients)
             {
-<<<<<<< HEAD
-                var bytesReported = NetworkManager.LocalClientId == client.Key
-                    ? 0
-                    : size;
-                NetworkManager.NetworkMetrics.TrackOwnershipChangeSent(client.Key, networkObject, bytesReported);
-=======
-                NetworkManager.NetworkMetrics.TrackOwnershipChangeSent(client.Key, networkObject.NetworkObjectId, networkObject.name, size);
->>>>>>> c44c22c8
+                NetworkManager.NetworkMetrics.TrackOwnershipChangeSent(client.Key, networkObject, size);
             }
         }
 
@@ -429,14 +415,7 @@
                     ObjectInfo = networkObject.GetMessageSceneObject(clientId)
                 };
                 var size = NetworkManager.SendMessage(message, NetworkDelivery.ReliableFragmentedSequenced, clientId);
-<<<<<<< HEAD
-                var bytesReported = NetworkManager.LocalClientId == clientId
-                    ? 0
-                    : size;
-                NetworkManager.NetworkMetrics.TrackObjectSpawnSent(clientId, networkObject, bytesReported);
-=======
-                NetworkManager.NetworkMetrics.TrackObjectSpawnSent(clientId, networkObject.NetworkObjectId, networkObject.name, size);
->>>>>>> c44c22c8
+                NetworkManager.NetworkMetrics.TrackObjectSpawnSent(clientId, networkObject, size);
 
                 networkObject.MarkVariablesDirty();
             }
@@ -666,14 +645,7 @@
                             var size = NetworkManager.SendMessage(message, NetworkDelivery.ReliableSequenced, m_TargetClientIds);
                             foreach (var targetClientId in m_TargetClientIds)
                             {
-<<<<<<< HEAD
-                                var bytesReported = NetworkManager.LocalClientId == targetClientId
-                                    ? 0
-                                    : size;
-                                NetworkManager.NetworkMetrics.TrackObjectDestroySent(targetClientId, networkObject, bytesReported);
-=======
-                                NetworkManager.NetworkMetrics.TrackObjectDestroySent(targetClientId, networkObject.NetworkObjectId, networkObject.name, size);
->>>>>>> c44c22c8
+                                NetworkManager.NetworkMetrics.TrackObjectDestroySent(targetClientId, networkObject, size);
                             }
                         }
                     }
