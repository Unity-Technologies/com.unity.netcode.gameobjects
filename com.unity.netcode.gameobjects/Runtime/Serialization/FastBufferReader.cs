--- conflicted
+++ resolved
@@ -848,15 +848,12 @@
         [MethodImpl(MethodImplOptions.AggressiveInlining)]
         public void ReadValueSafe(out Ray2D[] value) => ReadUnmanagedSafe(out value);
 
-<<<<<<< HEAD
-=======
         // There are many FixedString types, but all of them share the interfaces INativeList<bool> and IUTF8Bytes.
         // INativeList<bool> provides the Length property
         // IUTF8Bytes provides GetUnsafePtr()
         // Those two are necessary to serialize FixedStrings efficiently
         // - otherwise we'd just be memcpying the whole thing even if
         // most of it isn't used.
->>>>>>> e58355d7
         [MethodImpl(MethodImplOptions.AggressiveInlining)]
         public unsafe void ReadValue<T>(out T value, FastBufferWriter.ForFixedStrings unused = default)
             where T : unmanaged, INativeList<byte>, IUTF8Bytes
