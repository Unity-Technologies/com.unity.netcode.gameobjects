--- conflicted
+++ resolved
@@ -50,13 +50,7 @@
 
         void TrackObjectDestroySent(ulong receiverClientId, NetworkObject networkObject, long bytesCount);
 
-<<<<<<< HEAD
-        void TrackObjectDestroySent(IReadOnlyCollection<ulong> receiverClientIds, NetworkObject networkObject, long bytesCount);
-
         void TrackObjectDestroyReceived(ulong senderClientId, NetworkObject networkObject, long bytesCount);
-=======
-        void TrackObjectDestroyReceived(ulong senderClientId, ulong networkObjectId, string gameObjectName, long bytesCount);
->>>>>>> c44c22c8
 
         void TrackRpcSent(
             ulong receiverClientId,
