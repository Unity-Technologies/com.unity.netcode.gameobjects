#if MULTIPLAYER_TOOLS
using System.Collections.Generic;
using Unity.Multiplayer.Tools;
using Unity.Multiplayer.Tools.MetricTypes;
using Unity.Multiplayer.Tools.NetStats;

namespace Unity.Netcode
{
    internal class NetworkMetrics : INetworkMetrics
    {
<<<<<<< HEAD
        readonly Counter m_TransportBytesSent = new Counter(MetricNames.TotalBytesSent)
        {
            ShouldResetOnDispatch = true,
        };
        readonly Counter m_TransportBytesReceived = new Counter(MetricNames.TotalBytesReceived)
        {
            ShouldResetOnDispatch = true,
        };

        readonly EventMetric<NamedMessageEvent> m_NamedMessageSentEvent = new EventMetric<NamedMessageEvent>(MetricNames.NamedMessageSent);
        readonly EventMetric<NamedMessageEvent> m_NamedMessageReceivedEvent = new EventMetric<NamedMessageEvent>(MetricNames.NamedMessageReceived);
        readonly EventMetric<UnnamedMessageEvent> m_UnnamedMessageSentEvent = new EventMetric<UnnamedMessageEvent>(MetricNames.UnnamedMessageSent);
        readonly EventMetric<UnnamedMessageEvent> m_UnnamedMessageReceivedEvent = new EventMetric<UnnamedMessageEvent>(MetricNames.UnnamedMessageReceived);
        readonly EventMetric<NetworkVariableEvent> m_NetworkVariableDeltaSentEvent = new EventMetric<NetworkVariableEvent>(MetricNames.NetworkVariableDeltaSent);
        readonly EventMetric<NetworkVariableEvent> m_NetworkVariableDeltaReceivedEvent = new EventMetric<NetworkVariableEvent>(MetricNames.NetworkVariableDeltaReceived);
        readonly EventMetric<OwnershipChangeEvent> m_OwnershipChangeSentEvent = new EventMetric<OwnershipChangeEvent>(MetricNames.OwnershipChangeSent);
        readonly EventMetric<OwnershipChangeEvent> m_OwnershipChangeReceivedEvent = new EventMetric<OwnershipChangeEvent>(MetricNames.OwnershipChangeReceived);
        readonly EventMetric<ObjectSpawnedEvent> m_ObjectSpawnSentEvent = new EventMetric<ObjectSpawnedEvent>(MetricNames.ObjectSpawnedSent);
        readonly EventMetric<ObjectSpawnedEvent> m_ObjectSpawnReceivedEvent = new EventMetric<ObjectSpawnedEvent>(MetricNames.ObjectSpawnedReceived);
        readonly EventMetric<ObjectDestroyedEvent> m_ObjectDestroySentEvent = new EventMetric<ObjectDestroyedEvent>(MetricNames.ObjectDestroyedSent);
        readonly EventMetric<ObjectDestroyedEvent> m_ObjectDestroyReceivedEvent = new EventMetric<ObjectDestroyedEvent>(MetricNames.ObjectDestroyedReceived);
        readonly EventMetric<RpcEvent> m_RpcSentEvent = new EventMetric<RpcEvent>(MetricNames.RpcSent);
        readonly EventMetric<RpcEvent> m_RpcReceivedEvent = new EventMetric<RpcEvent>(MetricNames.RpcReceived);
        readonly EventMetric<ServerLogEvent> m_ServerLogSentEvent = new EventMetric<ServerLogEvent>(MetricNames.ServerLogSent);
        readonly EventMetric<ServerLogEvent> m_ServerLogReceivedEvent = new EventMetric<ServerLogEvent>(MetricNames.ServerLogReceived);
=======
        readonly EventMetric<NamedMessageEvent> m_NamedMessageSentEvent = new EventMetric<NamedMessageEvent>(NetworkMetricTypes.NamedMessageSent.Id);
        readonly EventMetric<NamedMessageEvent> m_NamedMessageReceivedEvent = new EventMetric<NamedMessageEvent>(NetworkMetricTypes.NamedMessageReceived.Id);
        readonly EventMetric<UnnamedMessageEvent> m_UnnamedMessageSentEvent = new EventMetric<UnnamedMessageEvent>(NetworkMetricTypes.UnnamedMessageSent.Id);
        readonly EventMetric<UnnamedMessageEvent> m_UnnamedMessageReceivedEvent = new EventMetric<UnnamedMessageEvent>(NetworkMetricTypes.UnnamedMessageReceived.Id);
        readonly EventMetric<NetworkVariableEvent> m_NetworkVariableDeltaSentEvent = new EventMetric<NetworkVariableEvent>(NetworkMetricTypes.NetworkVariableDeltaSent.Id);
        readonly EventMetric<NetworkVariableEvent> m_NetworkVariableDeltaReceivedEvent = new EventMetric<NetworkVariableEvent>(NetworkMetricTypes.NetworkVariableDeltaReceived.Id);
        readonly EventMetric<OwnershipChangeEvent> m_OwnershipChangeSentEvent = new EventMetric<OwnershipChangeEvent>(NetworkMetricTypes.OwnershipChangeSent.Id);
        readonly EventMetric<OwnershipChangeEvent> m_OwnershipChangeReceivedEvent = new EventMetric<OwnershipChangeEvent>(NetworkMetricTypes.OwnershipChangeReceived.Id);
        readonly EventMetric<ObjectSpawnedEvent> m_ObjectSpawnSentEvent = new EventMetric<ObjectSpawnedEvent>(NetworkMetricTypes.ObjectSpawnedSent.Id);
        readonly EventMetric<ObjectSpawnedEvent> m_ObjectSpawnReceivedEvent = new EventMetric<ObjectSpawnedEvent>(NetworkMetricTypes.ObjectSpawnedReceived.Id);
        readonly EventMetric<ObjectDestroyedEvent> m_ObjectDestroySentEvent = new EventMetric<ObjectDestroyedEvent>(NetworkMetricTypes.ObjectDestroyedSent.Id);
        readonly EventMetric<ObjectDestroyedEvent> m_ObjectDestroyReceivedEvent = new EventMetric<ObjectDestroyedEvent>(NetworkMetricTypes.ObjectDestroyedReceived.Id);
        readonly EventMetric<RpcEvent> m_RpcSentEvent = new EventMetric<RpcEvent>(NetworkMetricTypes.RpcSent.Id);
        readonly EventMetric<RpcEvent> m_RpcReceivedEvent = new EventMetric<RpcEvent>(NetworkMetricTypes.RpcReceived.Id);
        readonly EventMetric<ServerLogEvent> m_ServerLogSentEvent = new EventMetric<ServerLogEvent>(NetworkMetricTypes.ServerLogSent.Id);
        readonly EventMetric<ServerLogEvent> m_ServerLogReceivedEvent = new EventMetric<ServerLogEvent>(NetworkMetricTypes.ServerLogReceived.Id);
        readonly EventMetric<SceneEventMetric> m_SceneEventSentEvent = new EventMetric<SceneEventMetric>(NetworkMetricTypes.SceneEventSent.Id);
        readonly EventMetric<SceneEventMetric> m_SceneEventReceivedEvent = new EventMetric<SceneEventMetric>(NetworkMetricTypes.SceneEventReceived.Id);
>>>>>>> 75609cd1

        readonly Dictionary<ulong, NetworkObjectIdentifier> m_NetworkGameObjects = new Dictionary<ulong, NetworkObjectIdentifier>();

        public NetworkMetrics()
        {
            Dispatcher = new MetricDispatcherBuilder()
                .WithCounters(m_TransportBytesSent, m_TransportBytesReceived)
                .WithMetricEvents(m_NamedMessageSentEvent, m_NamedMessageReceivedEvent)
                .WithMetricEvents(m_UnnamedMessageSentEvent, m_UnnamedMessageReceivedEvent)
                .WithMetricEvents(m_NetworkVariableDeltaSentEvent, m_NetworkVariableDeltaReceivedEvent)
                .WithMetricEvents(m_OwnershipChangeSentEvent, m_OwnershipChangeReceivedEvent)
                .WithMetricEvents(m_ObjectSpawnSentEvent, m_ObjectSpawnReceivedEvent)
                .WithMetricEvents(m_ObjectDestroySentEvent, m_ObjectDestroyReceivedEvent)
                .WithMetricEvents(m_RpcSentEvent, m_RpcReceivedEvent)
                .WithMetricEvents(m_ServerLogSentEvent, m_ServerLogReceivedEvent)
                .WithMetricEvents(m_SceneEventSentEvent, m_SceneEventReceivedEvent)
                .Build();

            Dispatcher.RegisterObserver(NetcodeObserver.Observer);
        }

        internal IMetricDispatcher Dispatcher { get; }

        public void TrackTransportBytesSent(long bytesCount)
        {
            m_TransportBytesSent.Increment(bytesCount);
        }

        public void TrackTransportBytesReceived(long bytesCount)
        {
            m_TransportBytesReceived.Increment(bytesCount);
        }

        public void TrackNetworkObject(NetworkObject networkObject)
        {
            if (!m_NetworkGameObjects.ContainsKey(networkObject.NetworkObjectId))
            {
                m_NetworkGameObjects[networkObject.NetworkObjectId] = new NetworkObjectIdentifier(networkObject.name, networkObject.NetworkObjectId);
            }
        }

        public void TrackNamedMessageSent(ulong receiverClientId, string messageName, long bytesCount)
        {
            m_NamedMessageSentEvent.Mark(new NamedMessageEvent(new ConnectionInfo(receiverClientId), messageName, bytesCount));
        }

        public void TrackNamedMessageSent(IReadOnlyCollection<ulong> receiverClientIds, string messageName, long bytesCount)
        {
            foreach (var receiver in receiverClientIds)
            {
                TrackNamedMessageSent(receiver, messageName, bytesCount);
            }
        }

        public void TrackNamedMessageReceived(ulong senderClientId, string messageName, long bytesCount)
        {
            m_NamedMessageReceivedEvent.Mark(new NamedMessageEvent(new ConnectionInfo(senderClientId), messageName, bytesCount));
        }

        public void TrackUnnamedMessageSent(ulong receiverClientId, long bytesCount)
        {
            m_UnnamedMessageSentEvent.Mark(new UnnamedMessageEvent(new ConnectionInfo(receiverClientId), bytesCount));
        }

        public void TrackUnnamedMessageSent(IReadOnlyCollection<ulong> receiverClientIds, long bytesCount)
        {
            foreach (var receiverClientId in receiverClientIds)
            {
                TrackUnnamedMessageSent(receiverClientId, bytesCount);
            }
        }

        public void TrackUnnamedMessageReceived(ulong senderClientId, long bytesCount)
        {
            m_UnnamedMessageReceivedEvent.Mark(new UnnamedMessageEvent(new ConnectionInfo(senderClientId), bytesCount));
        }

        public void TrackNetworkVariableDeltaSent(
            ulong receiverClientId,
            ulong networkObjectId,
            string gameObjectName,
            string variableName,
            string networkBehaviourName,
            long bytesCount)
        {
            m_NetworkVariableDeltaSentEvent.Mark(
                new NetworkVariableEvent(
                    new ConnectionInfo(receiverClientId),
                    new NetworkObjectIdentifier(gameObjectName, networkObjectId),
                    variableName,
                    networkBehaviourName,
                    bytesCount));
        }

        public void TrackNetworkVariableDeltaReceived(
            ulong senderClientId,
            ulong networkObjectId,
            string gameObjectName,
            string variableName,
            string networkBehaviourName,
            long bytesCount)
        {
            m_NetworkVariableDeltaReceivedEvent.Mark(
                new NetworkVariableEvent(
                    new ConnectionInfo(senderClientId),
                    new NetworkObjectIdentifier(gameObjectName, networkObjectId),
                    variableName,
                    networkBehaviourName,
                    bytesCount));
        }

        public void TrackOwnershipChangeSent(ulong receiverClientId, ulong networkObjectId, string gameObjectName, long bytesCount)
        {
            m_OwnershipChangeSentEvent.Mark(new OwnershipChangeEvent(new ConnectionInfo(receiverClientId), new NetworkObjectIdentifier(gameObjectName, networkObjectId), bytesCount));
        }

        public void TrackOwnershipChangeReceived(ulong senderClientId, ulong networkObjectId, string gameObjectName, long bytesCount)
        {
            m_OwnershipChangeReceivedEvent.Mark(new OwnershipChangeEvent(new ConnectionInfo(senderClientId),
                new NetworkObjectIdentifier(gameObjectName, networkObjectId), bytesCount));
        }

        public void TrackObjectSpawnSent(ulong receiverClientId, ulong networkObjectId, string gameObjectName, long bytesCount)
        {
            m_ObjectSpawnSentEvent.Mark(new ObjectSpawnedEvent(new ConnectionInfo(receiverClientId), new NetworkObjectIdentifier(gameObjectName, networkObjectId), bytesCount));
        }

        public void TrackObjectSpawnReceived(ulong senderClientId, ulong networkObjectId, string gameObjectName, long bytesCount)
        {
            m_ObjectSpawnReceivedEvent.Mark(new ObjectSpawnedEvent(new ConnectionInfo(senderClientId), new NetworkObjectIdentifier(gameObjectName, networkObjectId), bytesCount));
        }

        public void TrackObjectDestroySent(ulong receiverClientId, ulong networkObjectId, string gameObjectName, long bytesCount)
        {
            m_ObjectDestroySentEvent.Mark(new ObjectDestroyedEvent(new ConnectionInfo(receiverClientId), new NetworkObjectIdentifier(gameObjectName, networkObjectId), bytesCount));
        }

        public void TrackObjectDestroySent(IReadOnlyCollection<ulong> receiverClientIds, ulong networkObjectId, string gameObjectName, long bytesCount)
        {
            foreach (var receiverClientId in receiverClientIds)
            {
                TrackObjectDestroySent(receiverClientId, networkObjectId, gameObjectName, bytesCount);
            }
        }

        public void TrackObjectDestroyReceived(ulong senderClientId, ulong networkObjectId, string gameObjectName, long bytesCount)
        {
            m_ObjectDestroyReceivedEvent.Mark(new ObjectDestroyedEvent(new ConnectionInfo(senderClientId), new NetworkObjectIdentifier(gameObjectName, networkObjectId), bytesCount));
        }

        public void TrackRpcSent(
            ulong receiverClientId,
            ulong networkObjectId,
            string rpcName,
            string networkBehaviourName,
            long bytesCount)
        {
            if (!m_NetworkGameObjects.TryGetValue(networkObjectId, out var networkObjectIdentifier))
            {
                networkObjectIdentifier = new NetworkObjectIdentifier("", networkObjectId);
            }

            m_RpcSentEvent.Mark(
                new RpcEvent(
                    new ConnectionInfo(receiverClientId),
                    networkObjectIdentifier,
                    rpcName,
                    networkBehaviourName,
                    bytesCount));
        }

        public void TrackRpcSent(
            ulong[] receiverClientIds,
            ulong networkObjectId,
            string rpcName,
            string networkBehaviourName,
            long bytesCount)
        {
            foreach (var receiverClientId in receiverClientIds)
            {
                TrackRpcSent(receiverClientId, networkObjectId, rpcName, networkBehaviourName, bytesCount);
            }
        }

        public void TrackRpcReceived(
            ulong senderClientId,
            ulong networkObjectId,
            string rpcName,
            string networkBehaviourName,
            long bytesCount)
        {
            if (!m_NetworkGameObjects.TryGetValue(networkObjectId, out var networkObjectIdentifier))
            {
                networkObjectIdentifier = new NetworkObjectIdentifier("", networkObjectId);
            }

            m_RpcReceivedEvent.Mark(
                new RpcEvent(new ConnectionInfo(senderClientId),
                    networkObjectIdentifier,
                    rpcName,
                    networkBehaviourName,
                    bytesCount));
        }

        public void TrackServerLogSent(ulong receiverClientId, uint logType, long bytesCount)
        {
            m_ServerLogSentEvent.Mark(new ServerLogEvent(new ConnectionInfo(receiverClientId), (Unity.Multiplayer.Tools.MetricTypes.LogLevel)logType, bytesCount));
        }

        public void TrackServerLogReceived(ulong senderClientId, uint logType, long bytesCount)
        {
            m_ServerLogReceivedEvent.Mark(new ServerLogEvent(new ConnectionInfo(senderClientId), (Unity.Multiplayer.Tools.MetricTypes.LogLevel)logType, bytesCount));
        }

        public void TrackSceneEventSent(ulong[] receiverClientIds, uint sceneEventType, string sceneName, long bytesCount)
        {
            foreach (var receiverClientId in receiverClientIds)
            {
                TrackSceneEventSent(receiverClientId, sceneEventType, sceneName, bytesCount);
            }
        }

        public void TrackSceneEventSent(ulong receiverClientId, uint sceneEventType, string sceneName, long bytesCount)
        {
            m_SceneEventSentEvent.Mark(new SceneEventMetric(new ConnectionInfo(receiverClientId), (SceneEventType)sceneEventType, sceneName, bytesCount));
        }

        public void TrackSceneEventReceived(ulong senderClientId, uint sceneEventType, string sceneName, long bytesCount)
        {
            m_SceneEventReceivedEvent.Mark(new SceneEventMetric(new ConnectionInfo(senderClientId), (SceneEventType)sceneEventType, sceneName, bytesCount));
        }

        public void DispatchFrame()
        {
            Dispatcher.Dispatch();
        }
    }

    public class NetcodeObserver
    {
        public static IMetricObserver Observer { get; } = MetricObserverFactory.Construct();
    }
}
#endif<|MERGE_RESOLUTION|>--- conflicted
+++ resolved
@@ -8,33 +8,15 @@
 {
     internal class NetworkMetrics : INetworkMetrics
     {
-<<<<<<< HEAD
-        readonly Counter m_TransportBytesSent = new Counter(MetricNames.TotalBytesSent)
+        readonly Counter m_TransportBytesSent = new Counter(NetworkMetricTypes.TotalBytesSent.Id)
         {
             ShouldResetOnDispatch = true,
         };
-        readonly Counter m_TransportBytesReceived = new Counter(MetricNames.TotalBytesReceived)
+        readonly Counter m_TransportBytesReceived = new Counter(NetworkMetricTypes.TotalBytesReceived.Id)
         {
             ShouldResetOnDispatch = true,
         };
 
-        readonly EventMetric<NamedMessageEvent> m_NamedMessageSentEvent = new EventMetric<NamedMessageEvent>(MetricNames.NamedMessageSent);
-        readonly EventMetric<NamedMessageEvent> m_NamedMessageReceivedEvent = new EventMetric<NamedMessageEvent>(MetricNames.NamedMessageReceived);
-        readonly EventMetric<UnnamedMessageEvent> m_UnnamedMessageSentEvent = new EventMetric<UnnamedMessageEvent>(MetricNames.UnnamedMessageSent);
-        readonly EventMetric<UnnamedMessageEvent> m_UnnamedMessageReceivedEvent = new EventMetric<UnnamedMessageEvent>(MetricNames.UnnamedMessageReceived);
-        readonly EventMetric<NetworkVariableEvent> m_NetworkVariableDeltaSentEvent = new EventMetric<NetworkVariableEvent>(MetricNames.NetworkVariableDeltaSent);
-        readonly EventMetric<NetworkVariableEvent> m_NetworkVariableDeltaReceivedEvent = new EventMetric<NetworkVariableEvent>(MetricNames.NetworkVariableDeltaReceived);
-        readonly EventMetric<OwnershipChangeEvent> m_OwnershipChangeSentEvent = new EventMetric<OwnershipChangeEvent>(MetricNames.OwnershipChangeSent);
-        readonly EventMetric<OwnershipChangeEvent> m_OwnershipChangeReceivedEvent = new EventMetric<OwnershipChangeEvent>(MetricNames.OwnershipChangeReceived);
-        readonly EventMetric<ObjectSpawnedEvent> m_ObjectSpawnSentEvent = new EventMetric<ObjectSpawnedEvent>(MetricNames.ObjectSpawnedSent);
-        readonly EventMetric<ObjectSpawnedEvent> m_ObjectSpawnReceivedEvent = new EventMetric<ObjectSpawnedEvent>(MetricNames.ObjectSpawnedReceived);
-        readonly EventMetric<ObjectDestroyedEvent> m_ObjectDestroySentEvent = new EventMetric<ObjectDestroyedEvent>(MetricNames.ObjectDestroyedSent);
-        readonly EventMetric<ObjectDestroyedEvent> m_ObjectDestroyReceivedEvent = new EventMetric<ObjectDestroyedEvent>(MetricNames.ObjectDestroyedReceived);
-        readonly EventMetric<RpcEvent> m_RpcSentEvent = new EventMetric<RpcEvent>(MetricNames.RpcSent);
-        readonly EventMetric<RpcEvent> m_RpcReceivedEvent = new EventMetric<RpcEvent>(MetricNames.RpcReceived);
-        readonly EventMetric<ServerLogEvent> m_ServerLogSentEvent = new EventMetric<ServerLogEvent>(MetricNames.ServerLogSent);
-        readonly EventMetric<ServerLogEvent> m_ServerLogReceivedEvent = new EventMetric<ServerLogEvent>(MetricNames.ServerLogReceived);
-=======
         readonly EventMetric<NamedMessageEvent> m_NamedMessageSentEvent = new EventMetric<NamedMessageEvent>(NetworkMetricTypes.NamedMessageSent.Id);
         readonly EventMetric<NamedMessageEvent> m_NamedMessageReceivedEvent = new EventMetric<NamedMessageEvent>(NetworkMetricTypes.NamedMessageReceived.Id);
         readonly EventMetric<UnnamedMessageEvent> m_UnnamedMessageSentEvent = new EventMetric<UnnamedMessageEvent>(NetworkMetricTypes.UnnamedMessageSent.Id);
@@ -53,7 +35,6 @@
         readonly EventMetric<ServerLogEvent> m_ServerLogReceivedEvent = new EventMetric<ServerLogEvent>(NetworkMetricTypes.ServerLogReceived.Id);
         readonly EventMetric<SceneEventMetric> m_SceneEventSentEvent = new EventMetric<SceneEventMetric>(NetworkMetricTypes.SceneEventSent.Id);
         readonly EventMetric<SceneEventMetric> m_SceneEventReceivedEvent = new EventMetric<SceneEventMetric>(NetworkMetricTypes.SceneEventReceived.Id);
->>>>>>> 75609cd1
 
         readonly Dictionary<ulong, NetworkObjectIdentifier> m_NetworkGameObjects = new Dictionary<ulong, NetworkObjectIdentifier>();
 
