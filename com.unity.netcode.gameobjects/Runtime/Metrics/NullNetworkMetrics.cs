--- conflicted
+++ resolved
@@ -4,19 +4,19 @@
 {
     internal class NullNetworkMetrics : INetworkMetrics
     {
-<<<<<<< HEAD
+        public void TrackTransportBytesSent(long bytesCount)
+        {
+        }
+
+        public void TrackTransportBytesReceived(long bytesCount)
+        {
+        }
+        
         public void TrackNetworkMessageSent(ulong receivedClientId, string messageType, long bytesCount)
         {
         }
 
         public void TrackNetworkMessageReceived(ulong senderClientId, string messageType, long bytesCount)
-=======
-        public void TrackTransportBytesSent(long bytesCount)
-        {
-        }
-
-        public void TrackTransportBytesReceived(long bytesCount)
->>>>>>> 96309fb7
         {
         }
 
