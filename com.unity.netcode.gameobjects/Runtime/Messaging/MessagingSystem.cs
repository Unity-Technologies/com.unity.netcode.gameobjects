--- conflicted
+++ resolved
@@ -418,26 +418,6 @@
                         MessageType = m_MessageTypes[typeof(TMessageType)],
                     };
 
-<<<<<<< HEAD
-
-                    if (clientId == m_LocalClientId)
-                    {
-                        m_IncomingMessageQueue.Add(new ReceiveQueueItem
-                        {
-                            Header = header,
-                            Reader = new FastBufferReader(tmpSerializer, Allocator.TempJob),
-                            SenderId = clientId,
-                            Timestamp = Time.realtimeSinceStartup
-                        });
-                        for (var hookIdx = 0; hookIdx < m_Hooks.Count; ++hookIdx)
-                        {
-                            m_Hooks[hookIdx].OnAfterSendMessage(clientId, typeof(TMessageType), delivery, tmpSerializer.Length + sizeof(MessageHeader));
-                        }
-                        continue;
-                    }
-
-=======
->>>>>>> dc2094da
                     writeQueueItem.Writer.WriteValue(header);
                     writeQueueItem.Writer.WriteBytes(tmpSerializer.GetUnsafePtr(), tmpSerializer.Length);
                     writeQueueItem.BatchHeader.BatchSize++;
