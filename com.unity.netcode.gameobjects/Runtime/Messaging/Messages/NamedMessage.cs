--- conflicted
+++ resolved
@@ -3,30 +3,20 @@
     internal struct NamedMessage : INetworkMessage
     {
         public ulong Hash;
-        public FastBufferWriter SendData;
-
-        private FastBufferReader m_ReceiveData;
+        public FastBufferWriter Data;
 
         public unsafe void Serialize(FastBufferWriter writer)
         {
             writer.WriteValueSafe(Hash);
-            writer.WriteBytesSafe(SendData.GetUnsafePtr(), SendData.Length);
+            writer.WriteBytesSafe(Data.GetUnsafePtr(), Data.Length);
         }
 
-        public bool Deserialize(FastBufferReader reader, ref NetworkContext context)
+        public static void Receive(FastBufferReader reader, in NetworkContext context)
         {
-            reader.ReadValueSafe(out Hash);
-            m_ReceiveData = reader;
-            return true;
-        }
+            var message = new NamedMessage();
+            reader.ReadValueSafe(out message.Hash);
 
-<<<<<<< HEAD
-        public void Handle(ref NetworkContext context)
-        {
-            ((NetworkManager)context.SystemOwner).CustomMessagingManager.InvokeNamedMessage(Hash, context.SenderId, m_ReceiveData, context.SerializedHeaderSize);
-=======
             ((NetworkManager)context.SystemOwner).CustomMessagingManager.InvokeNamedMessage(message.Hash, context.SenderId, reader, context.SerializedHeaderSize);
->>>>>>> 737aa88b
         }
     }
 }