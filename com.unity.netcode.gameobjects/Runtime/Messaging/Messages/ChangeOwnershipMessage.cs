--- conflicted
+++ resolved
@@ -47,14 +47,7 @@
                 networkObject.InvokeBehaviourOnGainedOwnership();
             }
 
-<<<<<<< HEAD
-            var bytesReported = networkManager.LocalClientId == senderId
-                ? 0
-                : messageSize;
-            networkManager.NetworkMetrics.TrackOwnershipChangeReceived(senderId, networkObject, bytesReported);
-=======
-            networkManager.NetworkMetrics.TrackOwnershipChangeReceived(senderId, networkObject.NetworkObjectId, networkObject.name, messageSize);
->>>>>>> c44c22c8
+            networkManager.NetworkMetrics.TrackOwnershipChangeReceived(senderId, networkObject, messageSize);
         }
     }
 }