namespace Unity.Netcode
{
    /// <summary>
    /// Metadata passed into the Receive handler for <see cref="INetworkMessage"/>.
    /// </summary>
    internal ref struct NetworkContext
    {
        /// <summary>
        /// An opaque object used to represent the owner of the MessagingSystem that's receiving the message.
        /// Outside of testing environments, the type of this variable will be <see cref="NetworkManager"/>
        /// </summary>
        public object SystemOwner;

        /// <summary>
        /// The originator of the message
        /// </summary>
        public ulong SenderId;

        /// <summary>
        /// The timestamp at which the message was received
        /// </summary>
        public float Timestamp;

        /// <summary>
        /// The header data that was sent with the message
        /// </summary>
        public MessageHeader Header;

        /// <summary>
        /// The actual serialized size of the header when packed into the buffer
        /// </summary>
        public int SerializedHeaderSize;
<<<<<<< HEAD

        /// <summary>
        /// The size of the message in the buffer, header excluded
        /// </summary>
        public uint MessageSize;
=======
>>>>>>> 737aa88b
    }
}<|MERGE_RESOLUTION|>--- conflicted
+++ resolved
@@ -30,13 +30,5 @@
         /// The actual serialized size of the header when packed into the buffer
         /// </summary>
         public int SerializedHeaderSize;
-<<<<<<< HEAD
-
-        /// <summary>
-        /// The size of the message in the buffer, header excluded
-        /// </summary>
-        public uint MessageSize;
-=======
->>>>>>> 737aa88b
     }
 }