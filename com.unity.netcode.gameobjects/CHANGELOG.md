--- conflicted
+++ resolved
@@ -10,11 +10,6 @@
 
 ### Added
 
-<<<<<<< HEAD
-### Fixed
-
-- Fixed NetworkVariable not calling NetworkSerialize on INetworkSerializable types (#1383)
-=======
 ### Removed
 
 - Removed `FixedQueue` (#1398)
@@ -27,7 +22,7 @@
 - Fixed invalid IL code being generated when using `this` instead of `this ref` for the FastBufferReader/FastBufferWriter parameter of an extension method. (#1393)
 - Fixed an issue where if you are running as a server (not host) the LoadEventCompleted and UnloadEventCompleted events would fire early by the NetworkSceneManager (#1379)
 - Fixed a runtime error when sending an array of an INetworkSerializable type that's implemented as a struct (#1402)
->>>>>>> 36a4eb7d
+- Fixed NetworkVariable not calling NetworkSerialize on INetworkSerializable types (#1383)
 
 ### Changed
 
