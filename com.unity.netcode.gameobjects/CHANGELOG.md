--- conflicted
+++ resolved
@@ -16,11 +16,8 @@
 - Dirty `NetworkObject` are reset at end-of-frame and not at serialization time.
 - `NetworkHide()` of an object that was just `NetworkShow()`n produces a warning, as remote clients will _not_ get a spawn/despawn pair.
 - The default listen address of `UnityTransport` is now 0.0.0.0. (#2307)
-<<<<<<< HEAD
+- Renamed the NetworkTransform.SetState parameter `shouldGhostsInterpolate` to `teleportDisabled` for better clarity of what that parameter does. (#2228)
 - Network prefabs are now stored in a ScriptableObject that can be shared between NetworkManagers, and have been exposed for public access. By default, a Default Prefabs List is created that contains all NetworkObject prefabs in the project, and new NetworkManagers will default to using that unless that option is turned off in the Netcode for GameObjects settings. Existing NetworkManagers will maintain their existing lists, which can be migrated to the new format via a button in their inspector. (#2322)
-=======
-- Renamed the NetworkTransform.SetState parameter `shouldGhostsInterpolate` to `teleportDisabled` for better clarity of what that parameter does. (#2228)
->>>>>>> 5b52d9b3
 
 ### Fixed
 - Fixed issue where `NetcodeSettingsProvider` would throw an exception in Unity 2020.3.x versions. (#2345)
