--- conflicted
+++ resolved
@@ -41,10 +41,7 @@
 
 ### Fixed
 
-<<<<<<< HEAD
-- Fixed issue where `NetworkAnimator` was building client RPC parameters to exclude the host from sending itself messages but was not including it in the ClientRpc parameters.
-=======
->>>>>>> e8d85256
+- Fixed issue where `NetworkAnimator` was building client RPC parameters to exclude the host from sending itself messages but was not including it in the ClientRpc parameters. (#2492)
 - Fixed issue where `NetworkAnimator` was not properly detecting and synchronizing cross fade initiated transitions. (#2481)
 - Fixed issue where `NetworkAnimator` was not properly synchronizing animation state updates. (#2481)
 - Fixed an issue where Named Message Handlers could remove themselves causing an exception when the metrics tried to access the name of the message.(#2426)
