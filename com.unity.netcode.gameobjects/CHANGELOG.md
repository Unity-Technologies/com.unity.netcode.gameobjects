# Changelog

All notable changes to this project will be documented in this file.

The format is based on [Keep a Changelog](https://keepachangelog.com/en/1.0.0/) and this project adheres to [Semantic Versioning](https://semver.org/spec/v2.0.0.html).

Additional documentation and release notes are available at [Multiplayer Documentation](https://docs-multiplayer.unity3d.com).

## [Unreleased]

### Added

<<<<<<< HEAD
### Fixed

### Changed

## [1.0.0-pre.4] - 2021-01-04
=======
- Added `com.unity.modules.physics` and `com.unity.modules.physics2d` package dependencies (#1565)

### Removed

- Removed `com.unity.modules.ai` package dependency (#1565)
- Removed `FixedQueue`, `StreamExtensions`, `TypeExtensions` (#1398)
>>>>>>> e055880c

### Added

### Removed
- Removed FixedQueue (#1398)
- Removed StreamExtensions (#1398)
- Removed TypeExtensions (#1398)

### Fixed
- Fixed in-scene NetworkObjects that are moved into the DDOL scene not getting restored to their original active state (enabled/disabled) after a full scene transition (#1354)
- Fixed invalid IL code being generated when using `this` instead of `this ref` for the FastBufferReader/FastBufferWriter parameter of an extension method. (#1393)
- Fixed an issue where if you are running as a server (not host) the LoadEventCompleted and UnloadEventCompleted events would fire early by the NetworkSceneManager (#1379)
- Fixed a runtime error when sending an array of an INetworkSerializable type that's implemented as a struct (#1402)
- NetworkConfig will no longer throw an OverflowException in GetConfig() when ForceSamePrefabs is enabled and the number of prefabs causes the config blob size to exceed 1300 bytes. (#1385)
- Fixed NetworkVariable not calling NetworkSerialize on INetworkSerializable types (#1383)
- Fixed NullReferenceException on ImportReferences call in NetworkBehaviourILPP (#1434)
- Fixed NetworkObjects not being despawned before they are destroyed during shutdown for client, host, and server instances. (#1390)
- Fixed KeyNotFound exception when removing ownership of a newly spawned NetworkObject that is already owned by the server. (#1500)
- Fixed NetworkManager.LocalClient not being set when starting as a host. (#1511)
- Fixed a few memory leak cases when shutting down NetworkManager during Incoming Message Queue processing. (#1323)

### Changed
- The SDK no longer limits message size to 64k. (The transport may still impose its own limits, but the SDK no longer does.) (#1384)
- Updated com.unity.collections to 1.1.0 (#1451)

## [1.0.0-pre.3] - 2021-10-22

### Added

- ResetTrigger function to NetworkAnimator (#1327)

### Fixed 

- Overflow exception when syncing Animator state. (#1327)
- Added `try`/`catch` around RPC calls, preventing exception from causing further RPC calls to fail (#1329)
- Fixed an issue where ServerClientId and LocalClientId could have the same value, causing potential confusion, and also fixed an issue with the UNet where the server could be identified with two different values, one of which might be the same as LocalClientId, and the other of which would not.(#1368)
- IL2CPP would not properly compile (#1359)

## [1.0.0-pre.2] - 2021-10-19


### Added

- Associated Known Issues for the 1.0.0-pre.1 release in the changelog

### Changed

- Updated label for `1.0.0-pre.1` changelog section

## [1.0.0-pre.1] - 2021-10-19

### Added

- Added `ClientNetworkTransform` sample to the SDK package (#1168)
- Added `Bootstrap` sample to the SDK package (#1140)
- Enhanced `NetworkSceneManager` implementation with additive scene loading capabilities (#1080, #955, #913)
  - `NetworkSceneManager.OnSceneEvent` provides improved scene event notificaitons  
- Enhanced `NetworkTransform` implementation with per axis/component based and threshold based state replication (#1042, #1055, #1061, #1084, #1101)
- Added a jitter-resistent `BufferedLinearInterpolator<T>` for `NetworkTransform` (#1060)
- Implemented `NetworkPrefabHandler` that provides support for object pooling and `NetworkPrefab` overrides (#1073, #1004, #977, #905,#749, #727)
- Implemented auto `NetworkObject` transform parent synchronization at runtime over the network (#855)
- Adopted Unity C# Coding Standards in the codebase with `.editorconfig` ruleset (#666, #670)
- When a client tries to spawn a `NetworkObject` an exception is thrown to indicate unsupported behavior. (#981)
- Added a `NetworkTime` and `NetworkTickSystem` which allows for improved control over time and ticks. (#845)
- Added a `OnNetworkDespawn` function to `NetworkObject` which gets called when a `NetworkObject` gets despawned and can be overriden. (#865)
- Added `SnapshotSystem` that would allow variables and spawn/despawn messages to be sent in blocks (#805, #852, #862, #963, #1012, #1013, #1021, #1040, #1062, #1064, #1083, #1091, #1111, #1129, #1166, #1192)
  - Disabled by default for now, except spawn/despawn messages
  - Will leverage unreliable messages with eventual consistency
- `NetworkBehaviour` and `NetworkObject`'s `NetworkManager` instances can now be overriden (#762)
- Added metrics reporting for the new network profiler if the Multiplayer Tools package is present (#1104, #1089, #1096, #1086, #1072, #1058, #960, #897, #891, #878)
- `NetworkBehaviour.IsSpawned` a quick (and stable) way to determine if the associated NetworkObject is spawned (#1190)
- Added `NetworkRigidbody` and `NetworkRigidbody2D` components to support networking `Rigidbody` and `Rigidbody2D` components (#1202, #1175)
- Added `NetworkObjectReference` and `NetworkBehaviourReference` structs which allow to sending `NetworkObject/Behaviours` over RPCs/`NetworkVariable`s (#1173)
- Added `NetworkAnimator` component to support networking `Animator` component (#1281, #872)

### Changed

- Bumped minimum Unity version, renamed package as "Unity Netcode for GameObjects", replaced `MLAPI` namespace and its variants with `Unity.Netcode` namespace and per asm-def variants (#1007, #1009, #1015, #1017, #1019, #1025, #1026, #1065)
  - Minimum Unity version:
    - 2019.4 → 2020.3+
  - Package rename:
    - Display name: `MLAPI Networking Library` → `Netcode for GameObjects`
    - Name: `com.unity.multiplayer.mlapi` → `com.unity.netcode.gameobjects`
    - Updated package description
  - All `MLAPI.x` namespaces are replaced with `Unity.Netcode`
    - `MLAPI.Messaging` → `Unity.Netcode`
    - `MLAPI.Connection` → `Unity.Netcode`
    - `MLAPI.Logging` → `Unity.Netcode`
    - `MLAPI.SceneManagement` → `Unity.Netcode`
    - and other `MLAPI.x` variants to `Unity.Netcode`
  - All assembly definitions are renamed with `Unity.Netcode.x` variants
    - `Unity.Multiplayer.MLAPI.Runtime` → `Unity.Netcode.Runtime`
    - `Unity.Multiplayer.MLAPI.Editor` → `Unity.Netcode.Editor`
    - and other `Unity.Multiplayer.MLAPI.x` variants to `Unity.Netcode.x` variants
- Renamed `Prototyping` namespace and assembly definition to `Components` (#1145)
- Changed `NetworkObject.Despawn(bool destroy)` API to default to `destroy = true` for better usability (#1217)
- Scene registration in `NetworkManager` is now replaced by Build Setttings → Scenes in Build List (#1080)
- `NetworkSceneManager.SwitchScene` has been replaced by `NetworkSceneManager.LoadScene` (#955)
- `NetworkManager, NetworkConfig, and NetworkSceneManager` scene registration replaced with scenes in build list (#1080)
- `GlobalObjectIdHash` replaced `PrefabHash` and `PrefabHashGenerator` for stability and consistency (#698)
- `NetworkStart` has been renamed to `OnNetworkSpawn`. (#865)
- Network variable cleanup - eliminated shared mode, variables are server-authoritative (#1059, #1074)
- `NetworkManager` and other systems are no longer singletons/statics (#696, #705, #706, #737, #738, #739, #746, #747, #763, #765, #766, #783, #784, #785, #786, #787, #788)
- Changed `INetworkSerializable.NetworkSerialize` method signature to use `BufferSerializer<T>` instead of `NetworkSerializer` (#1187)
- Changed `CustomMessagingManager`'s methods to use `FastBufferWriter` and `FastBufferReader` instead of `Stream` (#1187)
- Reduced internal runtime allocations by removing LINQ calls and replacing managed lists/arrays with native collections (#1196)

### Removed

- Removed `NetworkNavMeshAgent` (#1150)
- Removed `NetworkDictionary`, `NetworkSet` (#1149)
- Removed `NetworkVariableSettings` (#1097)
- Removed predefined `NetworkVariable<T>` types (#1093)
    - Removed `NetworkVariableBool`, `NetworkVariableByte`, `NetworkVariableSByte`, `NetworkVariableUShort`, `NetworkVariableShort`, `NetworkVariableUInt`, `NetworkVariableInt`, `NetworkVariableULong`, `NetworkVariableLong`, `NetworkVariableFloat`, `NetworkVariableDouble`, `NetworkVariableVector2`, `NetworkVariableVector3`, `NetworkVariableVector4`, `NetworkVariableColor`, `NetworkVariableColor32`, `NetworkVariableRay`, `NetworkVariableQuaternion`
- Removed `NetworkChannel` and `MultiplexTransportAdapter` (#1133)
- Removed ILPP backend for 2019.4, minimum required version is 2020.3+ (#895)
- `NetworkManager.NetworkConfig` had the following properties removed: (#1080)
  - Scene Registrations no longer exists
  - Allow Runtime Scene Changes was no longer needed and was removed
- Removed the NetworkObject.Spawn payload parameter (#1005)
- Removed `ProfilerCounter`, the original MLAPI network profiler, and the built-in network profiler module (2020.3). A replacement can now be found in the Multiplayer Tools package. (#1048)
- Removed UNet RelayTransport and related relay functionality in UNetTransport (#1081)
- Removed `UpdateStage` parameter from `ServerRpcSendParams` and `ClientRpcSendParams` (#1187)
- Removed `NetworkBuffer`, `NetworkWriter`, `NetworkReader`, `NetworkSerializer`, `PooledNetworkBuffer`, `PooledNetworkWriter`, and `PooledNetworkReader` (#1187)
- Removed `EnableNetworkVariable` in `NetworkConfig`, it is always enabled now (#1179)
- Removed `NetworkTransform`'s FixedSendsPerSecond, AssumeSyncedSends, InterpolateServer, ExtrapolatePosition, MaxSendsToExtrapolate, Channel, EnableNonProvokedResendChecks, DistanceSendrate (#1060) (#826) (#1042, #1055, #1061, #1084, #1101)
- Removed `NetworkManager`'s `StopServer()`, `StopClient()` and `StopHost()` methods and replaced with single `NetworkManager.Shutdown()` method for all (#1108)

### Fixed

- Fixed ServerRpc ownership check to `Debug.LogError` instead of `Debug.LogWarning` (#1126)
- Fixed `NetworkObject.OwnerClientId` property changing before `NetworkBehaviour.OnGainedOwnership()` callback (#1092)
- Fixed `NetworkBehaviourILPP` to iterate over all types in an assembly (#803)
- Fixed cross-asmdef RPC ILPP by importing types into external assemblies (#678)
- Fixed `NetworkManager` shutdown when quitting the application or switching scenes (#1011)
  - Now `NetworkManager` shutdowns correctly and despawns existing `NetworkObject`s
- Fixed Only one `PlayerPrefab` can be selected on `NetworkManager` inspector UI in the editor (#676)
- Fixed connection approval not being triggered for host (#675)
- Fixed various situations where messages could be processed in an invalid order, resulting in errors (#948, #1187, #1218)
- Fixed `NetworkVariable`s being default-initialized on the client instead of being initialized with the desired value (#1266)
- Improved runtime performance and reduced GC pressure (#1187)
- Fixed #915 - clients are receiving data from objects not visible to them (#1099)
- Fixed `NetworkTransform`'s "late join" issues, `NetworkTransform` now uses `NetworkVariable`s instead of RPCs (#826)
- Throw an exception for silent failure when a client tries to get another player's `PlayerObject`, it is now only allowed on the server-side (#844)

### Known Issues

- `NetworkVariable` does not serialize `INetworkSerializable` types through their `NetworkSerialize` implementation
- `NetworkObjects` marked as `DontDestroyOnLoad` are disabled during some network scene transitions
- `NetworkTransform` interpolates from the origin when switching Local Space synchronization
- Exceptions thrown in `OnNetworkSpawn` user code for an object will prevent the callback in other objects
- Cannot send an array of `INetworkSerializable` in RPCs
- ILPP generation fails with special characters in project path

## [0.2.0] - 2021-06-03

WIP version increment to pass package validation checks. Changelog & final version number TBD.

## [0.1.1] - 2021-06-01

This is hotfix v0.1.1 for the initial experimental Unity MLAPI Package.

### Changed

- Fixed issue with the Unity Registry package version missing some fixes from the v0.1.0 release.

## [0.1.0] - 2021-03-23

This is the initial experimental Unity MLAPI Package, v0.1.0.

### Added

- Refactored a new standard for Remote Procedure Call (RPC) in MLAPI which provides increased performance, significantly reduced boilerplate code, and extensibility for future-proofed code. MLAPI RPC includes `ServerRpc` and `ClientRpc` to execute logic on the server and client-side. This provides a single performant unified RPC solution, replacing MLAPI Convenience and Performance RPC (see [here](#removed-features)).
- Added standarized serialization types, including built-in and custom serialization flows. See [RFC #2](https://github.com/Unity-Technologies/com.unity.multiplayer.rfcs/blob/master/text/0002-serializable-types.md) for details.
- `INetworkSerializable` interface replaces `IBitWritable`.
- Added `NetworkSerializer`..., which is the main aggregator that implements serialization code for built-in supported types and holds `NetworkReader` and `NetworkWriter` instances internally.
- Added a Network Update Loop infrastructure that aids Netcode systems to update (such as RPC queue and transport) outside of the standard `MonoBehaviour` event cycle. See [RFC #8](https://github.com/Unity-Technologies/com.unity.multiplayer.rfcs/blob/master/text/0008-network-update-loop.md) and the following details:
  - It uses Unity's [low-level Player Loop API](https://docs.unity3d.com/ScriptReference/LowLevel.PlayerLoop.html) and allows for registering `INetworkUpdateSystem`s with `NetworkUpdate` methods to be executed at specific `NetworkUpdateStage`s, which may also be before or after `MonoBehaviour`-driven game logic execution.
  - You will typically interact with `NetworkUpdateLoop` for registration and `INetworkUpdateSystem` for implementation.
  - `NetworkVariable`s are now tick-based using the `NetworkTickSystem`, tracking time through network interactions and syncs.
- Added message batching to handle consecutive RPC requests sent to the same client. `RpcBatcher` sends batches based on requests from the `RpcQueueProcessing`, by batch size threshold or immediately.
- [GitHub 494](https://github.com/Unity-Technologies/com.unity.multiplayer.mlapi/pull/494): Added a constraint to allow one `NetworkObject` per `GameObject`, set through the `DisallowMultipleComponent` attribute.
- Integrated MLAPI with the Unity Profiler for versions 2020.2 and later:
  - Added new profiler modules for MLAPI that report important network data.
  - Attached the profiler to a remote player to view network data over the wire.
- A test project is available for building and experimenting with MLAPI features. This project is available in the MLAPI GitHub [testproject folder](https://github.com/Unity-Technologies/com.unity.multiplayer.mlapi/tree/release/0.1.0/testproject). 
- Added a [MLAPI Community Contributions](https://github.com/Unity-Technologies/mlapi-community-contributions/tree/master/com.mlapi.contrib.extensions) new GitHub repository to accept extensions from the MLAPI community. Current extensions include moved MLAPI features for lag compensation (useful for Server Authoritative actions) and `TrackedObject`.

### Changed

- [GitHub 520](https://github.com/Unity-Technologies/com.unity.multiplayer.mlapi/pull/520): MLAPI now uses the Unity Package Manager for installation management.
- Added functionality and usability to `NetworkVariable`, previously called `NetworkVar`. Updates enhance options and fully replace the need for `SyncedVar`s. 
- [GitHub 507](https://github.com/Unity-Technologies/com.unity.multiplayer.mlapi/pull/507): Reimplemented `NetworkAnimator`, which synchronizes animation states for networked objects. 
- GitHub [444](https://github.com/Unity-Technologies/com.unity.multiplayer.mlapi/pull/444) and [455](https://github.com/Unity-Technologies/com.unity.multiplayer.mlapi/pull/455): Channels are now represented as bytes instead of strings.

For users of previous versions of MLAPI, this release renames APIs due to refactoring. All obsolete marked APIs have been removed as per [GitHub 513](https://github.com/Unity-Technologies/com.unity.multiplayer.mlapi/pull/513) and [GitHub 514](https://github.com/Unity-Technologies/com.unity.multiplayer.mlapi/pull/514).

| Previous MLAPI Versions | V 0.1.0 Name |
| -- | -- |
| `NetworkingManager` | `NetworkManager` |
| `NetworkedObject` | `NetworkObject` |
| `NetworkedBehaviour` | `NetworkBehaviour` |
| `NetworkedClient` | `NetworkClient` |
| `NetworkedPrefab` | `NetworkPrefab` |
| `NetworkedVar` | `NetworkVariable` |
| `NetworkedTransform` | `NetworkTransform` |
| `NetworkedAnimator` | `NetworkAnimator` |
| `NetworkedAnimatorEditor` | `NetworkAnimatorEditor` |
| `NetworkedNavMeshAgent` | `NetworkNavMeshAgent` |
| `SpawnManager` | `NetworkSpawnManager` |
| `BitStream` | `NetworkBuffer` |
| `BitReader` | `NetworkReader` |
| `BitWriter` | `NetworkWriter` |
| `NetEventType` | `NetworkEventType` |
| `ChannelType` | `NetworkDelivery` |
| `Channel` | `NetworkChannel` |
| `Transport` | `NetworkTransport` |
| `NetworkedDictionary` | `NetworkDictionary` |
| `NetworkedList` | `NetworkList` |
| `NetworkedSet` | `NetworkSet` |
| `MLAPIConstants` | `NetworkConstants` |
| `UnetTransport` | `UNetTransport` |

### Fixed

- [GitHub 460](https://github.com/Unity-Technologies/com.unity.multiplayer.mlapi/pull/460): Fixed an issue for RPC where the host-server was not receiving RPCs from the host-client and vice versa without the loopback flag set in `NetworkingManager`. 
- Fixed an issue where data in the Profiler was incorrectly aggregated and drawn, which caused the profiler data to increment indefinitely instead of resetting each frame.
- Fixed an issue the client soft-synced causing PlayMode client-only scene transition issues, caused when running the client in the editor and the host as a release build. Users may have encountered a soft sync of `NetworkedInstanceId` issues in the `SpawnManager.ClientCollectSoftSyncSceneObjectSweep` method.
- [GitHub 458](https://github.com/Unity-Technologies/com.unity.multiplayer.mlapi/pull/458): Fixed serialization issues in `NetworkList` and `NetworkDictionary` when running in Server mode.
- [GitHub 498](https://github.com/Unity-Technologies/com.unity.multiplayer.mlapi/pull/498): Fixed numerical precision issues to prevent not a number (NaN) quaternions.
- [GitHub 438](https://github.com/Unity-Technologies/com.unity.multiplayer.mlapi/pull/438): Fixed booleans by reaching or writing bytes instead of bits.
- [GitHub 519](https://github.com/Unity-Technologies/com.unity.multiplayer.mlapi/pull/519): Fixed an issue where calling `Shutdown()` before making `NetworkManager.Singleton = null` is null on `NetworkManager.OnDestroy()`.

### Removed

With a new release of MLAPI in Unity, some features have been removed:

- SyncVars have been removed from MLAPI. Use `NetworkVariable`s in place of this functionality. <!-- MTT54 -->
- [GitHub 527](https://github.com/Unity-Technologies/com.unity.multiplayer.mlapi/pull/527): Lag compensation systems and `TrackedObject` have moved to the new [MLAPI Community Contributions](https://github.com/Unity-Technologies/mlapi-community-contributions/tree/master/com.mlapi.contrib.extensions) repo.
- [GitHub 509](https://github.com/Unity-Technologies/com.unity.multiplayer.mlapi/pull/509): Encryption has been removed from MLAPI. The `Encryption` option in `NetworkConfig` on the `NetworkingManager` is not available in this release. This change will not block game creation or running. A current replacement for this functionality is not available, and may be developed in future releases. See the following changes:
    - Removed `SecuritySendFlags` from all APIs.
    - Removed encryption, cryptography, and certificate configurations from APIs including `NetworkManager` and `NetworkConfig`.
    - Removed "hail handshake", including `NetworkManager` implementation and `NetworkConstants` entries.
    - Modified `RpcQueue` and `RpcBatcher` internals to remove encryption and authentication from reading and writing.
- Removed the previous MLAPI Profiler editor window from Unity versions 2020.2 and later.
- Removed previous MLAPI Convenience and Performance RPC APIs with the new standard RPC API. See [RFC #1](https://github.com/Unity-Technologies/com.unity.multiplayer.rfcs/blob/master/text/0001-std-rpc-api.md) for details.
- [GitHub 520](https://github.com/Unity-Technologies/com.unity.multiplayer.mlapi/pull/520): Removed the MLAPI Installer.

### Known Issues

- `NetworkNavMeshAgent` does not synchronize mesh data, Agent Size, Steering, Obstacle Avoidance, or Path Finding settings. It only synchronizes the destination and velocity, not the path to the destination.
- For `RPC`, methods with a `ClientRpc` or `ServerRpc` suffix which are not marked with [ServerRpc] or [ClientRpc] will cause a compiler error.
- For `NetworkAnimator`, Animator Overrides are not supported. Triggers do not work.
- For `NetworkVariable`, the `NetworkDictionary` `List` and `Set` must use the `reliableSequenced` channel.
- `NetworkObjects`s are supported but when spawning a prefab with nested child network objects you have to manually call spawn on them
- `NetworkTransform` have the following issues:
  - Replicated objects may have jitter. 
  - The owner is always authoritative about the object's position.
  - Scale is not synchronized.
- Connection Approval is not called on the host client.
- For `NamedMessages`, always use `NetworkBuffer` as the underlying stream for sending named and unnamed messages.
- For `NetworkManager`, connection management is limited. Use `IsServer`, `IsClient`, `IsConnectedClient`, or other code to check if MLAPI connected correctly.

## [0.0.1-preview.1] - 2020-12-20

This was an internally-only-used version of the Unity MLAPI Package<|MERGE_RESOLUTION|>--- conflicted
+++ resolved
@@ -6,31 +6,16 @@
 
 Additional documentation and release notes are available at [Multiplayer Documentation](https://docs-multiplayer.unity3d.com).
 
-## [Unreleased]
-
-### Added
-
-<<<<<<< HEAD
-### Fixed
-
-### Changed
-
 ## [1.0.0-pre.4] - 2021-01-04
-=======
+
+### Added
+
 - Added `com.unity.modules.physics` and `com.unity.modules.physics2d` package dependencies (#1565)
 
 ### Removed
 
 - Removed `com.unity.modules.ai` package dependency (#1565)
 - Removed `FixedQueue`, `StreamExtensions`, `TypeExtensions` (#1398)
->>>>>>> e055880c
-
-### Added
-
-### Removed
-- Removed FixedQueue (#1398)
-- Removed StreamExtensions (#1398)
-- Removed TypeExtensions (#1398)
 
 ### Fixed
 - Fixed in-scene NetworkObjects that are moved into the DDOL scene not getting restored to their original active state (enabled/disabled) after a full scene transition (#1354)
