# Changelog

All notable changes to this project will be documented in this file.

The format is based on [Keep a Changelog](https://keepachangelog.com/en/1.0.0/) and this project adheres to [Semantic Versioning](https://semver.org/spec/v2.0.0.html).

Additional documentation and release notes are available at [Multiplayer Documentation](https://docs-multiplayer.unity3d.com).

## [Unreleased]

### Added

### Removed

- Removed `FixedQueue` (#1398)
- Removed `StreamExtensions` (#1398)
- Removed `TypeExtensions` (#1398)

### Fixed

- Fixed in-scene NetworkObjects that are moved into the DDOL scene not getting restored to their original active state (enabled/disabled) after a full scene transition (#1354)
- Fixed invalid IL code being generated when using `this` instead of `this ref` for the FastBufferReader/FastBufferWriter parameter of an extension method. (#1393)
- Fixed an issue where if you are running as a server (not host) the LoadEventCompleted and UnloadEventCompleted events would fire early by the NetworkSceneManager (#1379)
- Fixed a runtime error when sending an array of an INetworkSerializable type that's implemented as a struct (#1402)
- NetworkConfig will no longer throw an OverflowException in GetConfig() when ForceSamePrefabs is enabled and the number of prefabs causes the config blob size to exceed 1300 bytes. (#1385)
- Fixed NetworkVariable not calling NetworkSerialize on INetworkSerializable types (#1383)
- Fixed NullReferenceException on ImportReferences call in NetworkBehaviourILPP (#1434)

- Fixed NetworkObjects not being despawned before they are destroyed during shutdown for client, host, and server instances. (#1390)
- Fixed client player object being destroyed on server when the client's player object has DontDestroyWithOwner set. (#1433)
- Fixed FastBufferReader being created with a length of 1 if provided an input of length 0. (#1480)
- Fixed an exception being thrown during NetworkVariableDeltaMessage serialization when EnsureNetworkVariableLengthSafety is enabled (#1487)
- Fixed: NetworkVariables containing more than 1300 bytes of data (such as large NetworkLists) no longer cause an OverflowException (the limit on data size is now whatever limit the chosen transport imposes on fragmented NetworkDelivery mechanisms) (#1481)

- Fixed: Fixed error when serializing ConnectionApprovalMessage with scene management disabled when one or more objects is hidden via the CheckObjectVisibility delegate (#1509)
- Fixed KeyNotFound exception when removing ownership of a newly spawned NetworkObject that is already owned by the server. (#1500)
- Fixed issue where pooled NetworkObjects using NetworkTransform would interpolate from their last de-spawned position to the newly spawned position (#1505)
<<<<<<< HEAD
- Fixed: The NetworkConfig's checksum hash includes the NetworkTick so that clients with a different tickrate than the server are identified and not allowed to connect. (#1513)
=======
- Fixed NetworkManager.LocalClient not being set when starting as a host. (#1511)
>>>>>>> 5a7ccbdb

### Changed

- ServerRpcParams and ClientRpcParams must be the last parameter of an RPC in order to function properly. Added a compile-time check to ensure this is the case and trigger an error if they're placed elsewhere. (#1318)
- The SDK no longer limits message size to 64k. (The transport may still impose its own limits, but the SDK no longer does.) (#1384)
- Updated com.unity.collections to 1.1.0
- NetworkManager's GameObject is no longer allowed to be nested under one or more GameObject(s).(#1484)
- NetworkManager DontDestroy property was removed and now NetworkManager always is migrated into the DontDestroyOnLoad scene. (#1484)


## [1.0.0-pre.3] - 2021-10-22

### Added

- ResetTrigger function to NetworkAnimator (#1327)

### Fixed 

- Overflow exception when syncing Animator state. (#1327)
- Added `try`/`catch` around RPC calls, preventing exception from causing further RPC calls to fail (#1329)
- Fixed an issue where ServerClientId and LocalClientId could have the same value, causing potential confusion, and also fixed an issue with the UNet where the server could be identified with two different values, one of which might be the same as LocalClientId, and the other of which would not.(#1368)
- IL2CPP would not properly compile (#1359)

## [1.0.0-pre.2] - 2021-10-19

### Added

- Associated Known Issues for the 1.0.0-pre.1 release in the changelog

### Changed

- Updated label for `1.0.0-pre.1` changelog section

## [1.0.0-pre.1] - 2021-10-19

### Added

- Added `ClientNetworkTransform` sample to the SDK package (#1168)
- Added `Bootstrap` sample to the SDK package (#1140)
- Enhanced `NetworkSceneManager` implementation with additive scene loading capabilities (#1080, #955, #913)
  - `NetworkSceneManager.OnSceneEvent` provides improved scene event notificaitons  
- Enhanced `NetworkTransform` implementation with per axis/component based and threshold based state replication (#1042, #1055, #1061, #1084, #1101)
- Added a jitter-resistent `BufferedLinearInterpolator<T>` for `NetworkTransform` (#1060)
- Implemented `NetworkPrefabHandler` that provides support for object pooling and `NetworkPrefab` overrides (#1073, #1004, #977, #905,#749, #727)
- Implemented auto `NetworkObject` transform parent synchronization at runtime over the network (#855)
- Adopted Unity C# Coding Standards in the codebase with `.editorconfig` ruleset (#666, #670)
- When a client tries to spawn a `NetworkObject` an exception is thrown to indicate unsupported behavior. (#981)
- Added a `NetworkTime` and `NetworkTickSystem` which allows for improved control over time and ticks. (#845)
- Added a `OnNetworkDespawn` function to `NetworkObject` which gets called when a `NetworkObject` gets despawned and can be overriden. (#865)
- Added `SnapshotSystem` that would allow variables and spawn/despawn messages to be sent in blocks (#805, #852, #862, #963, #1012, #1013, #1021, #1040, #1062, #1064, #1083, #1091, #1111, #1129, #1166, #1192)
  - Disabled by default for now, except spawn/despawn messages
  - Will leverage unreliable messages with eventual consistency
- `NetworkBehaviour` and `NetworkObject`'s `NetworkManager` instances can now be overriden (#762)
- Added metrics reporting for the new network profiler if the Multiplayer Tools package is present (#1104, #1089, #1096, #1086, #1072, #1058, #960, #897, #891, #878)
- `NetworkBehaviour.IsSpawned` a quick (and stable) way to determine if the associated NetworkObject is spawned (#1190)
- Added `NetworkRigidbody` and `NetworkRigidbody2D` components to support networking `Rigidbody` and `Rigidbody2D` components (#1202, #1175)
- Added `NetworkObjectReference` and `NetworkBehaviourReference` structs which allow to sending `NetworkObject/Behaviours` over RPCs/`NetworkVariable`s (#1173)
- Added `NetworkAnimator` component to support networking `Animator` component (#1281, #872)

### Changed

- Bumped minimum Unity version, renamed package as "Unity Netcode for GameObjects", replaced `MLAPI` namespace and its variants with `Unity.Netcode` namespace and per asm-def variants (#1007, #1009, #1015, #1017, #1019, #1025, #1026, #1065)
  - Minimum Unity version:
    - 2019.4 → 2020.3+
  - Package rename:
    - Display name: `MLAPI Networking Library` → `Netcode for GameObjects`
    - Name: `com.unity.multiplayer.mlapi` → `com.unity.netcode.gameobjects`
    - Updated package description
  - All `MLAPI.x` namespaces are replaced with `Unity.Netcode`
    - `MLAPI.Messaging` → `Unity.Netcode`
    - `MLAPI.Connection` → `Unity.Netcode`
    - `MLAPI.Logging` → `Unity.Netcode`
    - `MLAPI.SceneManagement` → `Unity.Netcode`
    - and other `MLAPI.x` variants to `Unity.Netcode`
  - All assembly definitions are renamed with `Unity.Netcode.x` variants
    - `Unity.Multiplayer.MLAPI.Runtime` → `Unity.Netcode.Runtime`
    - `Unity.Multiplayer.MLAPI.Editor` → `Unity.Netcode.Editor`
    - and other `Unity.Multiplayer.MLAPI.x` variants to `Unity.Netcode.x` variants
- Renamed `Prototyping` namespace and assembly definition to `Components` (#1145)
- Changed `NetworkObject.Despawn(bool destroy)` API to default to `destroy = true` for better usability (#1217)
- Scene registration in `NetworkManager` is now replaced by Build Setttings → Scenes in Build List (#1080)
- `NetworkSceneManager.SwitchScene` has been replaced by `NetworkSceneManager.LoadScene` (#955)
- `NetworkManager, NetworkConfig, and NetworkSceneManager` scene registration replaced with scenes in build list (#1080)
- `GlobalObjectIdHash` replaced `PrefabHash` and `PrefabHashGenerator` for stability and consistency (#698)
- `NetworkStart` has been renamed to `OnNetworkSpawn`. (#865)
- Network variable cleanup - eliminated shared mode, variables are server-authoritative (#1059, #1074)
- `NetworkManager` and other systems are no longer singletons/statics (#696, #705, #706, #737, #738, #739, #746, #747, #763, #765, #766, #783, #784, #785, #786, #787, #788)
- Changed `INetworkSerializable.NetworkSerialize` method signature to use `BufferSerializer<T>` instead of `NetworkSerializer` (#1187)
- Changed `CustomMessagingManager`'s methods to use `FastBufferWriter` and `FastBufferReader` instead of `Stream` (#1187)
- Reduced internal runtime allocations by removing LINQ calls and replacing managed lists/arrays with native collections (#1196)

### Removed

- Removed `NetworkNavMeshAgent` (#1150)
- Removed `NetworkDictionary`, `NetworkSet` (#1149)
- Removed `NetworkVariableSettings` (#1097)
- Removed predefined `NetworkVariable<T>` types (#1093)
    - Removed `NetworkVariableBool`, `NetworkVariableByte`, `NetworkVariableSByte`, `NetworkVariableUShort`, `NetworkVariableShort`, `NetworkVariableUInt`, `NetworkVariableInt`, `NetworkVariableULong`, `NetworkVariableLong`, `NetworkVariableFloat`, `NetworkVariableDouble`, `NetworkVariableVector2`, `NetworkVariableVector3`, `NetworkVariableVector4`, `NetworkVariableColor`, `NetworkVariableColor32`, `NetworkVariableRay`, `NetworkVariableQuaternion`
- Removed `NetworkChannel` and `MultiplexTransportAdapter` (#1133)
- Removed ILPP backend for 2019.4, minimum required version is 2020.3+ (#895)
- `NetworkManager.NetworkConfig` had the following properties removed: (#1080)
  - Scene Registrations no longer exists
  - Allow Runtime Scene Changes was no longer needed and was removed
- Removed the NetworkObject.Spawn payload parameter (#1005)
- Removed `ProfilerCounter`, the original MLAPI network profiler, and the built-in network profiler module (2020.3). A replacement can now be found in the Multiplayer Tools package. (#1048)
- Removed UNet RelayTransport and related relay functionality in UNetTransport (#1081)
- Removed `UpdateStage` parameter from `ServerRpcSendParams` and `ClientRpcSendParams` (#1187)
- Removed `NetworkBuffer`, `NetworkWriter`, `NetworkReader`, `NetworkSerializer`, `PooledNetworkBuffer`, `PooledNetworkWriter`, and `PooledNetworkReader` (#1187)
- Removed `EnableNetworkVariable` in `NetworkConfig`, it is always enabled now (#1179)
- Removed `NetworkTransform`'s FixedSendsPerSecond, AssumeSyncedSends, InterpolateServer, ExtrapolatePosition, MaxSendsToExtrapolate, Channel, EnableNonProvokedResendChecks, DistanceSendrate (#1060) (#826) (#1042, #1055, #1061, #1084, #1101)
- Removed `NetworkManager`'s `StopServer()`, `StopClient()` and `StopHost()` methods and replaced with single `NetworkManager.Shutdown()` method for all (#1108)

### Fixed

- Fixed ServerRpc ownership check to `Debug.LogError` instead of `Debug.LogWarning` (#1126)
- Fixed `NetworkObject.OwnerClientId` property changing before `NetworkBehaviour.OnGainedOwnership()` callback (#1092)
- Fixed `NetworkBehaviourILPP` to iterate over all types in an assembly (#803)
- Fixed cross-asmdef RPC ILPP by importing types into external assemblies (#678)
- Fixed `NetworkManager` shutdown when quitting the application or switching scenes (#1011)
  - Now `NetworkManager` shutdowns correctly and despawns existing `NetworkObject`s
- Fixed Only one `PlayerPrefab` can be selected on `NetworkManager` inspector UI in the editor (#676)
- Fixed connection approval not being triggered for host (#675)
- Fixed various situations where messages could be processed in an invalid order, resulting in errors (#948, #1187, #1218)
- Fixed `NetworkVariable`s being default-initialized on the client instead of being initialized with the desired value (#1266)
- Improved runtime performance and reduced GC pressure (#1187)
- Fixed #915 - clients are receiving data from objects not visible to them (#1099)
- Fixed `NetworkTransform`'s "late join" issues, `NetworkTransform` now uses `NetworkVariable`s instead of RPCs (#826)
- Throw an exception for silent failure when a client tries to get another player's `PlayerObject`, it is now only allowed on the server-side (#844)

### Known Issues

- `NetworkVariable` does not serialize `INetworkSerializable` types through their `NetworkSerialize` implementation
- `NetworkObjects` marked as `DontDestroyOnLoad` are disabled during some network scene transitions
- `NetworkTransform` interpolates from the origin when switching Local Space synchronization
- Exceptions thrown in `OnNetworkSpawn` user code for an object will prevent the callback in other objects
- Cannot send an array of `INetworkSerializable` in RPCs
- ILPP generation fails with special characters in project path

## [0.2.0] - 2021-06-03

WIP version increment to pass package validation checks. Changelog & final version number TBD.

## [0.1.1] - 2021-06-01

This is hotfix v0.1.1 for the initial experimental Unity MLAPI Package.

### Changed

- Fixed issue with the Unity Registry package version missing some fixes from the v0.1.0 release.

## [0.1.0] - 2021-03-23

This is the initial experimental Unity MLAPI Package, v0.1.0.

### Added

- Refactored a new standard for Remote Procedure Call (RPC) in MLAPI which provides increased performance, significantly reduced boilerplate code, and extensibility for future-proofed code. MLAPI RPC includes `ServerRpc` and `ClientRpc` to execute logic on the server and client-side. This provides a single performant unified RPC solution, replacing MLAPI Convenience and Performance RPC (see [here](#removed-features)).
- Added standarized serialization types, including built-in and custom serialization flows. See [RFC #2](https://github.com/Unity-Technologies/com.unity.multiplayer.rfcs/blob/master/text/0002-serializable-types.md) for details.
- `INetworkSerializable` interface replaces `IBitWritable`.
- Added `NetworkSerializer`..., which is the main aggregator that implements serialization code for built-in supported types and holds `NetworkReader` and `NetworkWriter` instances internally.
- Added a Network Update Loop infrastructure that aids Netcode systems to update (such as RPC queue and transport) outside of the standard `MonoBehaviour` event cycle. See [RFC #8](https://github.com/Unity-Technologies/com.unity.multiplayer.rfcs/blob/master/text/0008-network-update-loop.md) and the following details:
  - It uses Unity's [low-level Player Loop API](https://docs.unity3d.com/ScriptReference/LowLevel.PlayerLoop.html) and allows for registering `INetworkUpdateSystem`s with `NetworkUpdate` methods to be executed at specific `NetworkUpdateStage`s, which may also be before or after `MonoBehaviour`-driven game logic execution.
  - You will typically interact with `NetworkUpdateLoop` for registration and `INetworkUpdateSystem` for implementation.
  - `NetworkVariable`s are now tick-based using the `NetworkTickSystem`, tracking time through network interactions and syncs.
- Added message batching to handle consecutive RPC requests sent to the same client. `RpcBatcher` sends batches based on requests from the `RpcQueueProcessing`, by batch size threshold or immediately.
- [GitHub 494](https://github.com/Unity-Technologies/com.unity.multiplayer.mlapi/pull/494): Added a constraint to allow one `NetworkObject` per `GameObject`, set through the `DisallowMultipleComponent` attribute.
- Integrated MLAPI with the Unity Profiler for versions 2020.2 and later:
  - Added new profiler modules for MLAPI that report important network data.
  - Attached the profiler to a remote player to view network data over the wire.
- A test project is available for building and experimenting with MLAPI features. This project is available in the MLAPI GitHub [testproject folder](https://github.com/Unity-Technologies/com.unity.multiplayer.mlapi/tree/release/0.1.0/testproject). 
- Added a [MLAPI Community Contributions](https://github.com/Unity-Technologies/mlapi-community-contributions/tree/master/com.mlapi.contrib.extensions) new GitHub repository to accept extensions from the MLAPI community. Current extensions include moved MLAPI features for lag compensation (useful for Server Authoritative actions) and `TrackedObject`.

### Changed

- [GitHub 520](https://github.com/Unity-Technologies/com.unity.multiplayer.mlapi/pull/520): MLAPI now uses the Unity Package Manager for installation management.
- Added functionality and usability to `NetworkVariable`, previously called `NetworkVar`. Updates enhance options and fully replace the need for `SyncedVar`s. 
- [GitHub 507](https://github.com/Unity-Technologies/com.unity.multiplayer.mlapi/pull/507): Reimplemented `NetworkAnimator`, which synchronizes animation states for networked objects. 
- GitHub [444](https://github.com/Unity-Technologies/com.unity.multiplayer.mlapi/pull/444) and [455](https://github.com/Unity-Technologies/com.unity.multiplayer.mlapi/pull/455): Channels are now represented as bytes instead of strings.

For users of previous versions of MLAPI, this release renames APIs due to refactoring. All obsolete marked APIs have been removed as per [GitHub 513](https://github.com/Unity-Technologies/com.unity.multiplayer.mlapi/pull/513) and [GitHub 514](https://github.com/Unity-Technologies/com.unity.multiplayer.mlapi/pull/514).

| Previous MLAPI Versions | V 0.1.0 Name |
| -- | -- |
| `NetworkingManager` | `NetworkManager` |
| `NetworkedObject` | `NetworkObject` |
| `NetworkedBehaviour` | `NetworkBehaviour` |
| `NetworkedClient` | `NetworkClient` |
| `NetworkedPrefab` | `NetworkPrefab` |
| `NetworkedVar` | `NetworkVariable` |
| `NetworkedTransform` | `NetworkTransform` |
| `NetworkedAnimator` | `NetworkAnimator` |
| `NetworkedAnimatorEditor` | `NetworkAnimatorEditor` |
| `NetworkedNavMeshAgent` | `NetworkNavMeshAgent` |
| `SpawnManager` | `NetworkSpawnManager` |
| `BitStream` | `NetworkBuffer` |
| `BitReader` | `NetworkReader` |
| `BitWriter` | `NetworkWriter` |
| `NetEventType` | `NetworkEventType` |
| `ChannelType` | `NetworkDelivery` |
| `Channel` | `NetworkChannel` |
| `Transport` | `NetworkTransport` |
| `NetworkedDictionary` | `NetworkDictionary` |
| `NetworkedList` | `NetworkList` |
| `NetworkedSet` | `NetworkSet` |
| `MLAPIConstants` | `NetworkConstants` |
| `UnetTransport` | `UNetTransport` |

### Fixed

- [GitHub 460](https://github.com/Unity-Technologies/com.unity.multiplayer.mlapi/pull/460): Fixed an issue for RPC where the host-server was not receiving RPCs from the host-client and vice versa without the loopback flag set in `NetworkingManager`. 
- Fixed an issue where data in the Profiler was incorrectly aggregated and drawn, which caused the profiler data to increment indefinitely instead of resetting each frame.
- Fixed an issue the client soft-synced causing PlayMode client-only scene transition issues, caused when running the client in the editor and the host as a release build. Users may have encountered a soft sync of `NetworkedInstanceId` issues in the `SpawnManager.ClientCollectSoftSyncSceneObjectSweep` method.
- [GitHub 458](https://github.com/Unity-Technologies/com.unity.multiplayer.mlapi/pull/458): Fixed serialization issues in `NetworkList` and `NetworkDictionary` when running in Server mode.
- [GitHub 498](https://github.com/Unity-Technologies/com.unity.multiplayer.mlapi/pull/498): Fixed numerical precision issues to prevent not a number (NaN) quaternions.
- [GitHub 438](https://github.com/Unity-Technologies/com.unity.multiplayer.mlapi/pull/438): Fixed booleans by reaching or writing bytes instead of bits.
- [GitHub 519](https://github.com/Unity-Technologies/com.unity.multiplayer.mlapi/pull/519): Fixed an issue where calling `Shutdown()` before making `NetworkManager.Singleton = null` is null on `NetworkManager.OnDestroy()`.

### Removed

With a new release of MLAPI in Unity, some features have been removed:

- SyncVars have been removed from MLAPI. Use `NetworkVariable`s in place of this functionality. <!-- MTT54 -->
- [GitHub 527](https://github.com/Unity-Technologies/com.unity.multiplayer.mlapi/pull/527): Lag compensation systems and `TrackedObject` have moved to the new [MLAPI Community Contributions](https://github.com/Unity-Technologies/mlapi-community-contributions/tree/master/com.mlapi.contrib.extensions) repo.
- [GitHub 509](https://github.com/Unity-Technologies/com.unity.multiplayer.mlapi/pull/509): Encryption has been removed from MLAPI. The `Encryption` option in `NetworkConfig` on the `NetworkingManager` is not available in this release. This change will not block game creation or running. A current replacement for this functionality is not available, and may be developed in future releases. See the following changes:
    - Removed `SecuritySendFlags` from all APIs.
    - Removed encryption, cryptography, and certificate configurations from APIs including `NetworkManager` and `NetworkConfig`.
    - Removed "hail handshake", including `NetworkManager` implementation and `NetworkConstants` entries.
    - Modified `RpcQueue` and `RpcBatcher` internals to remove encryption and authentication from reading and writing.
- Removed the previous MLAPI Profiler editor window from Unity versions 2020.2 and later.
- Removed previous MLAPI Convenience and Performance RPC APIs with the new standard RPC API. See [RFC #1](https://github.com/Unity-Technologies/com.unity.multiplayer.rfcs/blob/master/text/0001-std-rpc-api.md) for details.
- [GitHub 520](https://github.com/Unity-Technologies/com.unity.multiplayer.mlapi/pull/520): Removed the MLAPI Installer.

### Known Issues

- `NetworkNavMeshAgent` does not synchronize mesh data, Agent Size, Steering, Obstacle Avoidance, or Path Finding settings. It only synchronizes the destination and velocity, not the path to the destination.
- For `RPC`, methods with a `ClientRpc` or `ServerRpc` suffix which are not marked with [ServerRpc] or [ClientRpc] will cause a compiler error.
- For `NetworkAnimator`, Animator Overrides are not supported. Triggers do not work.
- For `NetworkVariable`, the `NetworkDictionary` `List` and `Set` must use the `reliableSequenced` channel.
- `NetworkObjects`s are supported but when spawning a prefab with nested child network objects you have to manually call spawn on them
- `NetworkTransform` have the following issues:
  - Replicated objects may have jitter. 
  - The owner is always authoritative about the object's position.
  - Scale is not synchronized.
- Connection Approval is not called on the host client.
- For `NamedMessages`, always use `NetworkBuffer` as the underlying stream for sending named and unnamed messages.
- For `NetworkManager`, connection management is limited. Use `IsServer`, `IsClient`, `IsConnectedClient`, or other code to check if MLAPI connected correctly.

## [0.0.1-preview.1] - 2020-12-20

This was an internally-only-used version of the Unity MLAPI Package<|MERGE_RESOLUTION|>--- conflicted
+++ resolved
@@ -22,24 +22,19 @@
 - Fixed invalid IL code being generated when using `this` instead of `this ref` for the FastBufferReader/FastBufferWriter parameter of an extension method. (#1393)
 - Fixed an issue where if you are running as a server (not host) the LoadEventCompleted and UnloadEventCompleted events would fire early by the NetworkSceneManager (#1379)
 - Fixed a runtime error when sending an array of an INetworkSerializable type that's implemented as a struct (#1402)
-- NetworkConfig will no longer throw an OverflowException in GetConfig() when ForceSamePrefabs is enabled and the number of prefabs causes the config blob size to exceed 1300 bytes. (#1385)
+- Fixed NetworkConfig to no longer throw an OverflowException in GetConfig() when ForceSamePrefabs is enabled and the number of prefabs causes the config blob size to exceed 1300 bytes. (#1385)
 - Fixed NetworkVariable not calling NetworkSerialize on INetworkSerializable types (#1383)
 - Fixed NullReferenceException on ImportReferences call in NetworkBehaviourILPP (#1434)
-
 - Fixed NetworkObjects not being despawned before they are destroyed during shutdown for client, host, and server instances. (#1390)
 - Fixed client player object being destroyed on server when the client's player object has DontDestroyWithOwner set. (#1433)
 - Fixed FastBufferReader being created with a length of 1 if provided an input of length 0. (#1480)
 - Fixed an exception being thrown during NetworkVariableDeltaMessage serialization when EnsureNetworkVariableLengthSafety is enabled (#1487)
-- Fixed: NetworkVariables containing more than 1300 bytes of data (such as large NetworkLists) no longer cause an OverflowException (the limit on data size is now whatever limit the chosen transport imposes on fragmented NetworkDelivery mechanisms) (#1481)
-
-- Fixed: Fixed error when serializing ConnectionApprovalMessage with scene management disabled when one or more objects is hidden via the CheckObjectVisibility delegate (#1509)
-- Fixed KeyNotFound exception when removing ownership of a newly spawned NetworkObject that is already owned by the server. (#1500)
+- Fixed NetworkVariables containing more than 1300 bytes of data (such as large NetworkLists) no longer cause an OverflowException (the limit on data size is now whatever limit the chosen transport imposes on fragmented NetworkDelivery mechanisms) (#1481)
+- Fixed error when serializing ConnectionApprovalMessage with scene management disabled when one or more objects is hidden via the CheckObjectVisibility delegate (#1509)
+- Fixed KeyNotFoundException when removing ownership of a newly spawned NetworkObject that is already owned by the server. (#1500)
 - Fixed issue where pooled NetworkObjects using NetworkTransform would interpolate from their last de-spawned position to the newly spawned position (#1505)
-<<<<<<< HEAD
-- Fixed: The NetworkConfig's checksum hash includes the NetworkTick so that clients with a different tickrate than the server are identified and not allowed to connect. (#1513)
-=======
+- Fixed The NetworkConfig's checksum hash includes the NetworkTick so that clients with a different tickrate than the server are identified and not allowed to connect. (#1513)
 - Fixed NetworkManager.LocalClient not being set when starting as a host. (#1511)
->>>>>>> 5a7ccbdb
 
 ### Changed
 
@@ -48,7 +43,6 @@
 - Updated com.unity.collections to 1.1.0
 - NetworkManager's GameObject is no longer allowed to be nested under one or more GameObject(s).(#1484)
 - NetworkManager DontDestroy property was removed and now NetworkManager always is migrated into the DontDestroyOnLoad scene. (#1484)
-
 
 ## [1.0.0-pre.3] - 2021-10-22
 
