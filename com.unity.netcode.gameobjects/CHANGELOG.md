--- conflicted
+++ resolved
@@ -29,11 +29,9 @@
 - Fixed NetworkObjects not being despawned before they are destroyed during shutdown for client, host, and server instances. (#1390)
 - Fixed client player object being destroyed on server when the client's player object has DontDestroyWithOwner set. (#1433)
 - Fixed: NetworkVariables containing more than 1300 bytes of data (such as large NetworkLists) no longer cause an OverflowException (the limit on data size is now whatever limit the chosen transport imposes on fragmented NetworkDelivery mechanisms) (#1481)
-<<<<<<< HEAD
+
 - Fixed: Fixed error when serializing ConnectionApprovalMessage with scene management disabled when one or more objects is hidden via the CheckObjectVisibility delegate (#1509)
-=======
 - Fixed KeyNotFound exception when removing ownership of a newly spawned NetworkObject that is already owned by the server. (#1500)
->>>>>>> 7ff7cf10
 
 ### Changed
 
