--- conflicted
+++ resolved
@@ -9,13 +9,10 @@
 ## [Unreleased]
 
 ### Added
-<<<<<<< HEAD
-=======
 
 - Added `com.unity.modules.physics` and `com.unity.modules.physics2d` package dependencies (#1565)
->>>>>>> 2445a618
 - Added `PreviousValue` in `NetworkListEvent`, when `Value` has changed (#1528)
-- Added InterestManager now has a `Disable` setting to allow the user to bypass its function for debugging 
+- Added InterestManager now has a `Disable` setting to allow the user to bypass its function for debugging (#1567)
 
 ### Removed
 
@@ -40,7 +37,7 @@
 - Fixed KeyNotFoundException when removing ownership of a newly spawned NetworkObject that is already owned by the server. (#1500)
 - Fixed The NetworkConfig's checksum hash includes the NetworkTick so that clients with a different tickrate than the server are identified and not allowed to connect. (#1513)
 - Fixed NetworkManager.LocalClient not being set when starting as a host. (#1511)
-- Fixed InterestManager was declared internal / inaccessible outside tests
+- Fixed InterestManager was declared internal / inaccessible outside tests (#1567)
 
 ### Changed
 
