--- conflicted
+++ resolved
@@ -12,11 +12,8 @@
 
 ### Fixed
 
-<<<<<<< HEAD
 - Fixed issue where `NetworkClient.OwnedObjects` was not returning any owned objects due to the `NetworkClient.IsConnected` not being properly set. (#2631)
-=======
 - Fixed a crash when calling TrySetParent with a null Transform (#2625)
->>>>>>> 7e4efe14
 - Fixed issue where a `NetworkTransform` using full precision state updates was losing transform state updates when interpolation was enabled. (#2624)
 - Fixed issue where `NetworkObject.SpawnWithObservers` was not being honored for late joining clients. (#2623)
 - Fixed issue where invoking `NetworkManager.Shutdown` multiple times, depending upon the timing, could cause an exception. (#2622)
