--- conflicted
+++ resolved
@@ -10,15 +10,6 @@
 
 ### Added
 
-<<<<<<< HEAD
-- ResetTrigger function to NetworkAnimator
-
-### Fixed 
-
-- Overflow exception when syncing Animator state.
-
-## [1.0.0-pre.2] - 2020-12-20
-=======
 - ResetTrigger function to NetworkAnimator (#1327)
 
 ### Fixed 
@@ -27,7 +18,7 @@
 - Added `try`/`catch` around RPC calls, preventing exception from causing further RPC calls to fail (#1329)
 
 ## [1.0.0-pre.2] - 2021-10-19
->>>>>>> 06d97447
+
 
 ### Added
 
