
# Changelog

All notable changes to this project will be documented in this file.

The format is based on [Keep a Changelog](https://keepachangelog.com/en/1.0.0/) and this project adheres to [Semantic Versioning](https://semver.org/spec/v2.0.0.html).

Additional documentation and release notes are available at [Multiplayer Documentation](https://docs-multiplayer.unity3d.com).

## [Unreleased]

### Changed

- Updated dependency on `com.unity.transport` to 1.2.0. (#2129)
- When using `UnityTransport`, _reliable_ payloads are now allowed to exceed the configured 'Max Payload Size'. Unreliable payloads remain bounded by this setting. (#2081)
- Preformance improvements for cases with large number of NetworkObjects, by not iterating over all unchanged NetworkObjects 

### Fixed

- Fixed Owner-written NetworkVariable infinitely write themselves (#2109)
- Fixed NetworkList issue that showed when inserting at the very end of a NetworkList (#2099)
- Fixed issue where a client owner of a `NetworkVariable` with both owner read and write permissions would not update the server side when changed. (#2097)
- Fixed issue when attempting to spawn a parent `GameObject`, with `NetworkObject` component attached, that has one or more child `GameObject`s, that are inactive in the hierarchy, with `NetworkBehaviour` components it will no longer attempt to spawn the associated `NetworkBehaviour`(s) or invoke ownership changed notifications but will log a warning message. (#2096)
- Fixed an issue where destroying a NetworkBehaviour would not deregister it from the parent NetworkObject, leading to exceptions when the parent was later destroyed. (#2091)
- Fixed issue where `NetworkObject.NetworkHide` was despawning and destroying, as opposed to only despawning, in-scene placed `NetworkObject`s. (#2086)
- Fixed `NetworkAnimator` synchronizing transitions twice due to it detecting the change in animation state once a transition is started by a trigger. (#2084)
- Fixed issue where `NetworkAnimator` would not synchronize a looping animation for late joining clients if it was at the very end of its loop. (#2076)
- Fixed issue where `NetworkAnimator` was not removing its subscription from `OnClientConnectedCallback` when despawned during the shutdown sequence. (#2074)
- Fixed IsServer and IsClient being set to false before object despawn during the shutdown sequence. (#2074)
- Fixed NetworkList Value event on the server. PreviousValue is now set correctly when a new value is set through property setter. (#2067)
<<<<<<< HEAD
- Fixed NetworkList issue that showed when inserting at the very end of a NetworkList (#2099)
- Fixed an issue where reading/writing more than 8 bits at a time with BitReader/BitWriter would write/read from the wrong place, returning and incorrect result. (#2130)
=======
- Fixed NetworkLists not populating on client. NetworkList now uses the most recent list as opposed to the list at the end of previous frame, when sending full updates to dynamically spawned NetworkObject. The difference in behaviour is required as scene management spawns those objects at a different time in the frame, relative to updates. (#2062)
>>>>>>> 891bd677

## [1.0.0] - 2022-06-27

### Changed

- Changed version to 1.0.0. (#2046)

## [1.0.0-pre.10] - 2022-06-21

### Added

- Added a new `OnTransportFailure` callback to `NetworkManager`. This callback is invoked when the manager's `NetworkTransport` encounters an unrecoverable error. Transport failures also cause the `NetworkManager` to shut down. Currently, this is only used by `UnityTransport` to signal a timeout of its connection to the Unity Relay servers. (#1994)
- Added `NetworkEvent.TransportFailure`, which can be used by implementations of `NetworkTransport` to signal to `NetworkManager` that an unrecoverable error was encountered. (#1994)
- Added test to ensure a warning occurs when nesting NetworkObjects in a NetworkPrefab (#1969)
- Added `NetworkManager.RemoveNetworkPrefab(...)` to remove a prefab from the prefabs list (#1950)

### Changed

- Updated `UnityTransport` dependency on `com.unity.transport` to 1.1.0. (#2025)
- (API Breaking) `ConnectionApprovalCallback` is no longer an `event` and will not allow more than 1 handler registered at a time. Also, `ConnectionApprovalCallback` is now an `Action<>` taking a `ConnectionApprovalRequest` and a `ConnectionApprovalResponse` that the client code must fill (#1972) (#2002)

### Removed

### Fixed
- Fixed issue where dynamically spawned `NetworkObject`s could throw an exception if the scene of origin handle was zero (0) and the `NetworkObject` was already spawned. (#2017)
- Fixed issue where `NetworkObject.Observers` was not being cleared when despawned. (#2009)
- Fixed `NetworkAnimator` could not run in the server authoritative mode. (#2003)
- Fixed issue where late joining clients would get a soft synchronization error if any in-scene placed NetworkObjects were parented under another `NetworkObject`. (#1985)
- Fixed issue where `NetworkBehaviourReference` would throw a type cast exception if using `NetworkBehaviourReference.TryGet` and the component type was not found. (#1984)
- Fixed `NetworkSceneManager` was not sending scene event notifications for the currently active scene and any additively loaded scenes when loading a new scene in `LoadSceneMode.Single` mode. (#1975)
- Fixed issue where one or more clients disconnecting during a scene event would cause `LoadEventCompleted` or `UnloadEventCompleted` to wait until the `NetworkConfig.LoadSceneTimeOut` period before being triggered. (#1973)
- Fixed issues when multiple `ConnectionApprovalCallback`s were registered (#1972)
- Fixed a regression in serialization support: `FixedString`, `Vector2Int`, and `Vector3Int` types can now be used in NetworkVariables and RPCs again without requiring a `ForceNetworkSerializeByMemcpy<>` wrapper. (#1961)
- Fixed generic types that inherit from NetworkBehaviour causing crashes at compile time. (#1976)
- Fixed endless dialog boxes when adding a `NetworkBehaviour` to a `NetworkManager` or vice-versa. (#1947)
- Fixed `NetworkAnimator` issue where it was only synchronizing parameters if the layer or state changed or was transitioning between states. (#1946)
- Fixed `NetworkAnimator` issue where when it did detect a parameter had changed it would send all parameters as opposed to only the parameters that changed. (#1946)
- Fixed `NetworkAnimator` issue where it was not always disposing the `NativeArray` that is allocated when spawned. (#1946)
- Fixed `NetworkAnimator` issue where it was not taking the animation speed or state speed multiplier into consideration. (#1946)
- Fixed `NetworkAnimator` issue where it was not properly synchronizing late joining clients if they joined while `Animator` was transitioning between states. (#1946)
- Fixed `NetworkAnimator` issue where the server was not relaying changes to non-owner clients when a client was the owner. (#1946)
- Fixed issue where the `PacketLoss` metric for tools would return the packet loss over a connection lifetime instead of a single frame. (#2004)

## [1.0.0-pre.9] - 2022-05-10

### Fixed

- Fixed Hosting again after failing to host now works correctly (#1938)
- Fixed NetworkManager to cleanup connected client lists after stopping (#1945)
- Fixed NetworkHide followed by NetworkShow on the same frame works correctly (#1940)

## [1.0.0-pre.8] - 2022-04-27

### Changed

- `unmanaged` structs are no longer universally accepted as RPC parameters because some structs (i.e., structs with pointers in them, such as `NativeList<T>`) can't be supported by the default memcpy struct serializer. Structs that are intended to be serialized across the network must add `INetworkSerializeByMemcpy` to the interface list (i.e., `struct Foo : INetworkSerializeByMemcpy`). This interface is empty and just serves to mark the struct as compatible with memcpy serialization. For external structs you can't edit, you can pass them to RPCs by wrapping them in `ForceNetworkSerializeByMemcpy<T>`. (#1901)
- Changed requirement to register in-scene placed NetworkObjects with `NetworkManager` in order to respawn them.  In-scene placed NetworkObjects are now automatically tracked during runtime and no longer need to be registered as a NetworkPrefab.  (#1898)

### Removed

- Removed `SIPTransport` (#1870)
- Removed `ClientNetworkTransform` from the package samples and moved to Boss Room's Utilities package which can be found [here](https://github.com/Unity-Technologies/com.unity.multiplayer.samples.coop/blob/main/Packages/com.unity.multiplayer.samples.coop/Utilities/Net/ClientAuthority/ClientNetworkTransform.cs) (#1912)

### Fixed
- Fixed issue where `NetworkSceneManager` did not synchronize despawned in-scene placed NetworkObjects. (#1898)
- Fixed `NetworkTransform` generating false positive rotation delta checks when rolling over between 0 and 360 degrees. (#1890)
- Fixed client throwing an exception if it has messages in the outbound queue when processing the `NetworkEvent.Disconnect` event and is using UTP. (#1884)
- Fixed issue during client synchronization if 'ValidateSceneBeforeLoading' returned false it would halt the client synchronization process resulting in a client that was approved but not synchronized or fully connected with the server. (#1883)
- Fixed an issue where UNetTransport.StartServer would return success even if the underlying transport failed to start (#854)
- Passing generic types to RPCs no longer causes a native crash (#1901)
- Fixed a compile failure when compiling against com.unity.nuget.mono-cecil >= 1.11.4 (#1920)
- Fixed an issue where calling `Shutdown` on a `NetworkManager` that was already shut down would cause an immediate shutdown the next time it was started (basically the fix makes `Shutdown` idempotent). (#1877)

## [1.0.0-pre.7] - 2022-04-06

### Added

- Added editor only check prior to entering into play mode if the currently open and active scene is in the build list and if not displays a dialog box asking the user if they would like to automatically add it prior to entering into play mode. (#1828)
- Added `UnityTransport` implementation and `com.unity.transport` package dependency (#1823)
- Added `NetworkVariableWritePermission` to `NetworkVariableBase` and implemented `Owner` client writable netvars. (#1762)
- `UnityTransport` settings can now be set programmatically. (#1845)
- `FastBufferWriter` and Reader IsInitialized property. (#1859)
- Prefabs can now be added to the network at **runtime** (i.e., from an addressable asset). If `ForceSamePrefabs` is false, this can happen after a connection has been formed. (#1882)
- When `ForceSamePrefabs` is false, a configurable delay (default 1 second, configurable via `NetworkConfig.SpawnTimeout`) has been introduced to gracefully handle race conditions where a spawn call has been received for an object whose prefab is still being loaded. (#1882)

### Changed

- Changed `NetcodeIntegrationTestHelpers` to use `UnityTransport` (#1870)
- Updated `UnityTransport` dependency on `com.unity.transport` to 1.0.0 (#1849)

### Removed

- Removed `SnapshotSystem` (#1852)
- Removed `com.unity.modules.animation`, `com.unity.modules.physics` and `com.unity.modules.physics2d` dependencies from the package (#1812)
- Removed `com.unity.collections` dependency from the package (#1849)

### Fixed

- Fixed in-scene placed NetworkObjects not being found/ignored after a client disconnects and then reconnects. (#1850)
- Fixed issue where `UnityTransport` send queues were not flushed when calling `DisconnectLocalClient` or `DisconnectRemoteClient`. (#1847)
- Fixed NetworkBehaviour dependency verification check for an existing NetworkObject not searching from root parent transform relative GameObject. (#1841)
- Fixed issue where entries were not being removed from the NetworkSpawnManager.OwnershipToObjectsTable. (#1838)
- Fixed ClientRpcs would always send to all connected clients by default as opposed to only sending to the NetworkObject's Observers list by default. (#1836)
- Fixed clarity for NetworkSceneManager client side notification when it receives a scene hash value that does not exist in its local hash table. (#1828)
- Fixed client throws a key not found exception when it times out using UNet or UTP. (#1821)
- Fixed network variable updates are no longer limited to 32,768 bytes when NetworkConfig.EnsureNetworkVariableLengthSafety is enabled. The limits are now determined by what the transport can send in a message. (#1811)
- Fixed in-scene NetworkObjects get destroyed if a client fails to connect and shuts down the NetworkManager. (#1809)
- Fixed user never being notified in the editor that a NetworkBehaviour requires a NetworkObject to function properly. (#1808)
- Fixed PlayerObjects and dynamically spawned NetworkObjects not being added to the NetworkClient's OwnedObjects (#1801)
- Fixed issue where NetworkManager would continue starting even if the NetworkTransport selected failed. (#1780)
- Fixed issue when spawning new player if an already existing player exists it does not remove IsPlayer from the previous player (#1779)
- Fixed lack of notification that NetworkManager and NetworkObject cannot be added to the same GameObject with in-editor notifications (#1777)
- Fixed parenting warning printing for false positives (#1855)

## [1.0.0-pre.6] - 2022-03-02

### Added
- NetworkAnimator now properly synchrhonizes all animation layers as well as runtime-adjusted weighting between them (#1765)
- Added first set of tests for NetworkAnimator - parameter syncing, trigger set / reset, override network animator (#1735)

### Fixed
- Fixed an issue where sometimes the first client to connect to the server could see messages from the server as coming from itself. (#1683)
- Fixed an issue where clients seemed to be able to send messages to ClientId 1, but these messages would actually still go to the server (id 0) instead of that client. (#1683)
- Improved clarity of error messaging when a client attempts to send a message to a destination other than the server, which isn't allowed. (#1683)
- Disallowed async keyword in RPCs (#1681)
- Fixed an issue where Alpha release versions of Unity (version 2022.2.0a5 and later) will not compile due to the UNet Transport no longer existing (#1678)
- Fixed messages larger than 64k being written with incorrectly truncated message size in header (#1686) (credit: @kaen)
- Fixed overloading RPC methods causing collisions and failing on IL2CPP targets. (#1694)
- Fixed spawn flow to propagate `IsSceneObject` down to children NetworkObjects, decouple implicit relationship between object spawning & `IsSceneObject` flag (#1685)
- Fixed error when serializing ConnectionApprovalMessage with scene management disabled when one or more objects is hidden via the CheckObjectVisibility delegate (#1720)
- Fixed CheckObjectVisibility delegate not being properly invoked for connecting clients when Scene Management is enabled. (#1680)
- Fixed NetworkList to properly call INetworkSerializable's NetworkSerialize() method (#1682)
- Fixed NetworkVariables containing more than 1300 bytes of data (such as large NetworkLists) no longer cause an OverflowException (the limit on data size is now whatever limit the chosen transport imposes on fragmented NetworkDelivery mechanisms) (#1725)
- Fixed ServerRpcParams and ClientRpcParams must be the last parameter of an RPC in order to function properly. Added a compile-time check to ensure this is the case and trigger an error if they're placed elsewhere (#1721)
- Fixed FastBufferReader being created with a length of 1 if provided an input of length 0 (#1724)
- Fixed The NetworkConfig's checksum hash includes the NetworkTick so that clients with a different tickrate than the server are identified and not allowed to connect (#1728)
- Fixed OwnedObjects not being properly modified when using ChangeOwnership (#1731)
- Improved performance in NetworkAnimator (#1735)
- Removed the "always sync" network animator (aka "autosend") parameters (#1746)
- Fixed in-scene placed NetworkObjects not respawning after shutting down the NetworkManager and then starting it back up again (#1769)

## [1.0.0-pre.5] - 2022-01-26

### Added

- Added `PreviousValue` in `NetworkListEvent`, when `Value` has changed (#1528)

### Changed

- NetworkManager's GameObject is no longer allowed to be nested under one or more GameObject(s).(#1484)
- NetworkManager DontDestroy property was removed and now NetworkManager always is migrated into the DontDestroyOnLoad scene. (#1484)'

### Fixed

- Fixed network tick value sometimes being duplicated or skipped. (#1614)
- Fixed The ClientNetworkTransform sample script to allow for owner changes at runtime. (#1606)
- Fixed When the LogLevel is set to developer NetworkBehaviour generates warning messages when it should not (#1631)
- Fixed NetworkTransport Initialize now can receive the associated NetworkManager instance to avoid using NetworkManager.Singleton in transport layer (#1677)
- Fixed a bug where NetworkList.Contains value was inverted (#1363)

## [1.0.0-pre.4] - 2021-01-04

### Added

- Added `com.unity.modules.physics` and `com.unity.modules.physics2d` package dependencies (#1565)

### Removed

- Removed `com.unity.modules.ai` package dependency (#1565)
- Removed `FixedQueue`, `StreamExtensions`, `TypeExtensions` (#1398)

### Fixed
- Fixed in-scene NetworkObjects that are moved into the DDOL scene not getting restored to their original active state (enabled/disabled) after a full scene transition (#1354)
- Fixed invalid IL code being generated when using `this` instead of `this ref` for the FastBufferReader/FastBufferWriter parameter of an extension method. (#1393)
- Fixed an issue where if you are running as a server (not host) the LoadEventCompleted and UnloadEventCompleted events would fire early by the NetworkSceneManager (#1379)
- Fixed a runtime error when sending an array of an INetworkSerializable type that's implemented as a struct (#1402)
- NetworkConfig will no longer throw an OverflowException in GetConfig() when ForceSamePrefabs is enabled and the number of prefabs causes the config blob size to exceed 1300 bytes. (#1385)
- Fixed NetworkVariable not calling NetworkSerialize on INetworkSerializable types (#1383)
- Fixed NullReferenceException on ImportReferences call in NetworkBehaviourILPP (#1434)
- Fixed NetworkObjects not being despawned before they are destroyed during shutdown for client, host, and server instances. (#1390)
- Fixed KeyNotFound exception when removing ownership of a newly spawned NetworkObject that is already owned by the server. (#1500)
- Fixed NetworkManager.LocalClient not being set when starting as a host. (#1511)
- Fixed a few memory leak cases when shutting down NetworkManager during Incoming Message Queue processing. (#1323)
- Fixed network tick value sometimes being duplicated or skipped. (#1614)

### Changed
- The SDK no longer limits message size to 64k. (The transport may still impose its own limits, but the SDK no longer does.) (#1384)
- Updated com.unity.collections to 1.1.0 (#1451)
- NetworkManager's GameObject is no longer allowed to be nested under one or more GameObject(s).(#1484)
- NetworkManager DontDestroy property was removed and now NetworkManager always is migrated into the DontDestroyOnLoad scene. (#1484)

## [1.0.0-pre.3] - 2021-10-22

### Added

- ResetTrigger function to NetworkAnimator (#1327)

### Fixed 

- Overflow exception when syncing Animator state. (#1327)
- Added `try`/`catch` around RPC calls, preventing exception from causing further RPC calls to fail (#1329)
- Fixed an issue where ServerClientId and LocalClientId could have the same value, causing potential confusion, and also fixed an issue with the UNet where the server could be identified with two different values, one of which might be the same as LocalClientId, and the other of which would not.(#1368)
- IL2CPP would not properly compile (#1359)

## [1.0.0-pre.2] - 2021-10-19


### Added

- Associated Known Issues for the 1.0.0-pre.1 release in the changelog

### Changed

- Updated label for `1.0.0-pre.1` changelog section

## [1.0.0-pre.1] - 2021-10-19

### Added

- Added `ClientNetworkTransform` sample to the SDK package (#1168)
- Added `Bootstrap` sample to the SDK package (#1140)
- Enhanced `NetworkSceneManager` implementation with additive scene loading capabilities (#1080, #955, #913)
  - `NetworkSceneManager.OnSceneEvent` provides improved scene event notificaitons  
- Enhanced `NetworkTransform` implementation with per axis/component based and threshold based state replication (#1042, #1055, #1061, #1084, #1101)
- Added a jitter-resistent `BufferedLinearInterpolator<T>` for `NetworkTransform` (#1060)
- Implemented `NetworkPrefabHandler` that provides support for object pooling and `NetworkPrefab` overrides (#1073, #1004, #977, #905,#749, #727)
- Implemented auto `NetworkObject` transform parent synchronization at runtime over the network (#855)
- Adopted Unity C# Coding Standards in the codebase with `.editorconfig` ruleset (#666, #670)
- When a client tries to spawn a `NetworkObject` an exception is thrown to indicate unsupported behavior. (#981)
- Added a `NetworkTime` and `NetworkTickSystem` which allows for improved control over time and ticks. (#845)
- Added a `OnNetworkDespawn` function to `NetworkObject` which gets called when a `NetworkObject` gets despawned and can be overriden. (#865)
- Added `SnapshotSystem` that would allow variables and spawn/despawn messages to be sent in blocks (#805, #852, #862, #963, #1012, #1013, #1021, #1040, #1062, #1064, #1083, #1091, #1111, #1129, #1166, #1192)
  - Disabled by default for now, except spawn/despawn messages
  - Will leverage unreliable messages with eventual consistency
- `NetworkBehaviour` and `NetworkObject`'s `NetworkManager` instances can now be overriden (#762)
- Added metrics reporting for the new network profiler if the Multiplayer Tools package is present (#1104, #1089, #1096, #1086, #1072, #1058, #960, #897, #891, #878)
- `NetworkBehaviour.IsSpawned` a quick (and stable) way to determine if the associated NetworkObject is spawned (#1190)
- Added `NetworkRigidbody` and `NetworkRigidbody2D` components to support networking `Rigidbody` and `Rigidbody2D` components (#1202, #1175)
- Added `NetworkObjectReference` and `NetworkBehaviourReference` structs which allow to sending `NetworkObject/Behaviours` over RPCs/`NetworkVariable`s (#1173)
- Added `NetworkAnimator` component to support networking `Animator` component (#1281, #872)

### Changed

- Bumped minimum Unity version, renamed package as "Unity Netcode for GameObjects", replaced `MLAPI` namespace and its variants with `Unity.Netcode` namespace and per asm-def variants (#1007, #1009, #1015, #1017, #1019, #1025, #1026, #1065)
  - Minimum Unity version:
    - 2019.4 → 2020.3+
  - Package rename:
    - Display name: `MLAPI Networking Library` → `Netcode for GameObjects`
    - Name: `com.unity.multiplayer.mlapi` → `com.unity.netcode.gameobjects`
    - Updated package description
  - All `MLAPI.x` namespaces are replaced with `Unity.Netcode`
    - `MLAPI.Messaging` → `Unity.Netcode`
    - `MLAPI.Connection` → `Unity.Netcode`
    - `MLAPI.Logging` → `Unity.Netcode`
    - `MLAPI.SceneManagement` → `Unity.Netcode`
    - and other `MLAPI.x` variants to `Unity.Netcode`
  - All assembly definitions are renamed with `Unity.Netcode.x` variants
    - `Unity.Multiplayer.MLAPI.Runtime` → `Unity.Netcode.Runtime`
    - `Unity.Multiplayer.MLAPI.Editor` → `Unity.Netcode.Editor`
    - and other `Unity.Multiplayer.MLAPI.x` variants to `Unity.Netcode.x` variants
- Renamed `Prototyping` namespace and assembly definition to `Components` (#1145)
- Changed `NetworkObject.Despawn(bool destroy)` API to default to `destroy = true` for better usability (#1217)
- Scene registration in `NetworkManager` is now replaced by Build Setttings → Scenes in Build List (#1080)
- `NetworkSceneManager.SwitchScene` has been replaced by `NetworkSceneManager.LoadScene` (#955)
- `NetworkManager, NetworkConfig, and NetworkSceneManager` scene registration replaced with scenes in build list (#1080)
- `GlobalObjectIdHash` replaced `PrefabHash` and `PrefabHashGenerator` for stability and consistency (#698)
- `NetworkStart` has been renamed to `OnNetworkSpawn`. (#865)
- Network variable cleanup - eliminated shared mode, variables are server-authoritative (#1059, #1074)
- `NetworkManager` and other systems are no longer singletons/statics (#696, #705, #706, #737, #738, #739, #746, #747, #763, #765, #766, #783, #784, #785, #786, #787, #788)
- Changed `INetworkSerializable.NetworkSerialize` method signature to use `BufferSerializer<T>` instead of `NetworkSerializer` (#1187)
- Changed `CustomMessagingManager`'s methods to use `FastBufferWriter` and `FastBufferReader` instead of `Stream` (#1187)
- Reduced internal runtime allocations by removing LINQ calls and replacing managed lists/arrays with native collections (#1196)

### Removed

- Removed `NetworkNavMeshAgent` (#1150)
- Removed `NetworkDictionary`, `NetworkSet` (#1149)
- Removed `NetworkVariableSettings` (#1097)
- Removed predefined `NetworkVariable<T>` types (#1093)
    - Removed `NetworkVariableBool`, `NetworkVariableByte`, `NetworkVariableSByte`, `NetworkVariableUShort`, `NetworkVariableShort`, `NetworkVariableUInt`, `NetworkVariableInt`, `NetworkVariableULong`, `NetworkVariableLong`, `NetworkVariableFloat`, `NetworkVariableDouble`, `NetworkVariableVector2`, `NetworkVariableVector3`, `NetworkVariableVector4`, `NetworkVariableColor`, `NetworkVariableColor32`, `NetworkVariableRay`, `NetworkVariableQuaternion`
- Removed `NetworkChannel` and `MultiplexTransportAdapter` (#1133)
- Removed ILPP backend for 2019.4, minimum required version is 2020.3+ (#895)
- `NetworkManager.NetworkConfig` had the following properties removed: (#1080)
  - Scene Registrations no longer exists
  - Allow Runtime Scene Changes was no longer needed and was removed
- Removed the NetworkObject.Spawn payload parameter (#1005)
- Removed `ProfilerCounter`, the original MLAPI network profiler, and the built-in network profiler module (2020.3). A replacement can now be found in the Multiplayer Tools package. (#1048)
- Removed UNet RelayTransport and related relay functionality in UNetTransport (#1081)
- Removed `UpdateStage` parameter from `ServerRpcSendParams` and `ClientRpcSendParams` (#1187)
- Removed `NetworkBuffer`, `NetworkWriter`, `NetworkReader`, `NetworkSerializer`, `PooledNetworkBuffer`, `PooledNetworkWriter`, and `PooledNetworkReader` (#1187)
- Removed `EnableNetworkVariable` in `NetworkConfig`, it is always enabled now (#1179)
- Removed `NetworkTransform`'s FixedSendsPerSecond, AssumeSyncedSends, InterpolateServer, ExtrapolatePosition, MaxSendsToExtrapolate, Channel, EnableNonProvokedResendChecks, DistanceSendrate (#1060) (#826) (#1042, #1055, #1061, #1084, #1101)
- Removed `NetworkManager`'s `StopServer()`, `StopClient()` and `StopHost()` methods and replaced with single `NetworkManager.Shutdown()` method for all (#1108)

### Fixed

- Fixed ServerRpc ownership check to `Debug.LogError` instead of `Debug.LogWarning` (#1126)
- Fixed `NetworkObject.OwnerClientId` property changing before `NetworkBehaviour.OnGainedOwnership()` callback (#1092)
- Fixed `NetworkBehaviourILPP` to iterate over all types in an assembly (#803)
- Fixed cross-asmdef RPC ILPP by importing types into external assemblies (#678)
- Fixed `NetworkManager` shutdown when quitting the application or switching scenes (#1011)
  - Now `NetworkManager` shutdowns correctly and despawns existing `NetworkObject`s
- Fixed Only one `PlayerPrefab` can be selected on `NetworkManager` inspector UI in the editor (#676)
- Fixed connection approval not being triggered for host (#675)
- Fixed various situations where messages could be processed in an invalid order, resulting in errors (#948, #1187, #1218)
- Fixed `NetworkVariable`s being default-initialized on the client instead of being initialized with the desired value (#1266)
- Improved runtime performance and reduced GC pressure (#1187)
- Fixed #915 - clients are receiving data from objects not visible to them (#1099)
- Fixed `NetworkTransform`'s "late join" issues, `NetworkTransform` now uses `NetworkVariable`s instead of RPCs (#826)
- Throw an exception for silent failure when a client tries to get another player's `PlayerObject`, it is now only allowed on the server-side (#844)

### Known Issues

- `NetworkVariable` does not serialize `INetworkSerializable` types through their `NetworkSerialize` implementation
- `NetworkObjects` marked as `DontDestroyOnLoad` are disabled during some network scene transitions
- `NetworkTransform` interpolates from the origin when switching Local Space synchronization
- Exceptions thrown in `OnNetworkSpawn` user code for an object will prevent the callback in other objects
- Cannot send an array of `INetworkSerializable` in RPCs
- ILPP generation fails with special characters in project path

## [0.2.0] - 2021-06-03

WIP version increment to pass package validation checks. Changelog & final version number TBD.

## [0.1.1] - 2021-06-01

This is hotfix v0.1.1 for the initial experimental Unity MLAPI Package.

### Changed

- Fixed issue with the Unity Registry package version missing some fixes from the v0.1.0 release.

## [0.1.0] - 2021-03-23

This is the initial experimental Unity MLAPI Package, v0.1.0.

### Added

- Refactored a new standard for Remote Procedure Call (RPC) in MLAPI which provides increased performance, significantly reduced boilerplate code, and extensibility for future-proofed code. MLAPI RPC includes `ServerRpc` and `ClientRpc` to execute logic on the server and client-side. This provides a single performant unified RPC solution, replacing MLAPI Convenience and Performance RPC (see [here](#removed-features)).
- Added standarized serialization types, including built-in and custom serialization flows. See [RFC #2](https://github.com/Unity-Technologies/com.unity.multiplayer.rfcs/blob/master/text/0002-serializable-types.md) for details.
- `INetworkSerializable` interface replaces `IBitWritable`.
- Added `NetworkSerializer`..., which is the main aggregator that implements serialization code for built-in supported types and holds `NetworkReader` and `NetworkWriter` instances internally.
- Added a Network Update Loop infrastructure that aids Netcode systems to update (such as RPC queue and transport) outside of the standard `MonoBehaviour` event cycle. See [RFC #8](https://github.com/Unity-Technologies/com.unity.multiplayer.rfcs/blob/master/text/0008-network-update-loop.md) and the following details:
  - It uses Unity's [low-level Player Loop API](https://docs.unity3d.com/ScriptReference/LowLevel.PlayerLoop.html) and allows for registering `INetworkUpdateSystem`s with `NetworkUpdate` methods to be executed at specific `NetworkUpdateStage`s, which may also be before or after `MonoBehaviour`-driven game logic execution.
  - You will typically interact with `NetworkUpdateLoop` for registration and `INetworkUpdateSystem` for implementation.
  - `NetworkVariable`s are now tick-based using the `NetworkTickSystem`, tracking time through network interactions and syncs.
- Added message batching to handle consecutive RPC requests sent to the same client. `RpcBatcher` sends batches based on requests from the `RpcQueueProcessing`, by batch size threshold or immediately.
- [GitHub 494](https://github.com/Unity-Technologies/com.unity.multiplayer.mlapi/pull/494): Added a constraint to allow one `NetworkObject` per `GameObject`, set through the `DisallowMultipleComponent` attribute.
- Integrated MLAPI with the Unity Profiler for versions 2020.2 and later:
  - Added new profiler modules for MLAPI that report important network data.
  - Attached the profiler to a remote player to view network data over the wire.
- A test project is available for building and experimenting with MLAPI features. This project is available in the MLAPI GitHub [testproject folder](https://github.com/Unity-Technologies/com.unity.multiplayer.mlapi/tree/release/0.1.0/testproject). 
- Added a [MLAPI Community Contributions](https://github.com/Unity-Technologies/mlapi-community-contributions/tree/master/com.mlapi.contrib.extensions) new GitHub repository to accept extensions from the MLAPI community. Current extensions include moved MLAPI features for lag compensation (useful for Server Authoritative actions) and `TrackedObject`.

### Changed

- [GitHub 520](https://github.com/Unity-Technologies/com.unity.multiplayer.mlapi/pull/520): MLAPI now uses the Unity Package Manager for installation management.
- Added functionality and usability to `NetworkVariable`, previously called `NetworkVar`. Updates enhance options and fully replace the need for `SyncedVar`s. 
- [GitHub 507](https://github.com/Unity-Technologies/com.unity.multiplayer.mlapi/pull/507): Reimplemented `NetworkAnimator`, which synchronizes animation states for networked objects. 
- GitHub [444](https://github.com/Unity-Technologies/com.unity.multiplayer.mlapi/pull/444) and [455](https://github.com/Unity-Technologies/com.unity.multiplayer.mlapi/pull/455): Channels are now represented as bytes instead of strings.

For users of previous versions of MLAPI, this release renames APIs due to refactoring. All obsolete marked APIs have been removed as per [GitHub 513](https://github.com/Unity-Technologies/com.unity.multiplayer.mlapi/pull/513) and [GitHub 514](https://github.com/Unity-Technologies/com.unity.multiplayer.mlapi/pull/514).

| Previous MLAPI Versions | V 0.1.0 Name |
| -- | -- |
| `NetworkingManager` | `NetworkManager` |
| `NetworkedObject` | `NetworkObject` |
| `NetworkedBehaviour` | `NetworkBehaviour` |
| `NetworkedClient` | `NetworkClient` |
| `NetworkedPrefab` | `NetworkPrefab` |
| `NetworkedVar` | `NetworkVariable` |
| `NetworkedTransform` | `NetworkTransform` |
| `NetworkedAnimator` | `NetworkAnimator` |
| `NetworkedAnimatorEditor` | `NetworkAnimatorEditor` |
| `NetworkedNavMeshAgent` | `NetworkNavMeshAgent` |
| `SpawnManager` | `NetworkSpawnManager` |
| `BitStream` | `NetworkBuffer` |
| `BitReader` | `NetworkReader` |
| `BitWriter` | `NetworkWriter` |
| `NetEventType` | `NetworkEventType` |
| `ChannelType` | `NetworkDelivery` |
| `Channel` | `NetworkChannel` |
| `Transport` | `NetworkTransport` |
| `NetworkedDictionary` | `NetworkDictionary` |
| `NetworkedList` | `NetworkList` |
| `NetworkedSet` | `NetworkSet` |
| `MLAPIConstants` | `NetworkConstants` |
| `UnetTransport` | `UNetTransport` |

### Fixed

- [GitHub 460](https://github.com/Unity-Technologies/com.unity.multiplayer.mlapi/pull/460): Fixed an issue for RPC where the host-server was not receiving RPCs from the host-client and vice versa without the loopback flag set in `NetworkingManager`. 
- Fixed an issue where data in the Profiler was incorrectly aggregated and drawn, which caused the profiler data to increment indefinitely instead of resetting each frame.
- Fixed an issue the client soft-synced causing PlayMode client-only scene transition issues, caused when running the client in the editor and the host as a release build. Users may have encountered a soft sync of `NetworkedInstanceId` issues in the `SpawnManager.ClientCollectSoftSyncSceneObjectSweep` method.
- [GitHub 458](https://github.com/Unity-Technologies/com.unity.multiplayer.mlapi/pull/458): Fixed serialization issues in `NetworkList` and `NetworkDictionary` when running in Server mode.
- [GitHub 498](https://github.com/Unity-Technologies/com.unity.multiplayer.mlapi/pull/498): Fixed numerical precision issues to prevent not a number (NaN) quaternions.
- [GitHub 438](https://github.com/Unity-Technologies/com.unity.multiplayer.mlapi/pull/438): Fixed booleans by reaching or writing bytes instead of bits.
- [GitHub 519](https://github.com/Unity-Technologies/com.unity.multiplayer.mlapi/pull/519): Fixed an issue where calling `Shutdown()` before making `NetworkManager.Singleton = null` is null on `NetworkManager.OnDestroy()`.

### Removed

With a new release of MLAPI in Unity, some features have been removed:

- SyncVars have been removed from MLAPI. Use `NetworkVariable`s in place of this functionality. <!-- MTT54 -->
- [GitHub 527](https://github.com/Unity-Technologies/com.unity.multiplayer.mlapi/pull/527): Lag compensation systems and `TrackedObject` have moved to the new [MLAPI Community Contributions](https://github.com/Unity-Technologies/mlapi-community-contributions/tree/master/com.mlapi.contrib.extensions) repo.
- [GitHub 509](https://github.com/Unity-Technologies/com.unity.multiplayer.mlapi/pull/509): Encryption has been removed from MLAPI. The `Encryption` option in `NetworkConfig` on the `NetworkingManager` is not available in this release. This change will not block game creation or running. A current replacement for this functionality is not available, and may be developed in future releases. See the following changes:
    - Removed `SecuritySendFlags` from all APIs.
    - Removed encryption, cryptography, and certificate configurations from APIs including `NetworkManager` and `NetworkConfig`.
    - Removed "hail handshake", including `NetworkManager` implementation and `NetworkConstants` entries.
    - Modified `RpcQueue` and `RpcBatcher` internals to remove encryption and authentication from reading and writing.
- Removed the previous MLAPI Profiler editor window from Unity versions 2020.2 and later.
- Removed previous MLAPI Convenience and Performance RPC APIs with the new standard RPC API. See [RFC #1](https://github.com/Unity-Technologies/com.unity.multiplayer.rfcs/blob/master/text/0001-std-rpc-api.md) for details.
- [GitHub 520](https://github.com/Unity-Technologies/com.unity.multiplayer.mlapi/pull/520): Removed the MLAPI Installer.

### Known Issues

- `NetworkNavMeshAgent` does not synchronize mesh data, Agent Size, Steering, Obstacle Avoidance, or Path Finding settings. It only synchronizes the destination and velocity, not the path to the destination.
- For `RPC`, methods with a `ClientRpc` or `ServerRpc` suffix which are not marked with [ServerRpc] or [ClientRpc] will cause a compiler error.
- For `NetworkAnimator`, Animator Overrides are not supported. Triggers do not work.
- For `NetworkVariable`, the `NetworkDictionary` `List` and `Set` must use the `reliableSequenced` channel.
- `NetworkObjects`s are supported but when spawning a prefab with nested child network objects you have to manually call spawn on them
- `NetworkTransform` have the following issues:
  - Replicated objects may have jitter. 
  - The owner is always authoritative about the object's position.
  - Scale is not synchronized.
- Connection Approval is not called on the host client.
- For `NamedMessages`, always use `NetworkBuffer` as the underlying stream for sending named and unnamed messages.
- For `NetworkManager`, connection management is limited. Use `IsServer`, `IsClient`, `IsConnectedClient`, or other code to check if MLAPI connected correctly.

## [0.0.1-preview.1] - 2020-12-20

This was an internally-only-used version of the Unity MLAPI Package<|MERGE_RESOLUTION|>--- conflicted
+++ resolved
@@ -17,6 +17,7 @@
 
 ### Fixed
 
+- Fixed an issue where reading/writing more than 8 bits at a time with BitReader/BitWriter would write/read from the wrong place, returning and incorrect result. (#2130)
 - Fixed Owner-written NetworkVariable infinitely write themselves (#2109)
 - Fixed NetworkList issue that showed when inserting at the very end of a NetworkList (#2099)
 - Fixed issue where a client owner of a `NetworkVariable` with both owner read and write permissions would not update the server side when changed. (#2097)
@@ -28,12 +29,7 @@
 - Fixed issue where `NetworkAnimator` was not removing its subscription from `OnClientConnectedCallback` when despawned during the shutdown sequence. (#2074)
 - Fixed IsServer and IsClient being set to false before object despawn during the shutdown sequence. (#2074)
 - Fixed NetworkList Value event on the server. PreviousValue is now set correctly when a new value is set through property setter. (#2067)
-<<<<<<< HEAD
-- Fixed NetworkList issue that showed when inserting at the very end of a NetworkList (#2099)
-- Fixed an issue where reading/writing more than 8 bits at a time with BitReader/BitWriter would write/read from the wrong place, returning and incorrect result. (#2130)
-=======
 - Fixed NetworkLists not populating on client. NetworkList now uses the most recent list as opposed to the list at the end of previous frame, when sending full updates to dynamically spawned NetworkObject. The difference in behaviour is required as scene management spawns those objects at a different time in the frame, relative to updates. (#2062)
->>>>>>> 891bd677
 
 ## [1.0.0] - 2022-06-27
 
