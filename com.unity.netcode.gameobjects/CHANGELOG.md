# Changelog

All notable changes to this project will be documented in this file.

The format is based on [Keep a Changelog](https://keepachangelog.com/en/1.0.0/) and this project adheres to [Semantic Versioning](https://semver.org/spec/v2.0.0.html).

Additional documentation and release notes are available at [Multiplayer Documentation](https://docs-multiplayer.unity3d.com).

[Unreleased]

### Added

### Fixed

<<<<<<< HEAD
-Fixed issue where the `NetworkSpawnManager.HandleNetworkObjectShow` could throw an exception if one of the `NetworkObject` components to show was destroyed during the same frame. (#3030)
=======
- Fixed issue where the `NetworkManagerHelper` was continuing to check for hierarchy changes when in play mode. (#3026)
>>>>>>> 61a2d0de

### Changed

## [2.0.0-pre.4] - 2024-08-21

### Added

- Added `NetworkVariable.CheckDirtyState` that is to be used in tandem with collections in order to detect whether the collection or an item within the collection has changed. (#3004)

### Fixed

- Fixed issue where nested `NetworkTransform` components were not getting updated. (#3016)
- Fixed issue by adding null checks in `NetworkVariableBase.CanClientRead` and `NetworkVariableBase.CanClientWrite` methods to ensure safe access to `NetworkBehaviour`. (#3012)
- Fixed issue where `FixedStringSerializer<T>` was using `NetworkVariableSerialization<byte>.AreEqual` to determine if two bytes were equal causes an exception to be thrown due to no byte serializer having been defined. (#3009)
- Fixed Issue where a state with dual triggers, inbound and outbound, could cause a false layer to layer state transition message to be sent to non-authority `NetworkAnimator` instances and cause a warning message to be logged. (#3008)
- Fixed issue using collections within `NetworkVariable` where the collection would not detect changes to items or nested items. (#3004)
- Fixed issue where `List`, `Dictionary`, and `HashSet` collections would not uniquely duplicate nested collections. (#3004)
- Fixed issue where `NotAuthorityTarget` would include the service observer in the list of targets to send the RPC to as opposed to excluding the service observer as it should. (#3000)
- Fixed issue where `ProxyRpcTargetGroup` could attempt to send a message if there were no targets to send to. (#3000)

### Changed

- Changed `NetworkAnimator` to automatically switch to owner authoritative mode when using a distributed authority network topology. (#3021)
- Changed permissions exception thrown in `NetworkList` to exiting early with a logged error that is now a unified permissions message within `NetworkVariableBase`. (#3004)
- Changed permissions exception thrown in `NetworkVariable.Value` to exiting early with a logged error that is now a unified permissions message within `NetworkVariableBase`. (#3004)


## [2.0.0-pre.3] - 2024-07-23

### Added
- Added: `UnityTransport.GetNetworkDriver` and `UnityTransport.GetLocalEndpoint` methods to expose the driver and local endpoint being used. (#2978)

### Fixed

- Fixed issue where deferred despawn was causing GC allocations when converting an `IEnumerable` to a list. (#2983)
- Fixed issue where the realtime network stats monitor was not able to display RPC traffic in release builds due to those stats being only available in development builds or the editor. (#2979)
- Fixed issue where `NetworkManager.ScenesLoaded` was not being updated if `PostSynchronizationSceneUnloading` was set and any loaded scenes not used during synchronization were unloaded. (#2971)
- Fixed issue where `Rigidbody2d` under Unity 6000.0.11f1 has breaking changes where `velocity` is now `linearVelocity` and `isKinematic` is replaced by `bodyType`. (#2971)
- Fixed issue where `NetworkSpawnManager.InstantiateAndSpawn` and `NetworkObject.InstantiateAndSpawn` were not honoring the ownerClientId parameter when using a client-server network topology. (#2968)
- Fixed issue where internal delta serialization could not have a byte serializer defined when serializing deltas for other types. Added `[GenerateSerializationForType(typeof(byte))]` to both the `NetworkVariable` and `AnticipatedNetworkVariable` classes to assure a byte serializer is defined.(#2962)
- Fixed issue when scene management was disabled and the session owner would still try to synchronize a late joining client. (#2962)
- Fixed issue when using a distributed authority network topology where it would allow a session owner to spawn a `NetworkObject` prior to being approved. Now, an error message is logged and the `NetworkObject` will not be spawned prior to the client being approved.  (#2962)
- Fixed issue where attempting to spawn during `NetworkBehaviour.OnInSceneObjectsSpawned` and `NetworkBehaviour.OnNetworkSessionSynchronized` notifications would throw a collection modified exception.  (#2962)

### Changed

- Changed logic where clients can now set the `NetworkSceneManager` client synchronization mode when using a distributed authority network topology. (#2985)


## [2.0.0-pre.2] - 2024-06-17

### Added

- Added `AnticipatedNetworkVariable<T>`, which adds support for client anticipation of `NetworkVariable` values, allowing for more responsive gameplay. (#2957)
- Added `AnticipatedNetworkTransform`, which adds support for client anticipation of NetworkTransforms. (#2957)
- Added `NetworkVariableBase.ExceedsDirtinessThreshold` to allow network variables to throttle updates by only sending updates when the difference between the current and previous values exceeds a threshold. (This is exposed in `NetworkVariable<T>` with the callback `NetworkVariable<T>.CheckExceedsDirtinessThreshold`). (#2957)
- Added `NetworkVariableUpdateTraits`, which add additional throttling support: `MinSecondsBetweenUpdates` will prevent the `NetworkVariable` from sending updates more often than the specified time period (even if it exceeds the dirtiness threshold), while `MaxSecondsBetweenUpdates` will force a dirty `NetworkVariable` to send an update after the specified time period even if it has not yet exceeded the dirtiness threshold. (#2957)
- Added virtual method `NetworkVariableBase.OnInitialize` which can be used by `NetworkVariable` subclasses to add initialization code. (#2957)
- Added `NetworkTime.TickWithPartial`, which represents the current tick as a double that includes the fractional/partial tick value. (#2957)
- Added `NetworkTickSystem.AnticipationTick`, which can be helpful with implementation of client anticipation. This value represents the tick the current local client was at at the beginning of the most recent network round trip, which enables it to correlate server update ticks with the client tick that may have triggered them. (#2957)
- Added event `NetworkManager.OnSessionOwnerPromoted` that is invoked when a new session owner promotion occurs. (#2948)
- Added `NetworkRigidBodyBase.GetLinearVelocity` and `NetworkRigidBodyBase.SetLinearVelocity` convenience/helper methods. (#2948)
- Added `NetworkRigidBodyBase.GetAngularVelocity` and `NetworkRigidBodyBase.SetAngularVelocity` convenience/helper methods. (#2948)

### Fixed

- Fixed issue when `NetworkTransform` half float precision is enabled and ownership changes the current base position was not being synchronized. (#2948)
- Fixed issue where `OnClientConnected` not being invoked on the session owner when connecting to a new distributed authority session. (#2948)
- Fixed issue where Rigidbody micro-motion (i.e. relatively small velocities) would result in non-authority instances slightly stuttering as the body would come to a rest (i.e. no motion). Now, the threshold value can increase at higher velocities and can decrease slightly below the provided threshold to account for this. (#2948)

### Changed

- Changed `NetworkAnimator` no longer requires the `Animator` component to exist on the same `GameObject`. (#2957)
- Changed `NetworkObjectReference` and `NetworkBehaviourReference` to allow null references when constructing and serializing. (#2957)
- Changed the client's owned objects is now returned (`NetworkClient` and `NetworkSpawnManager`) as an array as opposed to a list for performance purposes. (#2948)
- Changed `NetworkTransfrom.TryCommitTransformToServer` to be internal as it will be removed by the final 2.0.0 release. (#2948)
- Changed `NetworkTransformEditor.OnEnable` to a virtual method to be able to customize a `NetworkTransform` derived class by creating a derived editor control from `NetworkTransformEditor`. (#2948)


## [2.0.0-exp.5] - 2024-06-03

### Added


### Fixed

- Fixed issue where SessionOwner message was being treated as a new entry for the new message indexing when it should have been ordinally sorted with the legacy message indices. (#2942)

### Changed
- Changed `FastBufferReader` and `FastBufferWriter` so that they always ensure the length of items serialized is always serialized as an `uint` and added a check before casting for safe reading and writing.(#2946)


## [2.0.0-exp.4] - 2024-05-31

### Added

- Added `NetworkRigidbodyBase.AttachToFixedJoint` and `NetworkRigidbodyBase.DetachFromFixedJoint` to replace parenting for rigid bodies that have `NetworkRigidbodyBase.UseRigidBodyForMotion` enabled. (#2933)
- Added `NetworkBehaviour.OnNetworkPreSpawn` and `NetworkBehaviour.OnNetworkPostSpawn` methods that provide the ability to handle pre and post spawning actions during the `NetworkObject` spawn sequence. (#2912)
- Added a client-side only `NetworkBehaviour.OnNetworkSessionSynchronized` convenience method that is invoked on all `NetworkBehaviour`s after a newly joined client has finished synchronizing with the network session in progress. (#2912)
- Added `NetworkBehaviour.OnInSceneObjectsSpawned` convenience method that is invoked when all in-scene `NetworkObject`s have been spawned after a scene has been loaded or upon a host or server starting. (#2912)

### Fixed

- Fixed issue where non-authoritative rigid bodies with `NetworkRigidbodyBase.UseRigidBodyForMotion` enabled would constantly log errors about the renderTime being before `StartTimeConsumed`. (#2933)
- Fixed issue where in-scene placed NetworkObjects could be destroyed if a client disconnects early and/or before approval. (#2924)
- Fixed issue where a `NetworkObject` component's associated `NetworkBehaviour` components would not be detected if scene loading is disabled in the editor and the currently loaded scene has in-scene placed `NetworkObject`s. (#2912)
- Fixed issue where an in-scene placed `NetworkObject` with `NetworkTransform` that is also parented under a `GameObject` would not properly synchronize when the parent `GameObject` had a world space position other than 0,0,0. (#2898)

### Changed

- Change all the access modifiers of test class from Public to Internal (#2930)
- Changed messages are now sorted by enum values as opposed to ordinally sorting the messages by their type name. (#2929)
- Changed `NetworkClient.SessionModeTypes` to `NetworkClient.NetworkTopologyTypes`. (#2875)
- Changed `NetworkClient.SessionModeType` to `NetworkClient.NetworkTopologyType`. (#2875)
- Changed `NetworkConfig.SessionMode` to `NeworkConfig.NetworkTopology`. (#2875)

## [2.0.0-exp.2] - 2024-04-02

### Added
- Added updates to all internal messages to account for a distributed authority network session connection.  (#2863)
- Added `NetworkRigidbodyBase` that provides users with a more customizable network rigidbody, handles both `Rigidbody` and `Rigidbody2D`, and provides an option to make `NetworkTransform` use the rigid body for motion.  (#2863)
  - For a customized `NetworkRigidbodyBase` class:
    - `NetworkRigidbodyBase.AutoUpdateKinematicState` provides control on whether the kinematic setting will be automatically set or not when ownership changes.
    - `NetworkRigidbodyBase.AutoSetKinematicOnDespawn` provides control on whether isKinematic will automatically be set to true when the associated `NetworkObject` is despawned.
    - `NetworkRigidbodyBase.Initialize` is a protected method that, when invoked, will initialize the instance. This includes options to:
      - Set whether using a `RigidbodyTypes.Rigidbody` or `RigidbodyTypes.Rigidbody2D`.
      - Includes additional optional parameters to set the `NetworkTransform`, `Rigidbody`, and `Rigidbody2d` to use.
  - Provides additional public methods:
    - `NetworkRigidbodyBase.GetPosition` to return the position of the `Rigidbody` or `Rigidbody2d` (depending upon its initialized setting).
    - `NetworkRigidbodyBase.GetRotation` to return the rotation of the `Rigidbody` or `Rigidbody2d` (depending upon its initialized setting).
    - `NetworkRigidbodyBase.MovePosition` to move to the position of the `Rigidbody` or `Rigidbody2d` (depending upon its initialized setting).
    - `NetworkRigidbodyBase.MoveRotation` to move to the rotation of the `Rigidbody` or `Rigidbody2d` (depending upon its initialized setting).
    - `NetworkRigidbodyBase.Move` to move to the position and rotation of the `Rigidbody` or `Rigidbody2d` (depending upon its initialized setting).
    - `NetworkRigidbodyBase.Move` to move to the position and rotation of the `Rigidbody` or `Rigidbody2d` (depending upon its initialized setting).
    - `NetworkRigidbodyBase.SetPosition` to set the position of the `Rigidbody` or `Rigidbody2d` (depending upon its initialized setting).
    - `NetworkRigidbodyBase.SetRotation` to set the rotation of the `Rigidbody` or `Rigidbody2d` (depending upon its initialized setting).
    - `NetworkRigidbodyBase.ApplyCurrentTransform` to set the position and rotation of the `Rigidbody` or `Rigidbody2d` based on the associated `GameObject` transform (depending upon its initialized setting).
    - `NetworkRigidbodyBase.WakeIfSleeping` to wake up the rigid body if sleeping.
    - `NetworkRigidbodyBase.SleepRigidbody` to put the rigid body to sleep.
    - `NetworkRigidbodyBase.IsKinematic` to determine if the `Rigidbody` or `Rigidbody2d` (depending upon its initialized setting) is currently kinematic.
    - `NetworkRigidbodyBase.SetIsKinematic` to set the `Rigidbody` or `Rigidbody2d` (depending upon its initialized setting) current kinematic state.
    - `NetworkRigidbodyBase.ResetInterpolation` to reset the `Rigidbody` or `Rigidbody2d` (depending upon its initialized setting) back to its original interpolation value when initialized.
  - Now includes a `MonoBehaviour.FixedUpdate` implementation that will update the assigned `NetworkTransform` when `NetworkRigidbodyBase.UseRigidBodyForMotion` is true. (#2863)
- Added `RigidbodyContactEventManager` that provides a more optimized way to process collision enter and collision stay events as opposed to the `Monobehaviour` approach. (#2863)
  - Can be used in client-server and distributed authority modes, but is particularly useful in distributed authority.
- Added rigid body motion updates to `NetworkTransform` which allows users to set interolation on rigid bodies. (#2863)
  - Extrapolation is only allowed on authoritative instances, but custom class derived from `NetworkRigidbodyBase` or `NetworkRigidbody` or `NetworkRigidbody2D` automatically switches non-authoritative instances to interpolation if set to extrapolation.
- Added distributed authority mode support to `NetworkAnimator`. (#2863)
- Added session mode selection to `NetworkManager` inspector view. (#2863)
- Added distributed authority permissions feature. (#2863)
- Added distributed authority mode specific `NetworkObject` permissions flags (Distributable, Transferable, and RequestRequired). (#2863)
- Added distributed authority mode specific `NetworkObject.SetOwnershipStatus` method that applies one or more `NetworkObject` instance's ownership flags. If updated when spawned, the ownership permission changes are synchronized with the other connected clients. (#2863)
- Added distributed authority mode specific `NetworkObject.RemoveOwnershipStatus` method that removes one or more `NetworkObject` instance's ownership flags. If updated when spawned, the ownership permission changes are synchronized with the other connected clients. (#2863)
- Added distributed authority mode specific `NetworkObject.HasOwnershipStatus` method that will return (true or false) whether one or more ownership flags is set. (#2863)
- Added distributed authority mode specific `NetworkObject.SetOwnershipLock` method that locks ownership of a `NetworkObject` to prevent ownership from changing until the current owner releases the lock. (#2863)
- Added distributed authority mode specific `NetworkObject.RequestOwnership` method that sends an ownership request to the current owner of a spawned `NetworkObject` instance. (#2863)
- Added distributed authority mode specific `NetworkObject.OnOwnershipRequested` callback handler that is invoked on the owner/authoritative side when a non-owner requests ownership. Depending upon the boolean returned value depends upon whether the request is approved or denied. (#2863)
- Added distributed authority mode specific `NetworkObject.OnOwnershipRequestResponse` callback handler that is invoked when a non-owner's request has been processed. This callback includes a `NetworkObjet.OwnershipRequestResponseStatus` response parameter that describes whether the request was approved or the reason why it was not approved. (#2863)
- Added distributed authority mode specific `NetworkObject.DeferDespawn` method that defers the despawning of `NetworkObject` instances on non-authoritative clients based on the tick offset parameter. (#2863)
- Added distributed authority mode specific `NetworkObject.OnDeferredDespawnComplete` callback handler that can be used to further control when deferring the despawning of a `NetworkObject` on non-authoritative instances. (#2863)
- Added `NetworkClient.SessionModeType` as one way to determine the current session mode of the network session a client is connected to. (#2863)
- Added distributed authority mode specific `NetworkClient.IsSessionOwner` property to determine if the current local client is the current session owner of a distributed authority session. (#2863)
- Added distributed authority mode specific client side spawning capabilities. When running in distributed authority mode, clients can instantiate and spawn `NetworkObject` instances (the local client is automatically the owner of the spawned object). (#2863)
  - This is useful to better visually synchronize owner authoritative motion models and newly spawned `NetworkObject` instances (i.e. projectiles for example).
- Added distributed authority mode specific client side player spawning capabilities. Clients will automatically spawn their associated player object locally. (#2863)
- Added distributed authority mode specific `NetworkConfig.AutoSpawnPlayerPrefabClientSide` property (default is true) to provide control over the automatic spawning of player prefabs on the local client side. (#2863)
- Added distributed authority mode specific `NetworkManager.OnFetchLocalPlayerPrefabToSpawn` callback that, when assigned, will allow the local client to provide the player prefab to be spawned for the local client. (#2863)
  - This is only invoked if the `NetworkConfig.AutoSpawnPlayerPrefabClientSide` property is set to true.
- Added distributed authority mode specific `NetworkBehaviour.HasAuthority` property that determines if the local client has authority over the associated `NetworkObject` instance (typical use case is within a `NetworkBehaviour` script much like that of `IsServer` or `IsClient`). (#2863)
- Added distributed authority mode specific `NetworkBehaviour.IsSessionOwner` property that determines if the local client is the session owner (typical use case would be to determine if the local client can has scene management authority within a `NetworkBehaviour` script). (#2863)
- Added support for distributed authority mode scene management where the currently assigned session owner can start scene events (i.e. scene loading and scene unloading). (#2863)

### Fixed

- Fixed issue where the host was not invoking `OnClientDisconnectCallback` for its own local client when internally shutting down. (#2822)
- Fixed issue where NetworkTransform could potentially attempt to "unregister" a named message prior to it being registered. (#2807)
- Fixed issue where in-scene placed `NetworkObject`s with complex nested children `NetworkObject`s (more than one child in depth) would not synchronize properly if WorldPositionStays was set to true. (#2796)

### Changed
- Changed client side awareness of other clients is now the same as a server or host. (#2863)
- Changed `NetworkManager.ConnectedClients` can now be accessed by both server and clients. (#2863)
- Changed `NetworkManager.ConnectedClientsList` can now be accessed by both server and clients. (#2863)
- Changed `NetworkTransform` defaults to owner authoritative when connected to a distributed authority session. (#2863)
- Changed `NetworkVariable` defaults to owner write and everyone read permissions when connected to a distributed authority session (even if declared with server read or write permissions).  (#2863)
- Changed `NetworkObject` no longer implements the `MonoBehaviour.Update` method in order to determine whether a `NetworkObject` instance has been migrated to a different scene. Instead, only `NetworkObjects` with the `SceneMigrationSynchronization` property set will be updated internally during the `NetworkUpdateStage.PostLateUpdate` by `NetworkManager`. (#2863)
- Changed `NetworkManager` inspector view layout where properties are now organized by category. (#2863)
- Changed `NetworkTransform` to now use `NetworkTransformMessage` as opposed to named messages for NetworkTransformState updates. (#2810)
- Changed `CustomMessageManager` so it no longer attempts to register or "unregister" a null or empty string and will log an error if this condition occurs. (#2807)

## [1.9.1] - 2024-04-18

### Added
- Added `AnticipatedNetworkVariable<T>`, which adds support for client anticipation of NetworkVariable values, allowing for more responsive game play (#2820)
- Added `AnticipatedNetworkTransform`, which adds support for client anticipation of `NetworkTransform`s (#2820)
- Added `NetworkVariableBase.ExceedsDirtinessThreshold` to allow network variables to throttle updates by only sending updates when the difference between the current and previous values exceeds a threshold. (This is exposed in NetworkVariable<T> with the callback NetworkVariable<T>.CheckExceedsDirtinessThreshold) (#2820)
- Added `NetworkVariableUpdateTraits`, which add additional throttling support: `MinSecondsBetweenUpdates` will prevent the `NetworkVariable` from sending updates more often than the specified time period (even if it exceeds the dirtiness threshold), while `MaxSecondsBetweenUpdates` will force a dirty `NetworkVariable` to send an update after the specified time period even if it has not yet exceeded the dirtiness threshold. (#2820)
- Added virtual method `NetworkVariableBase.OnInitialize()` which can be used by `NetworkVariable` subclasses to add initialization code (#2820)
- Added virtual method `NetworkVariableBase.Update()`, which is called once per frame to support behaviors such as interpolation between an anticipated value and an authoritative one. (#2820)
- Added `NetworkTime.TickWithPartial`, which represents the current tick as a double that includes the fractional/partial tick value. (#2820)
- `NetworkVariable` now includes built-in support for `NativeHashSet`, `NativeHashMap`, `List`, `HashSet`, and `Dictionary` (#2813)
- `NetworkVariable` now includes delta compression for collection values (`NativeList`, `NativeArray`, `NativeHashSet`, `NativeHashMap`, `List`, `HashSet`, `Dictionary`, and `FixedString` types) to save bandwidth by only sending the values that changed. (Note: For `NativeList`, `NativeArray`, and `List`, this algorithm works differently than that used in `NetworkList`. This algorithm will use less bandwidth for "set" and "add" operations, but `NetworkList` is more bandwidth-efficient if you are performing frequent "insert" operations.) (#2813)
- `UserNetworkVariableSerialization` now has optional callbacks for `WriteDelta` and `ReadDelta`. If both are provided, they will be used for all serialization operations on NetworkVariables of that type except for the first one for each client. If either is missing, the existing `Write` and `Read` will always be used. (#2813)
- Network variables wrapping `INetworkSerializable` types can perform delta serialization by setting `UserNetworkVariableSerialization<T>.WriteDelta` and `UserNetworkVariableSerialization<T>.ReadDelta` for those types. The built-in `INetworkSerializable` serializer will continue to be used for all other serialization operations, but if those callbacks are set, it will call into them on all but the initial serialization to perform delta serialization. (This could be useful if you have a large struct where most values do not change regularly and you want to send only the fields that did change.) (#2813)

### Fixed

- Fixed issue where `NetworkTransformEditor` would throw and exception if you excluded the physics package. (#2871)
- Fixed issue where `NetworkTransform` could not properly synchronize its base position when using half float precision. (#2845)
- Fixed issue where the host was not invoking `OnClientDisconnectCallback` for its own local client when internally shutting down. (#2822)
- Fixed issue where NetworkTransform could potentially attempt to "unregister" a named message prior to it being registered. (#2807)
- Fixed issue where in-scene placed `NetworkObject`s with complex nested children `NetworkObject`s (more than one child in depth) would not synchronize properly if WorldPositionStays was set to true. (#2796)

### Changed

- Changed `NetworkObjectReference` and `NetworkBehaviourReference` to allow null references when constructing and serializing. (#2874)
- Changed `NetworkAnimator` no longer requires the `Animator` component to exist on the same `GameObject`. (#2872)
- Changed `NetworkTransform` to now use `NetworkTransformMessage` as opposed to named messages for NetworkTransformState updates. (#2810)
- Changed `CustomMessageManager` so it no longer attempts to register or "unregister" a null or empty string and will log an error if this condition occurs. (#2807)

## [1.8.1] - 2024-02-05

### Fixed

- Fixed a compile error when compiling for IL2CPP targets when using the new `[Rpc]` attribute. (#2824)

## [1.8.0] - 2023-12-12

### Added

- Added a new RPC attribute, which is simply `Rpc`. (#2762)
  - This is a generic attribute that can perform the functions of both Server and Client RPCs, as well as enabling client-to-client RPCs. Includes several default targets: `Server`, `NotServer`, `Owner`, `NotOwner`, `Me`, `NotMe`, `ClientsAndHost`, and `Everyone`. Runtime overrides are available for any of these targets, as well as for sending to a specific ID or groups of IDs.
  - This attribute also includes the ability to defer RPCs that are sent to the local process to the start of the next frame instead of executing them immediately, treating them as if they had gone across the network. The default behavior is to execute immediately.
  - This attribute effectively replaces `ServerRpc` and `ClientRpc`. `ServerRpc` and `ClientRpc` remain in their existing forms for backward compatibility, but `Rpc` will be the recommended and most supported option.
- Added `NetworkManager.OnConnectionEvent` as a unified connection event callback to notify clients and servers of all client connections and disconnections within the session (#2762)
- Added `NetworkManager.ServerIsHost` and `NetworkBehaviour.ServerIsHost` to allow a client to tell if it is connected to a host or to a dedicated server (#2762)
- Added `SceneEventProgress.SceneManagementNotEnabled` return status to be returned when a `NetworkSceneManager` method is invoked and scene management is not enabled. (#2735)
- Added `SceneEventProgress.ServerOnlyAction` return status to be returned when a `NetworkSceneManager` method is invoked by a client. (#2735)
- Added `NetworkObject.InstantiateAndSpawn` and `NetworkSpawnManager.InstantiateAndSpawn` methods to simplify prefab spawning by assuring that the prefab is valid and applies any override prior to instantiating the `GameObject` and spawning the `NetworkObject` instance. (#2710)

### Fixed

- Fixed issue where a client disconnected by a server-host would not receive a local notification. (#2789)
- Fixed issue where a server-host could shutdown during a relay connection but periodically the transport disconnect message sent to any connected clients could be dropped. (#2789)
- Fixed issue where a host could disconnect its local client but remain running as a server. (#2789)
- Fixed issue where `OnClientDisconnectedCallback` was not being invoked under certain conditions. (#2789)
- Fixed issue where `OnClientDisconnectedCallback` was always returning 0 as the client identifier. (#2789)
- Fixed issue where if a host or server shutdown while a client owned NetworkObjects (other than the player) it would throw an exception. (#2789)
- Fixed issue where setting values on a `NetworkVariable` or `NetworkList` within `OnNetworkDespawn` during a shutdown sequence would throw an exception. (#2789)
- Fixed issue where a teleport state could potentially be overridden by a previous unreliable delta state. (#2777)
- Fixed issue where `NetworkTransform` was using the `NetworkManager.ServerTime.Tick` as opposed to `NetworkManager.NetworkTickSystem.ServerTime.Tick` during the authoritative side's tick update where it performed a delta state check. (#2777)
- Fixed issue where a parented in-scene placed NetworkObject would be destroyed upon a client or server exiting a network session but not unloading the original scene in which the NetworkObject was placed. (#2737)
- Fixed issue where during client synchronization and scene loading, when client synchronization or the scene loading mode are set to `LoadSceneMode.Single`, a `CreateObjectMessage` could be received, processed, and the resultant spawned `NetworkObject` could be instantiated in the client's currently active scene that could, towards the end of the client synchronization or loading process, be unloaded and cause the newly created `NetworkObject` to be destroyed (and throw and exception). (#2735)
- Fixed issue where a `NetworkTransform` instance with interpolation enabled would result in wide visual motion gaps (stuttering) under above normal latency conditions and a 1-5% or higher packet are drop rate. (#2713)
- Fixed issue where  you could not have multiple source network prefab overrides targeting the same network prefab as their override. (#2710)

### Changed
- Changed the server or host shutdown so it will now perform a "soft shutdown" when `NetworkManager.Shutdown` is invoked. This will send a disconnect notification to all connected clients and the server-host will wait for all connected clients to disconnect or timeout after a 5 second period before completing the shutdown process. (#2789)
- Changed `OnClientDisconnectedCallback` will now return the assigned client identifier on the local client side if the client was approved and assigned one prior to being disconnected. (#2789)
- Changed `NetworkTransform.SetState` (and related methods) now are cumulative during a fractional tick period and sent on the next pending tick. (#2777)
- `NetworkManager.ConnectedClientsIds` is now accessible on the client side and will contain the list of all clients in the session, including the host client if the server is operating in host mode (#2762)
- Changed `NetworkSceneManager` to return a `SceneEventProgress` status and not throw exceptions for methods invoked when scene management is disabled and when a client attempts to access a `NetworkSceneManager` method by a client. (#2735)
- Changed `NetworkTransform` authoritative instance tick registration so a single `NetworkTransform` specific tick event update will update all authoritative instances to improve perofmance. (#2713)
- Changed `NetworkPrefabs.OverrideToNetworkPrefab` dictionary is no longer used/populated due to it ending up being related to a regression bug and not allowing more than one override to be assigned to a network prefab asset. (#2710)
- Changed in-scene placed `NetworkObject`s now store their source network prefab asset's `GlobalObjectIdHash` internally that is used, when scene management is disabled, by clients to spawn the correct prefab even if the `NetworkPrefab` entry has an override. This does not impact dynamically spawning the same prefab which will yield the override on both host and client. (#2710)
- Changed in-scene placed `NetworkObject`s no longer require a `NetworkPrefab` entry with `GlobalObjectIdHash` override in order for clients to properly synchronize. (#2710)
- Changed in-scene placed `NetworkObject`s now set their `IsSceneObject` value when generating their `GlobalObjectIdHash` value. (#2710)
- Changed the default `NetworkConfig.SpawnTimeout` value from 1.0s to 10.0s. (#2710)

## [1.7.1] - 2023-11-15

### Added

### Fixed

- Fixed a bug where having a class with Rpcs that inherits from a class without Rpcs that inherits from NetworkVariable would cause a compile error. (#2751)
- Fixed issue where `NetworkBehaviour.Synchronize` was not truncating the write buffer if nothing was serialized during `NetworkBehaviour.OnSynchronize` causing an additional 6 bytes to be written per `NetworkBehaviour` component instance. (#2749)

## [1.7.0] - 2023-10-11

### Added

- exposed NetworkObject.GetNetworkBehaviourAtOrderIndex as a public API (#2724)
- Added context menu tool that provides users with the ability to quickly update the GlobalObjectIdHash value for all in-scene placed prefab instances that were created prior to adding a NetworkObject component to it. (#2707)
- Added methods NetworkManager.SetPeerMTU and NetworkManager.GetPeerMTU to be able to set MTU sizes per-peer (#2676)
- Added `GenerateSerializationForGenericParameterAttribute`, which can be applied to user-created Network Variable types to ensure the codegen generates serialization for the generic types they wrap. (#2694)
- Added `GenerateSerializationForTypeAttribute`, which can be applied to any class or method to ensure the codegen generates serialization for the specific provided type. (#2694)
- Exposed `NetworkVariableSerialization<T>.Read`, `NetworkVariableSerialization<T>.Write`, `NetworkVariableSerialization<T>.AreEqual`, and `NetworkVariableSerialization<T>.Duplicate` to further support the creation of user-created network variables by allowing users to access the generated serialization methods and serialize generic types efficiently without boxing. (#2694)
- Added `NetworkVariableBase.MarkNetworkBehaviourDirty` so that user-created network variable types can mark their containing `NetworkBehaviour` to be processed by the update loop. (#2694)

### Fixed

- Fixed issue where the server side `NetworkSceneManager` instance was not adding the currently active scene to its list of scenes loaded. (#2723)
- Generic NetworkBehaviour types no longer result in compile errors or runtime errors (#2720)
- Rpcs within Generic NetworkBehaviour types can now serialize parameters of the class's generic types (but may not have generic types of their own) (#2720)
- Errors are no longer thrown when entering play mode with domain reload disabled (#2720)
- NetworkSpawn is now correctly called each time when entering play mode with scene reload disabled (#2720)
- NetworkVariables of non-integer types will no longer break the inspector (#2714)
- NetworkVariables with NonSerializedAttribute will not appear in the inspector (#2714)
- Fixed issue where `UnityTransport` would attempt to establish WebSocket connections even if using UDP/DTLS Relay allocations when the build target was WebGL. This only applied to working in the editor since UDP/DTLS can't work in the browser. (#2695)
- Fixed issue where a `NetworkBehaviour` component's `OnNetworkDespawn` was not being invoked on the host-server side for an in-scene placed `NetworkObject` when a scene was unloaded (during a scene transition) and the `NetworkBehaviour` component was positioned/ordered before the `NetworkObject` component. (#2685)
- Fixed issue where `SpawnWithObservers` was not being honored when `NetworkConfig.EnableSceneManagement` was disabled. (#2682)
- Fixed issue where `NetworkAnimator` was not internally tracking changes to layer weights which prevented proper layer weight synchronization back to the original layer weight value. (#2674)
- Fixed "writing past the end of the buffer" error when calling ResetDirty() on managed network variables that are larger than 256 bytes when serialized. (#2670)
- Fixed issue where generation of the `DefaultNetworkPrefabs` asset was not enabled by default. (#2662)
- Fixed issue where the `GlobalObjectIdHash` value could be updated but the asset not marked as dirty. (#2662)
- Fixed issue where the `GlobalObjectIdHash` value of a (network) prefab asset could be assigned an incorrect value when editing the prefab in a temporary scene. (#2662)
- Fixed issue where the `GlobalObjectIdHash` value generated after creating a (network) prefab from an object constructed within the scene would not be the correct final value in a stand alone build. (#2662)

### Changed

- Updated dependency on `com.unity.transport` to version 1.4.0. (#2716)

## [1.6.0] - 2023-08-09

### Added

- Added a protected virtual method `NetworkTransform.OnInitialize(ref NetworkTransformState replicatedState)` that just returns the replicated state reference.
  
### Fixed

- Fixed issue where invoking `NetworkManager.Shutdown` within `NetworkManager.OnClientStopped` or `NetworkManager.OnServerStopped` would force `NetworkManager.ShutdownInProgress` to remain true after completing the shutdown process. (#2661)
- Fixed issue where ARMv7 Android builds would crash when trying to validate the batch header. (#2654)
- Fixed issue with client synchronization of position when using half precision and the delta position reaches the maximum value and is collapsed on the host prior to being forwarded to the non-owner clients. (#2636)
- Fixed issue with scale not synchronizing properly depending upon the spawn order of NetworkObjects. (#2636)
- Fixed issue position was not properly transitioning between ownership changes with an owner authoritative NetworkTransform. (#2636)
- Fixed issue where a late joining non-owner client could update an owner authoritative NetworkTransform if ownership changed without any updates to position prior to the non-owner client joining. (#2636)

### Changed

## [1.5.2] - 2023-07-24

### Added

### Fixed
- Bumped minimum Unity version supported to 2021.3 LTS
- Fixed issue where `NetworkClient.OwnedObjects` was not returning any owned objects due to the `NetworkClient.IsConnected` not being properly set. (#2631)
- Fixed a crash when calling TrySetParent with a null Transform (#2625)
- Fixed issue where a `NetworkTransform` using full precision state updates was losing transform state updates when interpolation was enabled. (#2624)
- Fixed issue where `NetworkObject.SpawnWithObservers` was not being honored for late joining clients. (#2623)
- Fixed issue where invoking `NetworkManager.Shutdown` multiple times, depending upon the timing, could cause an exception. (#2622)
- Fixed issue where removing ownership would not notify the server that it gained ownership. This also resolves the issue where an owner authoritative NetworkTransform would not properly initialize upon removing ownership from a remote client. (#2618)
- Fixed ILPP issues when using CoreCLR and for certain dedicated server builds. (#2614)
- Fixed an ILPP compile error when creating a generic NetworkBehaviour singleton with a static T instance. (#2603)

### Changed

## [1.5.1] - 2023-06-07

### Added

- Added support for serializing `NativeArray<>` and `NativeList<>` in `FastBufferReader`/`FastBufferWriter`, `BufferSerializer`, `NetworkVariable`, and RPCs. (To use `NativeList<>`, add `UNITY_NETCODE_NATIVE_COLLECTION_SUPPORT` to your Scripting Define Symbols in `Project Settings > Player`) (#2375)
- The location of the automatically-created default network prefab list can now be configured (#2544)
- Added: Message size limits (max single message and max fragmented message) can now be set using NetworkManager.MaximumTransmissionUnitSize and NetworkManager.MaximumFragmentedMessageSize for transports that don't work with the default values (#2530)
- Added `NetworkObject.SpawnWithObservers` property (default is true) that when set to false will spawn a `NetworkObject` with no observers and will not be spawned on any client until `NetworkObject.NetworkShow` is invoked. (#2568)

### Fixed

- Fixed: Fixed a null reference in codegen in some projects (#2581)
- Fixed issue where the `OnClientDisconnected` client identifier was incorrect after a pending client connection was denied. (#2569)
- Fixed warning "Runtime Network Prefabs was not empty at initialization time." being erroneously logged when no runtime network prefabs had been added (#2565)
- Fixed issue where some temporary debug console logging was left in a merged PR. (#2562)
- Fixed the "Generate Default Network Prefabs List" setting not loading correctly and always reverting to being checked. (#2545)
- Fixed issue where users could not use NetworkSceneManager.VerifySceneBeforeLoading to exclude runtime generated scenes from client synchronization. (#2550)
- Fixed missing value on `NetworkListEvent` for `EventType.RemoveAt` events.  (#2542,#2543)
- Fixed issue where parenting a NetworkTransform under a transform with a scale other than Vector3.one would result in incorrect values on non-authoritative instances. (#2538)
- Fixed issue where a server would include scene migrated and then despawned NetworkObjects to a client that was being synchronized. (#2532)
- Fixed the inspector throwing exceptions when attempting to render `NetworkVariable`s of enum types. (#2529)
- Making a `NetworkVariable` with an `INetworkSerializable` type that doesn't meet the `new()` constraint will now create a compile-time error instead of an editor crash (#2528)
- Fixed Multiplayer Tools package installation docs page link on the NetworkManager popup. (#2526)
- Fixed an exception and error logging when two different objects are shown and hidden on the same frame (#2524)
- Fixed a memory leak in `UnityTransport` that occurred if `StartClient` failed. (#2518)
- Fixed issue where a client could throw an exception if abruptly disconnected from a network session with one or more spawned `NetworkObject`(s). (#2510)
- Fixed issue where invalid endpoint addresses were not being detected and returning false from NGO UnityTransport. (#2496)
- Fixed some errors that could occur if a connection is lost and the loss is detected when attempting to write to the socket. (#2495)

## Changed

- Adding network prefabs before NetworkManager initialization is now supported. (#2565)
- Connecting clients being synchronized now switch to the server's active scene before spawning and synchronizing NetworkObjects. (#2532)
- Updated `UnityTransport` dependency on `com.unity.transport` to 1.3.4. (#2533)
- Improved performance of NetworkBehaviour initialization by replacing reflection when initializing NetworkVariables with compile-time code generation, which should help reduce hitching during additive scene loads. (#2522)

## [1.4.0] - 2023-04-10

### Added

- Added a way to access the GlobalObjectIdHash via PrefabIdHash for use in the Connection Approval Callback. (#2437)
- Added `OnServerStarted` and `OnServerStopped` events that will trigger only on the server (or host player) to notify that the server just started or is no longer active (#2420)
- Added `OnClientStarted` and `OnClientStopped` events that will trigger only on the client (or host player) to notify that the client just started or is no longer active (#2420)
- Added `NetworkTransform.UseHalfFloatPrecision` property that, when enabled, will use half float values for position, rotation, and scale. This yields a 50% bandwidth savings a the cost of precision. (#2388)
- Added `NetworkTransform.UseQuaternionSynchronization` property that, when enabled, will synchronize the entire quaternion. (#2388)
- Added `NetworkTransform.UseQuaternionCompression` property that, when enabled, will use a smallest three implementation reducing a full quaternion synchronization update to the size of an unsigned integer. (#2388)
- Added `NetworkTransform.SlerpPosition` property that, when enabled along with interpolation being enabled, will interpolate using `Vector3.Slerp`. (#2388)
- Added `BufferedLinearInterpolatorVector3` that replaces the float version, is now used by `NetworkTransform`, and provides the ability to enable or disable `Slerp`. (#2388)
- Added `HalfVector3` used for scale when half float precision is enabled. (#2388)
- Added `HalfVector4` used for rotation when half float precision and quaternion synchronization is enabled. (#2388)
- Added `HalfVector3DeltaPosition` used for position when half float precision is enabled. This handles loss in position precision by updating only the delta position as opposed to the full position. (#2388)
- Added `NetworkTransform.GetSpaceRelativePosition` and `NetworkTransform.GetSpaceRelativeRotation` helper methods to return the proper values depending upon whether local or world space. (#2388)
- Added `NetworkTransform.OnAuthorityPushTransformState` virtual method that is invoked just prior to sending the `NetworkTransformState` to non-authoritative instances. This provides users with the ability to obtain more precise delta values for prediction related calculations. (#2388)
- Added `NetworkTransform.OnNetworkTransformStateUpdated` virtual method that is invoked just after the authoritative `NetworkTransformState` is applied. This provides users with the ability to obtain more precise delta values for prediction related calculations. (#2388)
- Added `NetworkTransform.OnInitialize`virtual method that is invoked after the `NetworkTransform` has been initialized or re-initialized when ownership changes. This provides for a way to make adjustments when `NetworkTransform` is initialized (i.e. resetting client prediction etc) (#2388)
- Added `NetworkObject.SynchronizeTransform` property (default is true) that provides users with another way to help with bandwidth optimizations where, when set to false, the `NetworkObject`'s associated transform will not be included when spawning and/or synchronizing late joining players. (#2388)
- Added `NetworkSceneManager.ActiveSceneSynchronizationEnabled` property, disabled by default, that enables client synchronization of server-side active scene changes. (#2383)
- Added `NetworkObject.ActiveSceneSynchronization`, disabled by default, that will automatically migrate a `NetworkObject` to a newly assigned active scene. (#2383)
- Added `NetworkObject.SceneMigrationSynchronization`, enabled by default, that will synchronize client(s) when a `NetworkObject` is migrated into a new scene on the server side via `SceneManager.MoveGameObjectToScene`. (#2383)

### Changed

- Made sure the `CheckObjectVisibility` delegate is checked and applied, upon `NetworkShow` attempt. Found while supporting (#2454), although this is not a fix for this (already fixed) issue. (#2463)
- Changed `NetworkTransform` authority handles delta checks on each new network tick and no longer consumes processing cycles checking for deltas for all frames in-between ticks. (#2388)
- Changed the `NetworkTransformState` structure is now public and now has public methods that provide access to key properties of the `NetworkTransformState` structure. (#2388)
- Changed `NetworkTransform` interpolation adjusts its interpolation "ticks ago" to be 2 ticks latent if it is owner authoritative and the instance is not the server or 1 tick latent if the instance is the server and/or is server authoritative. (#2388)
- Updated `NetworkSceneManager` to migrate dynamically spawned `NetworkObject`s with `DestroyWithScene` set to false into the active scene if their current scene is unloaded. (#2383)
- Updated the server to synchronize its local `NetworkSceneManager.ClientSynchronizationMode` during the initial client synchronization. (#2383)

### Fixed

- Fixed issue where during client synchronization the synchronizing client could receive a ObjectSceneChanged message before the client-side NetworkObject instance had been instantiated and spawned. (#2502)
- Fixed issue where `NetworkAnimator` was building client RPC parameters to exclude the host from sending itself messages but was not including it in the ClientRpc parameters. (#2492)
- Fixed issue where `NetworkAnimator` was not properly detecting and synchronizing cross fade initiated transitions. (#2481)
- Fixed issue where `NetworkAnimator` was not properly synchronizing animation state updates. (#2481)
- Fixed float NetworkVariables not being rendered properly in the inspector of NetworkObjects. (#2441)
- Fixed an issue where Named Message Handlers could remove themselves causing an exception when the metrics tried to access the name of the message.(#2426)
- Fixed registry of public `NetworkVariable`s in derived `NetworkBehaviour`s (#2423)
- Fixed issue where runtime association of `Animator` properties to `AnimationCurve`s would cause `NetworkAnimator` to attempt to update those changes. (#2416)
- Fixed issue where `NetworkAnimator` would not check if its associated `Animator` was valid during serialization and would spam exceptions in the editor console. (#2416)
- Fixed issue with a child's rotation rolling over when interpolation is enabled on a `NetworkTransform`. Now using half precision or full quaternion synchronization will always update all axis. (#2388)
- Fixed issue where `NetworkTransform` was not setting the teleport flag when the `NetworkTransform.InLocalSpace` value changed. This issue only impacted `NetworkTransform` when interpolation was enabled. (#2388)
- Fixed issue when the `NetworkSceneManager.ClientSynchronizationMode` is `LoadSceneMode.Additive` and the server changes the currently active scene prior to a client connecting then upon a client connecting and being synchronized the NetworkSceneManager would clear its internal ScenePlacedObjects list that could already be populated. (#2383)
- Fixed issue where a client would load duplicate scenes of already preloaded scenes during the initial client synchronization and `NetworkSceneManager.ClientSynchronizationMode` was set to `LoadSceneMode.Additive`. (#2383)

## [1.3.1] - 2023-03-27

### Added

- Added detection and graceful handling of corrupt packets for additional safety. (#2419)

### Changed

- The UTP component UI has been updated to be more user-friendly for new users by adding a simple toggle to switch between local-only (127.0.0.1) and remote (0.0.0.0) binding modes, using the toggle "Allow Remote Connections" (#2408)
- Updated `UnityTransport` dependency on `com.unity.transport` to 1.3.3. (#2450)
- `NetworkShow()` of `NetworkObject`s are delayed until the end of the frame to ensure consistency of delta-driven variables like `NetworkList`.
- Dirty `NetworkObject` are reset at end-of-frame and not at serialization time.
- `NetworkHide()` of an object that was just `NetworkShow()`n produces a warning, as remote clients will _not_ get a spawn/despawn pair.
- Renamed the NetworkTransform.SetState parameter `shouldGhostsInterpolate` to `teleportDisabled` for better clarity of what that parameter does. (#2228)
- Network prefabs are now stored in a ScriptableObject that can be shared between NetworkManagers, and have been exposed for public access. By default, a Default Prefabs List is created that contains all NetworkObject prefabs in the project, and new NetworkManagers will default to using that unless that option is turned off in the Netcode for GameObjects settings. Existing NetworkManagers will maintain their existing lists, which can be migrated to the new format via a button in their inspector. (#2322)

### Fixed

- Fixed issue where changes to a layer's weight would not synchronize unless a state transition was occurring.(#2399)
- Fixed issue where `NetworkManager.LocalClientId` was returning the `NetworkTransport.ServerClientId` as opposed to the `NetworkManager.m_LocalClientId`. (#2398)
- Fixed issue where a dynamically spawned `NetworkObject` parented under an in-scene placed `NetworkObject` would have its `InScenePlaced` value changed to `true`. This would result in a soft synchronization error for late joining clients. (#2396)
- Fixed a UTP test that was failing when you install Unity Transport package 2.0.0 or newer. (#2347)
- Fixed issue where `NetcodeSettingsProvider` would throw an exception in Unity 2020.3.x versions. (#2345)
- Fixed server side issue where, depending upon component ordering, some NetworkBehaviour components might not have their OnNetworkDespawn method invoked if the client side disconnected. (#2323)
- Fixed a case where data corruption could occur when using UnityTransport when reaching a certain level of send throughput. (#2332)
- Fixed an issue in `UnityTransport` where an exception would be thrown if starting a Relay host/server on WebGL. This exception should only be thrown if using direct connections (where WebGL can't act as a host/server). (#2321)
- Fixed `NetworkAnimator` issue where it was not checking for `AnimatorStateTtansition.destinationStateMachine` and any possible sub-states defined within it. (#2309)
- Fixed `NetworkAnimator` issue where the host client was receiving the ClientRpc animation updates when the host was the owner.(#2309)
- Fixed `NetworkAnimator` issue with using pooled objects and when specific properties are cleaned during despawn and destroy.(#2309)
- Fixed issue where `NetworkAnimator` was checking for animation changes when the associated `NetworkObject` was not spawned.(#2309)
- Corrected an issue with the documentation for BufferSerializer (#2401)

## [1.2.0] - 2022-11-21

### Added

- Added protected method `NetworkBehaviour.OnSynchronize` which is invoked during the initial `NetworkObject` synchronization process. This provides users the ability to include custom serialization information that will be applied to the `NetworkBehaviour` prior to the `NetworkObject` being spawned. (#2298)
- Added support for different versions of the SDK to talk to each other in circumstances where changes permit it. Starting with this version and into future versions, patch versions should be compatible as long as the minor version is the same. (#2290)
- Added `NetworkObject` auto-add helper and Multiplayer Tools install reminder settings to Project Settings. (#2285)
- Added `public string DisconnectReason` getter to `NetworkManager` and `string Reason` to `ConnectionApprovalResponse`. Allows connection approval to communicate back a reason. Also added `public void DisconnectClient(ulong clientId, string reason)` allowing setting a disconnection reason, when explicitly disconnecting a client. (#2280)

### Changed

- Changed 3rd-party `XXHash` (32 & 64) implementation with an in-house reimplementation (#2310)
- When `NetworkConfig.EnsureNetworkVariableLengthSafety` is disabled `NetworkVariable` fields do not write the additional `ushort` size value (_which helps to reduce the total synchronization message size_), but when enabled it still writes the additional `ushort` value. (#2298)
- Optimized bandwidth usage by encoding most integer fields using variable-length encoding. (#2276)

### Fixed
- Fixed `IsSpawnedObjectsPendingInDontDestroyOnLoad` is only set to true when loading a scene using `LoadSceneMode.Singleonly`. (#2330)
- Fixed issue where `NetworkTransform` components nested under a parent with a `NetworkObject` component  (i.e. network prefab) would not have their associated `GameObject`'s transform synchronized. (#2298)
- Fixed issue where `NetworkObject`s that failed to instantiate could cause the entire synchronization pipeline to be disrupted/halted for a connecting client. (#2298)
- Fixed issue where in-scene placed `NetworkObject`s nested under a `GameObject` would be added to the orphaned children list causing continual console warning log messages. (#2298)
- Custom messages are now properly received by the local client when they're sent while running in host mode. (#2296)
- Fixed issue where the host would receive more than one event completed notification when loading or unloading a scene only when no clients were connected. (#2292)
- Fixed an issue in `UnityTransport` where an error would be logged if the 'Use Encryption' flag was enabled with a Relay configuration that used a secure protocol. (#2289)
- Fixed issue where in-scene placed `NetworkObjects` were not honoring the `AutoObjectParentSync` property. (#2281)
- Fixed the issue where `NetworkManager.OnClientConnectedCallback` was being invoked before in-scene placed `NetworkObject`s had been spawned when starting `NetworkManager` as a host. (#2277)
- Creating a `FastBufferReader` with `Allocator.None` will not result in extra memory being allocated for the buffer (since it's owned externally in that scenario). (#2265)

### Removed

- Removed the `NetworkObject` auto-add and Multiplayer Tools install reminder settings from the Menu interface. (#2285)

## [1.1.0] - 2022-10-21

### Added

- Added `NetworkManager.IsApproved` flag that is set to `true` a client has been approved.(#2261)
- `UnityTransport` now provides a way to set the Relay server data directly from the `RelayServerData` structure (provided by the Unity Transport package) throuh its `SetRelayServerData` method. This allows making use of the new APIs in UTP 1.3 that simplify integration of the Relay SDK. (#2235)
- IPv6 is now supported for direct connections when using `UnityTransport`. (#2232)
- Added WebSocket support when using UTP 2.0 with `UseWebSockets` property in the `UnityTransport` component of the `NetworkManager` allowing to pick WebSockets for communication. When building for WebGL, this selection happens automatically. (#2201)
- Added position, rotation, and scale to the `ParentSyncMessage` which provides users the ability to specify the final values on the server-side when `OnNetworkObjectParentChanged` is invoked just before the message is created (when the `Transform` values are applied to the message). (#2146)
- Added `NetworkObject.TryRemoveParent` method for convenience purposes opposed to having to cast null to either `GameObject` or `NetworkObject`. (#2146)

### Changed

- Updated `UnityTransport` dependency on `com.unity.transport` to 1.3.0. (#2231)
- The send queues of `UnityTransport` are now dynamically-sized. This means that there shouldn't be any need anymore to tweak the 'Max Send Queue Size' value. In fact, this field is now removed from the inspector and will not be serialized anymore. It is still possible to set it manually using the `MaxSendQueueSize` property, but it is not recommended to do so aside from some specific needs (e.g. limiting the amount of memory used by the send queues in very constrained environments). (#2212)
- As a consequence of the above change, the `UnityTransport.InitialMaxSendQueueSize` field is now deprecated. There is no default value anymore since send queues are dynamically-sized. (#2212)
- The debug simulator in `UnityTransport` is now non-deterministic. Its random number generator used to be seeded with a constant value, leading to the same pattern of packet drops, delays, and jitter in every run. (#2196)
- `NetworkVariable<>` now supports managed `INetworkSerializable` types, as well as other managed types with serialization/deserialization delegates registered to `UserNetworkVariableSerialization<T>.WriteValue` and `UserNetworkVariableSerialization<T>.ReadValue` (#2219)
- `NetworkVariable<>` and `BufferSerializer<BufferSerializerReader>` now deserialize `INetworkSerializable` types in-place, rather than constructing new ones. (#2219)

### Fixed

- Fixed `NetworkManager.ApprovalTimeout` will not timeout due to slower client synchronization times as it now uses the added `NetworkManager.IsApproved` flag to determined if the client has been approved or not.(#2261)
- Fixed issue caused when changing ownership of objects hidden to some clients (#2242)
- Fixed issue where an in-scene placed NetworkObject would not invoke NetworkBehaviour.OnNetworkSpawn if the GameObject was disabled when it was despawned. (#2239)
- Fixed issue where clients were not rebuilding the `NetworkConfig` hash value for each unique connection request. (#2226)
- Fixed the issue where player objects were not taking the `DontDestroyWithOwner` property into consideration when a client disconnected. (#2225)
- Fixed issue where `SceneEventProgress` would not complete if a client late joins while it is still in progress. (#2222)
- Fixed issue where `SceneEventProgress` would not complete if a client disconnects. (#2222)
- Fixed issues with detecting if a `SceneEventProgress` has timed out. (#2222)
- Fixed issue #1924 where `UnityTransport` would fail to restart after a first failure (even if what caused the initial failure was addressed). (#2220)
- Fixed issue where `NetworkTransform.SetStateServerRpc` and `NetworkTransform.SetStateClientRpc` were not honoring local vs world space settings when applying the position and rotation. (#2203)
- Fixed ILPP `TypeLoadException` on WebGL on MacOS Editor and potentially other platforms. (#2199)
- Implicit conversion of NetworkObjectReference to GameObject will now return null instead of throwing an exception if the referenced object could not be found (i.e., was already despawned) (#2158)
- Fixed warning resulting from a stray NetworkAnimator.meta file (#2153)
- Fixed Connection Approval Timeout not working client side. (#2164)
- Fixed issue where the `WorldPositionStays` parenting parameter was not being synchronized with clients. (#2146)
- Fixed issue where parented in-scene placed `NetworkObject`s would fail for late joining clients. (#2146)
- Fixed issue where scale was not being synchronized which caused issues with nested parenting and scale when `WorldPositionStays` was true. (#2146)
- Fixed issue with `NetworkTransform.ApplyTransformToNetworkStateWithInfo` where it was not honoring axis sync settings when `NetworkTransformState.IsTeleportingNextFrame` was true. (#2146)
- Fixed issue with `NetworkTransform.TryCommitTransformToServer` where it was not honoring the `InLocalSpace` setting. (#2146)
- Fixed ClientRpcs always reporting in the profiler view as going to all clients, even when limited to a subset of clients by `ClientRpcParams`. (#2144)
- Fixed RPC codegen failing to choose the correct extension methods for `FastBufferReader` and `FastBufferWriter` when the parameters were a generic type (i.e., List<int>) and extensions for multiple instantiations of that type have been defined (i.e., List<int> and List<string>) (#2142)
- Fixed the issue where running a server (i.e. not host) the second player would not receive updates (unless a third player joined). (#2127)
- Fixed issue where late-joining client transition synchronization could fail when more than one transition was occurring.(#2127)
- Fixed throwing an exception in `OnNetworkUpdate` causing other `OnNetworkUpdate` calls to not be executed. (#1739)
- Fixed synchronization when Time.timeScale is set to 0. This changes timing update to use unscaled deltatime. Now network updates rate are independent from the local time scale. (#2171)
- Fixed not sending all NetworkVariables to all clients when a client connects to a server. (#1987)
- Fixed IsOwner/IsOwnedByServer being wrong on the server after calling RemoveOwnership (#2211)

## [1.0.2] - 2022-09-12

### Fixed

- Fixed issue where `NetworkTransform` was not honoring the InLocalSpace property on the authority side during OnNetworkSpawn. (#2170)
- Fixed issue where `NetworkTransform` was not ending extrapolation for the previous state causing non-authoritative instances to become out of synch. (#2170)
- Fixed issue where `NetworkTransform` was not continuing to interpolate for the remainder of the associated tick period. (#2170)
- Fixed issue during `NetworkTransform.OnNetworkSpawn` for non-authoritative instances where it was initializing interpolators with the replicated network state which now only contains the transform deltas that occurred during a network tick and not the entire transform state. (#2170)

## [1.0.1] - 2022-08-23

### Changed

- Changed version to 1.0.1. (#2131)
- Updated dependency on `com.unity.transport` to 1.2.0. (#2129)
- When using `UnityTransport`, _reliable_ payloads are now allowed to exceed the configured 'Max Payload Size'. Unreliable payloads remain bounded by this setting. (#2081)
- Performance improvements for cases with large number of NetworkObjects, by not iterating over all unchanged NetworkObjects

### Fixed

- Fixed an issue where reading/writing more than 8 bits at a time with BitReader/BitWriter would write/read from the wrong place, returning and incorrect result. (#2130)
- Fixed issue with the internal `NetworkTransformState.m_Bitset` flag not getting cleared upon the next tick advancement. (#2110)
- Fixed interpolation issue with `NetworkTransform.Teleport`. (#2110)
- Fixed issue where the authoritative side was interpolating its transform. (#2110)
- Fixed Owner-written NetworkVariable infinitely write themselves (#2109)
- Fixed NetworkList issue that showed when inserting at the very end of a NetworkList (#2099)
- Fixed issue where a client owner of a `NetworkVariable` with both owner read and write permissions would not update the server side when changed. (#2097)
- Fixed issue when attempting to spawn a parent `GameObject`, with `NetworkObject` component attached, that has one or more child `GameObject`s, that are inactive in the hierarchy, with `NetworkBehaviour` components it will no longer attempt to spawn the associated `NetworkBehaviour`(s) or invoke ownership changed notifications but will log a warning message. (#2096)
- Fixed an issue where destroying a NetworkBehaviour would not deregister it from the parent NetworkObject, leading to exceptions when the parent was later destroyed. (#2091)
- Fixed issue where `NetworkObject.NetworkHide` was despawning and destroying, as opposed to only despawning, in-scene placed `NetworkObject`s. (#2086)
- Fixed `NetworkAnimator` synchronizing transitions twice due to it detecting the change in animation state once a transition is started by a trigger. (#2084)
- Fixed issue where `NetworkAnimator` would not synchronize a looping animation for late joining clients if it was at the very end of its loop. (#2076)
- Fixed issue where `NetworkAnimator` was not removing its subscription from `OnClientConnectedCallback` when despawned during the shutdown sequence. (#2074)
- Fixed IsServer and IsClient being set to false before object despawn during the shutdown sequence. (#2074)
- Fixed NetworkList Value event on the server. PreviousValue is now set correctly when a new value is set through property setter. (#2067)
- Fixed NetworkLists not populating on client. NetworkList now uses the most recent list as opposed to the list at the end of previous frame, when sending full updates to dynamically spawned NetworkObject. The difference in behaviour is required as scene management spawns those objects at a different time in the frame, relative to updates. (#2062)

## [1.0.0] - 2022-06-27

### Changed

- Changed version to 1.0.0. (#2046)

## [1.0.0-pre.10] - 2022-06-21

### Added

- Added a new `OnTransportFailure` callback to `NetworkManager`. This callback is invoked when the manager's `NetworkTransport` encounters an unrecoverable error. Transport failures also cause the `NetworkManager` to shut down. Currently, this is only used by `UnityTransport` to signal a timeout of its connection to the Unity Relay servers. (#1994)
- Added `NetworkEvent.TransportFailure`, which can be used by implementations of `NetworkTransport` to signal to `NetworkManager` that an unrecoverable error was encountered. (#1994)
- Added test to ensure a warning occurs when nesting NetworkObjects in a NetworkPrefab (#1969)
- Added `NetworkManager.RemoveNetworkPrefab(...)` to remove a prefab from the prefabs list (#1950)

### Changed

- Updated `UnityTransport` dependency on `com.unity.transport` to 1.1.0. (#2025)
- (API Breaking) `ConnectionApprovalCallback` is no longer an `event` and will not allow more than 1 handler registered at a time. Also, `ConnectionApprovalCallback` is now an `Action<>` taking a `ConnectionApprovalRequest` and a `ConnectionApprovalResponse` that the client code must fill (#1972) (#2002)

### Removed

### Fixed
- Fixed issue where dynamically spawned `NetworkObject`s could throw an exception if the scene of origin handle was zero (0) and the `NetworkObject` was already spawned. (#2017)
- Fixed issue where `NetworkObject.Observers` was not being cleared when despawned. (#2009)
- Fixed `NetworkAnimator` could not run in the server authoritative mode. (#2003)
- Fixed issue where late joining clients would get a soft synchronization error if any in-scene placed NetworkObjects were parented under another `NetworkObject`. (#1985)
- Fixed issue where `NetworkBehaviourReference` would throw a type cast exception if using `NetworkBehaviourReference.TryGet` and the component type was not found. (#1984)
- Fixed `NetworkSceneManager` was not sending scene event notifications for the currently active scene and any additively loaded scenes when loading a new scene in `LoadSceneMode.Single` mode. (#1975)
- Fixed issue where one or more clients disconnecting during a scene event would cause `LoadEventCompleted` or `UnloadEventCompleted` to wait until the `NetworkConfig.LoadSceneTimeOut` period before being triggered. (#1973)
- Fixed issues when multiple `ConnectionApprovalCallback`s were registered (#1972)
- Fixed a regression in serialization support: `FixedString`, `Vector2Int`, and `Vector3Int` types can now be used in NetworkVariables and RPCs again without requiring a `ForceNetworkSerializeByMemcpy<>` wrapper. (#1961)
- Fixed generic types that inherit from NetworkBehaviour causing crashes at compile time. (#1976)
- Fixed endless dialog boxes when adding a `NetworkBehaviour` to a `NetworkManager` or vice-versa. (#1947)
- Fixed `NetworkAnimator` issue where it was only synchronizing parameters if the layer or state changed or was transitioning between states. (#1946)
- Fixed `NetworkAnimator` issue where when it did detect a parameter had changed it would send all parameters as opposed to only the parameters that changed. (#1946)
- Fixed `NetworkAnimator` issue where it was not always disposing the `NativeArray` that is allocated when spawned. (#1946)
- Fixed `NetworkAnimator` issue where it was not taking the animation speed or state speed multiplier into consideration. (#1946)
- Fixed `NetworkAnimator` issue where it was not properly synchronizing late joining clients if they joined while `Animator` was transitioning between states. (#1946)
- Fixed `NetworkAnimator` issue where the server was not relaying changes to non-owner clients when a client was the owner. (#1946)
- Fixed issue where the `PacketLoss` metric for tools would return the packet loss over a connection lifetime instead of a single frame. (#2004)

## [1.0.0-pre.9] - 2022-05-10

### Fixed

- Fixed Hosting again after failing to host now works correctly (#1938)
- Fixed NetworkManager to cleanup connected client lists after stopping (#1945)
- Fixed NetworkHide followed by NetworkShow on the same frame works correctly (#1940)

## [1.0.0-pre.8] - 2022-04-27

### Changed

- `unmanaged` structs are no longer universally accepted as RPC parameters because some structs (i.e., structs with pointers in them, such as `NativeList<T>`) can't be supported by the default memcpy struct serializer. Structs that are intended to be serialized across the network must add `INetworkSerializeByMemcpy` to the interface list (i.e., `struct Foo : INetworkSerializeByMemcpy`). This interface is empty and just serves to mark the struct as compatible with memcpy serialization. For external structs you can't edit, you can pass them to RPCs by wrapping them in `ForceNetworkSerializeByMemcpy<T>`. (#1901)
- Changed requirement to register in-scene placed NetworkObjects with `NetworkManager` in order to respawn them.  In-scene placed NetworkObjects are now automatically tracked during runtime and no longer need to be registered as a NetworkPrefab.  (#1898)

### Removed

- Removed `SIPTransport` (#1870)
- Removed `ClientNetworkTransform` from the package samples and moved to Boss Room's Utilities package which can be found [here](https://github.com/Unity-Technologies/com.unity.multiplayer.samples.coop/blob/main/Packages/com.unity.multiplayer.samples.coop/Utilities/Net/ClientAuthority/ClientNetworkTransform.cs) (#1912)

### Fixed

- Fixed issue where `NetworkSceneManager` did not synchronize despawned in-scene placed NetworkObjects. (#1898)
- Fixed `NetworkTransform` generating false positive rotation delta checks when rolling over between 0 and 360 degrees. (#1890)
- Fixed client throwing an exception if it has messages in the outbound queue when processing the `NetworkEvent.Disconnect` event and is using UTP. (#1884)
- Fixed issue during client synchronization if 'ValidateSceneBeforeLoading' returned false it would halt the client synchronization process resulting in a client that was approved but not synchronized or fully connected with the server. (#1883)
- Fixed an issue where UNetTransport.StartServer would return success even if the underlying transport failed to start (#854)
- Passing generic types to RPCs no longer causes a native crash (#1901)
- Fixed a compile failure when compiling against com.unity.nuget.mono-cecil >= 1.11.4 (#1920)
- Fixed an issue where calling `Shutdown` on a `NetworkManager` that was already shut down would cause an immediate shutdown the next time it was started (basically the fix makes `Shutdown` idempotent). (#1877)

## [1.0.0-pre.7] - 2022-04-06

### Added

- Added editor only check prior to entering into play mode if the currently open and active scene is in the build list and if not displays a dialog box asking the user if they would like to automatically add it prior to entering into play mode. (#1828)
- Added `UnityTransport` implementation and `com.unity.transport` package dependency (#1823)
- Added `NetworkVariableWritePermission` to `NetworkVariableBase` and implemented `Owner` client writable netvars. (#1762)
- `UnityTransport` settings can now be set programmatically. (#1845)
- `FastBufferWriter` and Reader IsInitialized property. (#1859)
- Prefabs can now be added to the network at **runtime** (i.e., from an addressable asset). If `ForceSamePrefabs` is false, this can happen after a connection has been formed. (#1882)
- When `ForceSamePrefabs` is false, a configurable delay (default 1 second, configurable via `NetworkConfig.SpawnTimeout`) has been introduced to gracefully handle race conditions where a spawn call has been received for an object whose prefab is still being loaded. (#1882)

### Changed

- Changed `NetcodeIntegrationTestHelpers` to use `UnityTransport` (#1870)
- Updated `UnityTransport` dependency on `com.unity.transport` to 1.0.0 (#1849)

### Removed

- Removed `SnapshotSystem` (#1852)
- Removed `com.unity.modules.animation`, `com.unity.modules.physics` and `com.unity.modules.physics2d` dependencies from the package (#1812)
- Removed `com.unity.collections` dependency from the package (#1849)

### Fixed

- Fixed in-scene placed NetworkObjects not being found/ignored after a client disconnects and then reconnects. (#1850)
- Fixed issue where `UnityTransport` send queues were not flushed when calling `DisconnectLocalClient` or `DisconnectRemoteClient`. (#1847)
- Fixed NetworkBehaviour dependency verification check for an existing NetworkObject not searching from root parent transform relative GameObject. (#1841)
- Fixed issue where entries were not being removed from the NetworkSpawnManager.OwnershipToObjectsTable. (#1838)
- Fixed ClientRpcs would always send to all connected clients by default as opposed to only sending to the NetworkObject's Observers list by default. (#1836)
- Fixed clarity for NetworkSceneManager client side notification when it receives a scene hash value that does not exist in its local hash table. (#1828)
- Fixed client throws a key not found exception when it times out using UNet or UTP. (#1821)
- Fixed network variable updates are no longer limited to 32,768 bytes when NetworkConfig.EnsureNetworkVariableLengthSafety is enabled. The limits are now determined by what the transport can send in a message. (#1811)
- Fixed in-scene NetworkObjects get destroyed if a client fails to connect and shuts down the NetworkManager. (#1809)
- Fixed user never being notified in the editor that a NetworkBehaviour requires a NetworkObject to function properly. (#1808)
- Fixed PlayerObjects and dynamically spawned NetworkObjects not being added to the NetworkClient's OwnedObjects (#1801)
- Fixed issue where NetworkManager would continue starting even if the NetworkTransport selected failed. (#1780)
- Fixed issue when spawning new player if an already existing player exists it does not remove IsPlayer from the previous player (#1779)
- Fixed lack of notification that NetworkManager and NetworkObject cannot be added to the same GameObject with in-editor notifications (#1777)
- Fixed parenting warning printing for false positives (#1855)

## [1.0.0-pre.6] - 2022-03-02

### Added

- NetworkAnimator now properly synchrhonizes all animation layers as well as runtime-adjusted weighting between them (#1765)
- Added first set of tests for NetworkAnimator - parameter syncing, trigger set / reset, override network animator (#1735)

### Fixed

- Fixed an issue where sometimes the first client to connect to the server could see messages from the server as coming from itself. (#1683)
- Fixed an issue where clients seemed to be able to send messages to ClientId 1, but these messages would actually still go to the server (id 0) instead of that client. (#1683)
- Improved clarity of error messaging when a client attempts to send a message to a destination other than the server, which isn't allowed. (#1683)
- Disallowed async keyword in RPCs (#1681)
- Fixed an issue where Alpha release versions of Unity (version 2022.2.0a5 and later) will not compile due to the UNet Transport no longer existing (#1678)
- Fixed messages larger than 64k being written with incorrectly truncated message size in header (#1686) (credit: @kaen)
- Fixed overloading RPC methods causing collisions and failing on IL2CPP targets. (#1694)
- Fixed spawn flow to propagate `IsSceneObject` down to children NetworkObjects, decouple implicit relationship between object spawning & `IsSceneObject` flag (#1685)
- Fixed error when serializing ConnectionApprovalMessage with scene management disabled when one or more objects is hidden via the CheckObjectVisibility delegate (#1720)
- Fixed CheckObjectVisibility delegate not being properly invoked for connecting clients when Scene Management is enabled. (#1680)
- Fixed NetworkList to properly call INetworkSerializable's NetworkSerialize() method (#1682)
- Fixed NetworkVariables containing more than 1300 bytes of data (such as large NetworkLists) no longer cause an OverflowException (the limit on data size is now whatever limit the chosen transport imposes on fragmented NetworkDelivery mechanisms) (#1725)
- Fixed ServerRpcParams and ClientRpcParams must be the last parameter of an RPC in order to function properly. Added a compile-time check to ensure this is the case and trigger an error if they're placed elsewhere (#1721)
- Fixed FastBufferReader being created with a length of 1 if provided an input of length 0 (#1724)
- Fixed The NetworkConfig's checksum hash includes the NetworkTick so that clients with a different tickrate than the server are identified and not allowed to connect (#1728)
- Fixed OwnedObjects not being properly modified when using ChangeOwnership (#1731)
- Improved performance in NetworkAnimator (#1735)
- Removed the "always sync" network animator (aka "autosend") parameters (#1746)
- Fixed in-scene placed NetworkObjects not respawning after shutting down the NetworkManager and then starting it back up again (#1769)

## [1.0.0-pre.5] - 2022-01-26

### Added

- Added `PreviousValue` in `NetworkListEvent`, when `Value` has changed (#1528)

### Changed

- NetworkManager's GameObject is no longer allowed to be nested under one or more GameObject(s).(#1484)
- NetworkManager DontDestroy property was removed and now NetworkManager always is migrated into the DontDestroyOnLoad scene. (#1484)'

### Fixed

- Fixed network tick value sometimes being duplicated or skipped. (#1614)
- Fixed The ClientNetworkTransform sample script to allow for owner changes at runtime. (#1606)
- Fixed When the LogLevel is set to developer NetworkBehaviour generates warning messages when it should not (#1631)
- Fixed NetworkTransport Initialize now can receive the associated NetworkManager instance to avoid using NetworkManager.Singleton in transport layer (#1677)
- Fixed a bug where NetworkList.Contains value was inverted (#1363)

## [1.0.0-pre.4] - 2021-01-04

### Added

- Added `com.unity.modules.physics` and `com.unity.modules.physics2d` package dependencies (#1565)

### Removed

- Removed `com.unity.modules.ai` package dependency (#1565)
- Removed `FixedQueue`, `StreamExtensions`, `TypeExtensions` (#1398)

### Fixed

- Fixed in-scene NetworkObjects that are moved into the DDOL scene not getting restored to their original active state (enabled/disabled) after a full scene transition (#1354)
- Fixed invalid IL code being generated when using `this` instead of `this ref` for the FastBufferReader/FastBufferWriter parameter of an extension method. (#1393)
- Fixed an issue where if you are running as a server (not host) the LoadEventCompleted and UnloadEventCompleted events would fire early by the NetworkSceneManager (#1379)
- Fixed a runtime error when sending an array of an INetworkSerializable type that's implemented as a struct (#1402)
- NetworkConfig will no longer throw an OverflowException in GetConfig() when ForceSamePrefabs is enabled and the number of prefabs causes the config blob size to exceed 1300 bytes. (#1385)
- Fixed NetworkVariable not calling NetworkSerialize on INetworkSerializable types (#1383)
- Fixed NullReferenceException on ImportReferences call in NetworkBehaviourILPP (#1434)
- Fixed NetworkObjects not being despawned before they are destroyed during shutdown for client, host, and server instances. (#1390)
- Fixed KeyNotFound exception when removing ownership of a newly spawned NetworkObject that is already owned by the server. (#1500)
- Fixed NetworkManager.LocalClient not being set when starting as a host. (#1511)
- Fixed a few memory leak cases when shutting down NetworkManager during Incoming Message Queue processing. (#1323)
- Fixed network tick value sometimes being duplicated or skipped. (#1614)

### Changed

- The SDK no longer limits message size to 64k. (The transport may still impose its own limits, but the SDK no longer does.) (#1384)
- Updated com.unity.collections to 1.1.0 (#1451)
- NetworkManager's GameObject is no longer allowed to be nested under one or more GameObject(s).(#1484)
- NetworkManager DontDestroy property was removed and now NetworkManager always is migrated into the DontDestroyOnLoad scene. (#1484)

## [1.0.0-pre.3] - 2021-10-22

### Added

- ResetTrigger function to NetworkAnimator (#1327)

### Fixed

- Overflow exception when syncing Animator state. (#1327)
- Added `try`/`catch` around RPC calls, preventing exception from causing further RPC calls to fail (#1329)
- Fixed an issue where ServerClientId and LocalClientId could have the same value, causing potential confusion, and also fixed an issue with the UNet where the server could be identified with two different values, one of which might be the same as LocalClientId, and the other of which would not.(#1368)
- IL2CPP would not properly compile (#1359)

## [1.0.0-pre.2] - 2021-10-19


### Added

- Associated Known Issues for the 1.0.0-pre.1 release in the changelog

### Changed

- Updated label for `1.0.0-pre.1` changelog section

## [1.0.0-pre.1] - 2021-10-19

### Added

- Added `ClientNetworkTransform` sample to the SDK package (#1168)
- Added `Bootstrap` sample to the SDK package (#1140)
- Enhanced `NetworkSceneManager` implementation with additive scene loading capabilities (#1080, #955, #913)
  - `NetworkSceneManager.OnSceneEvent` provides improved scene event notificaitons
- Enhanced `NetworkTransform` implementation with per axis/component based and threshold based state replication (#1042, #1055, #1061, #1084, #1101)
- Added a jitter-resistent `BufferedLinearInterpolator<T>` for `NetworkTransform` (#1060)
- Implemented `NetworkPrefabHandler` that provides support for object pooling and `NetworkPrefab` overrides (#1073, #1004, #977, #905,#749, #727)
- Implemented auto `NetworkObject` transform parent synchronization at runtime over the network (#855)
- Adopted Unity C# Coding Standards in the codebase with `.editorconfig` ruleset (#666, #670)
- When a client tries to spawn a `NetworkObject` an exception is thrown to indicate unsupported behavior. (#981)
- Added a `NetworkTime` and `NetworkTickSystem` which allows for improved control over time and ticks. (#845)
- Added a `OnNetworkDespawn` function to `NetworkObject` which gets called when a `NetworkObject` gets despawned and can be overriden. (#865)
- Added `SnapshotSystem` that would allow variables and spawn/despawn messages to be sent in blocks (#805, #852, #862, #963, #1012, #1013, #1021, #1040, #1062, #1064, #1083, #1091, #1111, #1129, #1166, #1192)
  - Disabled by default for now, except spawn/despawn messages
  - Will leverage unreliable messages with eventual consistency
- `NetworkBehaviour` and `NetworkObject`'s `NetworkManager` instances can now be overriden (#762)
- Added metrics reporting for the new network profiler if the Multiplayer Tools package is present (#1104, #1089, #1096, #1086, #1072, #1058, #960, #897, #891, #878)
- `NetworkBehaviour.IsSpawned` a quick (and stable) way to determine if the associated NetworkObject is spawned (#1190)
- Added `NetworkRigidbody` and `NetworkRigidbody2D` components to support networking `Rigidbody` and `Rigidbody2D` components (#1202, #1175)
- Added `NetworkObjectReference` and `NetworkBehaviourReference` structs which allow to sending `NetworkObject/Behaviours` over RPCs/`NetworkVariable`s (#1173)
- Added `NetworkAnimator` component to support networking `Animator` component (#1281, #872)

### Changed

- Bumped minimum Unity version, renamed package as "Unity Netcode for GameObjects", replaced `MLAPI` namespace and its variants with `Unity.Netcode` namespace and per asm-def variants (#1007, #1009, #1015, #1017, #1019, #1025, #1026, #1065)
  - Minimum Unity version:
    - 2019.4 → 2020.3+
  - Package rename:
    - Display name: `MLAPI Networking Library` → `Netcode for GameObjects`
    - Name: `com.unity.multiplayer.mlapi` → `com.unity.netcode.gameobjects`
    - Updated package description
  - All `MLAPI.x` namespaces are replaced with `Unity.Netcode`
    - `MLAPI.Messaging` → `Unity.Netcode`
    - `MLAPI.Connection` → `Unity.Netcode`
    - `MLAPI.Logging` → `Unity.Netcode`
    - `MLAPI.SceneManagement` → `Unity.Netcode`
    - and other `MLAPI.x` variants to `Unity.Netcode`
  - All assembly definitions are renamed with `Unity.Netcode.x` variants
    - `Unity.Multiplayer.MLAPI.Runtime` → `Unity.Netcode.Runtime`
    - `Unity.Multiplayer.MLAPI.Editor` → `Unity.Netcode.Editor`
    - and other `Unity.Multiplayer.MLAPI.x` variants to `Unity.Netcode.x` variants
- Renamed `Prototyping` namespace and assembly definition to `Components` (#1145)
- Changed `NetworkObject.Despawn(bool destroy)` API to default to `destroy = true` for better usability (#1217)
- Scene registration in `NetworkManager` is now replaced by Build Setttings → Scenes in Build List (#1080)
- `NetworkSceneManager.SwitchScene` has been replaced by `NetworkSceneManager.LoadScene` (#955)
- `NetworkManager, NetworkConfig, and NetworkSceneManager` scene registration replaced with scenes in build list (#1080)
- `GlobalObjectIdHash` replaced `PrefabHash` and `PrefabHashGenerator` for stability and consistency (#698)
- `NetworkStart` has been renamed to `OnNetworkSpawn`. (#865)
- Network variable cleanup - eliminated shared mode, variables are server-authoritative (#1059, #1074)
- `NetworkManager` and other systems are no longer singletons/statics (#696, #705, #706, #737, #738, #739, #746, #747, #763, #765, #766, #783, #784, #785, #786, #787, #788)
- Changed `INetworkSerializable.NetworkSerialize` method signature to use `BufferSerializer<T>` instead of `NetworkSerializer` (#1187)
- Changed `CustomMessagingManager`'s methods to use `FastBufferWriter` and `FastBufferReader` instead of `Stream` (#1187)
- Reduced internal runtime allocations by removing LINQ calls and replacing managed lists/arrays with native collections (#1196)

### Removed

- Removed `NetworkNavMeshAgent` (#1150)
- Removed `NetworkDictionary`, `NetworkSet` (#1149)
- Removed `NetworkVariableSettings` (#1097)
- Removed predefined `NetworkVariable<T>` types (#1093)
  - Removed `NetworkVariableBool`, `NetworkVariableByte`, `NetworkVariableSByte`, `NetworkVariableUShort`, `NetworkVariableShort`, `NetworkVariableUInt`, `NetworkVariableInt`, `NetworkVariableULong`, `NetworkVariableLong`, `NetworkVariableFloat`, `NetworkVariableDouble`, `NetworkVariableVector2`, `NetworkVariableVector3`, `NetworkVariableVector4`, `NetworkVariableColor`, `NetworkVariableColor32`, `NetworkVariableRay`, `NetworkVariableQuaternion`
- Removed `NetworkChannel` and `MultiplexTransportAdapter` (#1133)
- Removed ILPP backend for 2019.4, minimum required version is 2020.3+ (#895)
- `NetworkManager.NetworkConfig` had the following properties removed: (#1080)
  - Scene Registrations no longer exists
  - Allow Runtime Scene Changes was no longer needed and was removed
- Removed the NetworkObject.Spawn payload parameter (#1005)
- Removed `ProfilerCounter`, the original MLAPI network profiler, and the built-in network profiler module (2020.3). A replacement can now be found in the Multiplayer Tools package. (#1048)
- Removed UNet RelayTransport and related relay functionality in UNetTransport (#1081)
- Removed `UpdateStage` parameter from `ServerRpcSendParams` and `ClientRpcSendParams` (#1187)
- Removed `NetworkBuffer`, `NetworkWriter`, `NetworkReader`, `NetworkSerializer`, `PooledNetworkBuffer`, `PooledNetworkWriter`, and `PooledNetworkReader` (#1187)
- Removed `EnableNetworkVariable` in `NetworkConfig`, it is always enabled now (#1179)
- Removed `NetworkTransform`'s FixedSendsPerSecond, AssumeSyncedSends, InterpolateServer, ExtrapolatePosition, MaxSendsToExtrapolate, Channel, EnableNonProvokedResendChecks, DistanceSendrate (#1060) (#826) (#1042, #1055, #1061, #1084, #1101)
- Removed `NetworkManager`'s `StopServer()`, `StopClient()` and `StopHost()` methods and replaced with single `NetworkManager.Shutdown()` method for all (#1108)

### Fixed

- Fixed ServerRpc ownership check to `Debug.LogError` instead of `Debug.LogWarning` (#1126)
- Fixed `NetworkObject.OwnerClientId` property changing before `NetworkBehaviour.OnGainedOwnership()` callback (#1092)
- Fixed `NetworkBehaviourILPP` to iterate over all types in an assembly (#803)
- Fixed cross-asmdef RPC ILPP by importing types into external assemblies (#678)
- Fixed `NetworkManager` shutdown when quitting the application or switching scenes (#1011)
  - Now `NetworkManager` shutdowns correctly and despawns existing `NetworkObject`s
- Fixed Only one `PlayerPrefab` can be selected on `NetworkManager` inspector UI in the editor (#676)
- Fixed connection approval not being triggered for host (#675)
- Fixed various situations where messages could be processed in an invalid order, resulting in errors (#948, #1187, #1218)
- Fixed `NetworkVariable`s being default-initialized on the client instead of being initialized with the desired value (#1266)
- Improved runtime performance and reduced GC pressure (#1187)
- Fixed #915 - clients are receiving data from objects not visible to them (#1099)
- Fixed `NetworkTransform`'s "late join" issues, `NetworkTransform` now uses `NetworkVariable`s instead of RPCs (#826)
- Throw an exception for silent failure when a client tries to get another player's `PlayerObject`, it is now only allowed on the server-side (#844)

### Known Issues

- `NetworkVariable` does not serialize `INetworkSerializable` types through their `NetworkSerialize` implementation
- `NetworkObjects` marked as `DontDestroyOnLoad` are disabled during some network scene transitions
- `NetworkTransform` interpolates from the origin when switching Local Space synchronization
- Exceptions thrown in `OnNetworkSpawn` user code for an object will prevent the callback in other objects
- Cannot send an array of `INetworkSerializable` in RPCs
- ILPP generation fails with special characters in project path

## [0.2.0] - 2021-06-03

WIP version increment to pass package validation checks. Changelog & final version number TBD.

## [0.1.1] - 2021-06-01

This is hotfix v0.1.1 for the initial experimental Unity MLAPI Package.

### Changed

- Fixed issue with the Unity Registry package version missing some fixes from the v0.1.0 release.

## [0.1.0] - 2021-03-23

This is the initial experimental Unity MLAPI Package, v0.1.0.

### Added

- Refactored a new standard for Remote Procedure Call (RPC) in MLAPI which provides increased performance, significantly reduced boilerplate code, and extensibility for future-proofed code. MLAPI RPC includes `ServerRpc` and `ClientRpc` to execute logic on the server and client-side. This provides a single performant unified RPC solution, replacing MLAPI Convenience and Performance RPC (see [here](#removed-features)).
- Added standarized serialization types, including built-in and custom serialization flows. See [RFC #2](https://github.com/Unity-Technologies/com.unity.multiplayer.rfcs/blob/master/text/0002-serializable-types.md) for details.
- `INetworkSerializable` interface replaces `IBitWritable`.
- Added `NetworkSerializer`..., which is the main aggregator that implements serialization code for built-in supported types and holds `NetworkReader` and `NetworkWriter` instances internally.
- Added a Network Update Loop infrastructure that aids Netcode systems to update (such as RPC queue and transport) outside of the standard `MonoBehaviour` event cycle. See [RFC #8](https://github.com/Unity-Technologies/com.unity.multiplayer.rfcs/blob/master/text/0008-network-update-loop.md) and the following details:
  - It uses Unity's [low-level Player Loop API](https://docs.unity3d.com/ScriptReference/LowLevel.PlayerLoop.html) and allows for registering `INetworkUpdateSystem`s with `NetworkUpdate` methods to be executed at specific `NetworkUpdateStage`s, which may also be before or after `MonoBehaviour`-driven game logic execution.
  - You will typically interact with `NetworkUpdateLoop` for registration and `INetworkUpdateSystem` for implementation.
  - `NetworkVariable`s are now tick-based using the `NetworkTickSystem`, tracking time through network interactions and syncs.
- Added message batching to handle consecutive RPC requests sent to the same client. `RpcBatcher` sends batches based on requests from the `RpcQueueProcessing`, by batch size threshold or immediately.
- [GitHub 494](https://github.com/Unity-Technologies/com.unity.multiplayer.mlapi/pull/494): Added a constraint to allow one `NetworkObject` per `GameObject`, set through the `DisallowMultipleComponent` attribute.
- Integrated MLAPI with the Unity Profiler for versions 2020.2 and later:
  - Added new profiler modules for MLAPI that report important network data.
  - Attached the profiler to a remote player to view network data over the wire.
- A test project is available for building and experimenting with MLAPI features. This project is available in the MLAPI GitHub [testproject folder](https://github.com/Unity-Technologies/com.unity.multiplayer.mlapi/tree/release/0.1.0/testproject).
- Added a [MLAPI Community Contributions](https://github.com/Unity-Technologies/mlapi-community-contributions/tree/master/com.mlapi.contrib.extensions) new GitHub repository to accept extensions from the MLAPI community. Current extensions include moved MLAPI features for lag compensation (useful for Server Authoritative actions) and `TrackedObject`.

### Changed

- [GitHub 520](https://github.com/Unity-Technologies/com.unity.multiplayer.mlapi/pull/520): MLAPI now uses the Unity Package Manager for installation management.
- Added functionality and usability to `NetworkVariable`, previously called `NetworkVar`. Updates enhance options and fully replace the need for `SyncedVar`s.
- [GitHub 507](https://github.com/Unity-Technologies/com.unity.multiplayer.mlapi/pull/507): Reimplemented `NetworkAnimator`, which synchronizes animation states for networked objects.
- GitHub [444](https://github.com/Unity-Technologies/com.unity.multiplayer.mlapi/pull/444) and [455](https://github.com/Unity-Technologies/com.unity.multiplayer.mlapi/pull/455): Channels are now represented as bytes instead of strings.

For users of previous versions of MLAPI, this release renames APIs due to refactoring. All obsolete marked APIs have been removed as per [GitHub 513](https://github.com/Unity-Technologies/com.unity.multiplayer.mlapi/pull/513) and [GitHub 514](https://github.com/Unity-Technologies/com.unity.multiplayer.mlapi/pull/514).

| Previous MLAPI Versions | V 0.1.0 Name |
| -- | -- |
| `NetworkingManager` | `NetworkManager` |
| `NetworkedObject` | `NetworkObject` |
| `NetworkedBehaviour` | `NetworkBehaviour` |
| `NetworkedClient` | `NetworkClient` |
| `NetworkedPrefab` | `NetworkPrefab` |
| `NetworkedVar` | `NetworkVariable` |
| `NetworkedTransform` | `NetworkTransform` |
| `NetworkedAnimator` | `NetworkAnimator` |
| `NetworkedAnimatorEditor` | `NetworkAnimatorEditor` |
| `NetworkedNavMeshAgent` | `NetworkNavMeshAgent` |
| `SpawnManager` | `NetworkSpawnManager` |
| `BitStream` | `NetworkBuffer` |
| `BitReader` | `NetworkReader` |
| `BitWriter` | `NetworkWriter` |
| `NetEventType` | `NetworkEventType` |
| `ChannelType` | `NetworkDelivery` |
| `Channel` | `NetworkChannel` |
| `Transport` | `NetworkTransport` |
| `NetworkedDictionary` | `NetworkDictionary` |
| `NetworkedList` | `NetworkList` |
| `NetworkedSet` | `NetworkSet` |
| `MLAPIConstants` | `NetworkConstants` |
| `UnetTransport` | `UNetTransport` |

### Fixed

- [GitHub 460](https://github.com/Unity-Technologies/com.unity.multiplayer.mlapi/pull/460): Fixed an issue for RPC where the host-server was not receiving RPCs from the host-client and vice versa without the loopback flag set in `NetworkingManager`.
- Fixed an issue where data in the Profiler was incorrectly aggregated and drawn, which caused the profiler data to increment indefinitely instead of resetting each frame.
- Fixed an issue the client soft-synced causing PlayMode client-only scene transition issues, caused when running the client in the editor and the host as a release build. Users may have encountered a soft sync of `NetworkedInstanceId` issues in the `SpawnManager.ClientCollectSoftSyncSceneObjectSweep` method.
- [GitHub 458](https://github.com/Unity-Technologies/com.unity.multiplayer.mlapi/pull/458): Fixed serialization issues in `NetworkList` and `NetworkDictionary` when running in Server mode.
- [GitHub 498](https://github.com/Unity-Technologies/com.unity.multiplayer.mlapi/pull/498): Fixed numerical precision issues to prevent not a number (NaN) quaternions.
- [GitHub 438](https://github.com/Unity-Technologies/com.unity.multiplayer.mlapi/pull/438): Fixed booleans by reaching or writing bytes instead of bits.
- [GitHub 519](https://github.com/Unity-Technologies/com.unity.multiplayer.mlapi/pull/519): Fixed an issue where calling `Shutdown()` before making `NetworkManager.Singleton = null` is null on `NetworkManager.OnDestroy()`.

### Removed

With a new release of MLAPI in Unity, some features have been removed:

- SyncVars have been removed from MLAPI. Use `NetworkVariable`s in place of this functionality. <!-- MTT54 -->
- [GitHub 527](https://github.com/Unity-Technologies/com.unity.multiplayer.mlapi/pull/527): Lag compensation systems and `TrackedObject` have moved to the new [MLAPI Community Contributions](https://github.com/Unity-Technologies/mlapi-community-contributions/tree/master/com.mlapi.contrib.extensions) repo.
- [GitHub 509](https://github.com/Unity-Technologies/com.unity.multiplayer.mlapi/pull/509): Encryption has been removed from MLAPI. The `Encryption` option in `NetworkConfig` on the `NetworkingManager` is not available in this release. This change will not block game creation or running. A current replacement for this functionality is not available, and may be developed in future releases. See the following changes:
  - Removed `SecuritySendFlags` from all APIs.
  - Removed encryption, cryptography, and certificate configurations from APIs including `NetworkManager` and `NetworkConfig`.
  - Removed "hail handshake", including `NetworkManager` implementation and `NetworkConstants` entries.
  - Modified `RpcQueue` and `RpcBatcher` internals to remove encryption and authentication from reading and writing.
- Removed the previous MLAPI Profiler editor window from Unity versions 2020.2 and later.
- Removed previous MLAPI Convenience and Performance RPC APIs with the new standard RPC API. See [RFC #1](https://github.com/Unity-Technologies/com.unity.multiplayer.rfcs/blob/master/text/0001-std-rpc-api.md) for details.
- [GitHub 520](https://github.com/Unity-Technologies/com.unity.multiplayer.mlapi/pull/520): Removed the MLAPI Installer.

### Known Issues

- `NetworkNavMeshAgent` does not synchronize mesh data, Agent Size, Steering, Obstacle Avoidance, or Path Finding settings. It only synchronizes the destination and velocity, not the path to the destination.
- For `RPC`, methods with a `ClientRpc` or `ServerRpc` suffix which are not marked with [ServerRpc] or [ClientRpc] will cause a compiler error.
- For `NetworkAnimator`, Animator Overrides are not supported. Triggers do not work.
- For `NetworkVariable`, the `NetworkDictionary` `List` and `Set` must use the `reliableSequenced` channel.
- `NetworkObjects`s are supported but when spawning a prefab with nested child network objects you have to manually call spawn on them
- `NetworkTransform` have the following issues:
  - Replicated objects may have jitter.
  - The owner is always authoritative about the object's position.
  - Scale is not synchronized.
- Connection Approval is not called on the host client.
- For `NamedMessages`, always use `NetworkBuffer` as the underlying stream for sending named and unnamed messages.
- For `NetworkManager`, connection management is limited. Use `IsServer`, `IsClient`, `IsConnectedClient`, or other code to check if MLAPI connected correctly.

## [0.0.1-preview.1] - 2020-12-20

This was an internally-only-used version of the Unity MLAPI Package<|MERGE_RESOLUTION|>--- conflicted
+++ resolved
@@ -12,11 +12,8 @@
 
 ### Fixed
 
-<<<<<<< HEAD
 -Fixed issue where the `NetworkSpawnManager.HandleNetworkObjectShow` could throw an exception if one of the `NetworkObject` components to show was destroyed during the same frame. (#3030)
-=======
 - Fixed issue where the `NetworkManagerHelper` was continuing to check for hierarchy changes when in play mode. (#3026)
->>>>>>> 61a2d0de
 
 ### Changed
 
