--- conflicted
+++ resolved
@@ -25,11 +25,8 @@
 - Fixed error when serializing ConnectionApprovalMessage with scene management disabled when one or more objects is hidden via the CheckObjectVisibility delegate (#1720)
 - Fixed CheckObjectVisibility delegate not being properly invoked for connecting clients when Scene Management is enabled. (#1680)
 - Fixed NetworkList to properly call INetworkSerializable's NetworkSerialize() method (#1682)
-<<<<<<< HEAD
 - Fixed The NetworkConfig's checksum hash includes the NetworkTick so that clients with a different tickrate than the server are identified and not allowed to connect (#1728)
-=======
 - Fixed OwnedObjects not being properly modified when using ChangeOwnership (#1731)
->>>>>>> 7028a859
 
 ## [1.0.0-pre.5] - 2022-01-26
 
