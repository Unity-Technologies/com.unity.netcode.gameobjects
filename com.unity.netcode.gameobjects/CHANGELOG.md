--- conflicted
+++ resolved
@@ -6,13 +6,6 @@
 
 Additional documentation and release notes are available at [Multiplayer Documentation](https://docs-multiplayer.unity3d.com).
 
-<<<<<<< HEAD
-## [1.8.1] - 2024-02-05
-
-### Fixed
-
-- Fixed a compile error when compiling for IL2CPP targets when using the new `[Rpc]` attribute. (#2824)
-=======
 ## [Unreleased]
 
 ### Added
@@ -26,7 +19,12 @@
 
 - Changed `NetworkTransform` to now use `NetworkTransformMessage` as opposed to named messages for NetworkTransformState updates. (#2810)
 - Changed `CustomMessageManager` so it no longer attempts to register or "unregister" a null or empty string and will log an error if this condition occurs. (#2807)
->>>>>>> ade472ed
+
+## [1.8.1] - 2024-02-05
+
+### Fixed
+
+- Fixed a compile error when compiling for IL2CPP targets when using the new `[Rpc]` attribute. (#2824)
 
 ## [1.8.0] - 2023-12-12
 
