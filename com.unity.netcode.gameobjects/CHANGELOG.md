# Changelog

All notable changes to this project will be documented in this file.

The format is based on [Keep a Changelog](https://keepachangelog.com/en/1.0.0/) and this project adheres to [Semantic Versioning](https://semver.org/spec/v2.0.0.html).

Additional documentation and release notes are available at [Multiplayer Documentation](https://docs-multiplayer.unity3d.com).

## [Unreleased]

### Added

### Fixed

<<<<<<< HEAD
=======
- Fixed an issue where if you are running as a server (not host) the LoadEventCompleted and UnloadEventCompleted events would fire early by the NetworkSceneManager.

>>>>>>> b4a1e562
### Changed

- ServerRpcParams and ClientRpcParams must be the last parameter of an RPC in order to function properly. Added a compile-time check to ensure this is the case and trigger an error if they're placed elsewhere. (#1318)

## [1.0.0-pre.3] - 2021-10-22

### Added

- ResetTrigger function to NetworkAnimator (#1327)

### Fixed 

- Overflow exception when syncing Animator state. (#1327)
- Added `try`/`catch` around RPC calls, preventing exception from causing further RPC calls to fail (#1329)
- Fixed an issue where ServerClientId and LocalClientId could have the same value, causing potential confusion, and also fixed an issue with the UNet where the server could be identified with two different values, one of which might be the same as LocalClientId, and the other of which would not.(#1368)
- IL2CPP would not properly compile (#1359)

## [1.0.0-pre.2] - 2021-10-19

### Added

- Associated Known Issues for the 1.0.0-pre.1 release in the changelog

### Changed

- Updated label for `1.0.0-pre.1` changelog section

## [1.0.0-pre.1] - 2021-10-19

### Added

- Added `ClientNetworkTransform` sample to the SDK package (#1168)
- Added `Bootstrap` sample to the SDK package (#1140)
- Enhanced `NetworkSceneManager` implementation with additive scene loading capabilities (#1080, #955, #913)
  - `NetworkSceneManager.OnSceneEvent` provides improved scene event notificaitons  
- Enhanced `NetworkTransform` implementation with per axis/component based and threshold based state replication (#1042, #1055, #1061, #1084, #1101)
- Added a jitter-resistent `BufferedLinearInterpolator<T>` for `NetworkTransform` (#1060)
- Implemented `NetworkPrefabHandler` that provides support for object pooling and `NetworkPrefab` overrides (#1073, #1004, #977, #905,#749, #727)
- Implemented auto `NetworkObject` transform parent synchronization at runtime over the network (#855)
- Adopted Unity C# Coding Standards in the codebase with `.editorconfig` ruleset (#666, #670)
- When a client tries to spawn a `NetworkObject` an exception is thrown to indicate unsupported behavior. (#981)
- Added a `NetworkTime` and `NetworkTickSystem` which allows for improved control over time and ticks. (#845)
- Added a `OnNetworkDespawn` function to `NetworkObject` which gets called when a `NetworkObject` gets despawned and can be overriden. (#865)
- Added `SnapshotSystem` that would allow variables and spawn/despawn messages to be sent in blocks (#805, #852, #862, #963, #1012, #1013, #1021, #1040, #1062, #1064, #1083, #1091, #1111, #1129, #1166, #1192)
  - Disabled by default for now, except spawn/despawn messages
  - Will leverage unreliable messages with eventual consistency
- `NetworkBehaviour` and `NetworkObject`'s `NetworkManager` instances can now be overriden (#762)
- Added metrics reporting for the new network profiler if the Multiplayer Tools package is present (#1104, #1089, #1096, #1086, #1072, #1058, #960, #897, #891, #878)
- `NetworkBehaviour.IsSpawned` a quick (and stable) way to determine if the associated NetworkObject is spawned (#1190)
- Added `NetworkRigidbody` and `NetworkRigidbody2D` components to support networking `Rigidbody` and `Rigidbody2D` components (#1202, #1175)
- Added `NetworkObjectReference` and `NetworkBehaviourReference` structs which allow to sending `NetworkObject/Behaviours` over RPCs/`NetworkVariable`s (#1173)
- Added `NetworkAnimator` component to support networking `Animator` component (#1281, #872)

### Changed

- Bumped minimum Unity version, renamed package as "Unity Netcode for GameObjects", replaced `MLAPI` namespace and its variants with `Unity.Netcode` namespace and per asm-def variants (#1007, #1009, #1015, #1017, #1019, #1025, #1026, #1065)
  - Minimum Unity version:
    - 2019.4 → 2020.3+
  - Package rename:
    - Display name: `MLAPI Networking Library` → `Netcode for GameObjects`
    - Name: `com.unity.multiplayer.mlapi` → `com.unity.netcode.gameobjects`
    - Updated package description
  - All `MLAPI.x` namespaces are replaced with `Unity.Netcode`
    - `MLAPI.Messaging` → `Unity.Netcode`
    - `MLAPI.Connection` → `Unity.Netcode`
    - `MLAPI.Logging` → `Unity.Netcode`
    - `MLAPI.SceneManagement` → `Unity.Netcode`
    - and other `MLAPI.x` variants to `Unity.Netcode`
  - All assembly definitions are renamed with `Unity.Netcode.x` variants
    - `Unity.Multiplayer.MLAPI.Runtime` → `Unity.Netcode.Runtime`
    - `Unity.Multiplayer.MLAPI.Editor` → `Unity.Netcode.Editor`
    - and other `Unity.Multiplayer.MLAPI.x` variants to `Unity.Netcode.x` variants
- Renamed `Prototyping` namespace and assembly definition to `Components` (#1145)
- Changed `NetworkObject.Despawn(bool destroy)` API to default to `destroy = true` for better usability (#1217)
- Scene registration in `NetworkManager` is now replaced by Build Setttings → Scenes in Build List (#1080)
- `NetworkSceneManager.SwitchScene` has been replaced by `NetworkSceneManager.LoadScene` (#955)
- `NetworkManager, NetworkConfig, and NetworkSceneManager` scene registration replaced with scenes in build list (#1080)
- `GlobalObjectIdHash` replaced `PrefabHash` and `PrefabHashGenerator` for stability and consistency (#698)
- `NetworkStart` has been renamed to `OnNetworkSpawn`. (#865)
- Network variable cleanup - eliminated shared mode, variables are server-authoritative (#1059, #1074)
- `NetworkManager` and other systems are no longer singletons/statics (#696, #705, #706, #737, #738, #739, #746, #747, #763, #765, #766, #783, #784, #785, #786, #787, #788)
- Changed `INetworkSerializable.NetworkSerialize` method signature to use `BufferSerializer<T>` instead of `NetworkSerializer` (#1187)
- Changed `CustomMessagingManager`'s methods to use `FastBufferWriter` and `FastBufferReader` instead of `Stream` (#1187)
- Reduced internal runtime allocations by removing LINQ calls and replacing managed lists/arrays with native collections (#1196)

### Removed

- Removed `NetworkNavMeshAgent` (#1150)
- Removed `NetworkDictionary`, `NetworkSet` (#1149)
- Removed `NetworkVariableSettings` (#1097)
- Removed predefined `NetworkVariable<T>` types (#1093)
    - Removed `NetworkVariableBool`, `NetworkVariableByte`, `NetworkVariableSByte`, `NetworkVariableUShort`, `NetworkVariableShort`, `NetworkVariableUInt`, `NetworkVariableInt`, `NetworkVariableULong`, `NetworkVariableLong`, `NetworkVariableFloat`, `NetworkVariableDouble`, `NetworkVariableVector2`, `NetworkVariableVector3`, `NetworkVariableVector4`, `NetworkVariableColor`, `NetworkVariableColor32`, `NetworkVariableRay`, `NetworkVariableQuaternion`
- Removed `NetworkChannel` and `MultiplexTransportAdapter` (#1133)
- Removed ILPP backend for 2019.4, minimum required version is 2020.3+ (#895)
- `NetworkManager.NetworkConfig` had the following properties removed: (#1080)
  - Scene Registrations no longer exists
  - Allow Runtime Scene Changes was no longer needed and was removed
- Removed the NetworkObject.Spawn payload parameter (#1005)
- Removed `ProfilerCounter`, the original MLAPI network profiler, and the built-in network profiler module (2020.3). A replacement can now be found in the Multiplayer Tools package. (#1048)
- Removed UNet RelayTransport and related relay functionality in UNetTransport (#1081)
- Removed `UpdateStage` parameter from `ServerRpcSendParams` and `ClientRpcSendParams` (#1187)
- Removed `NetworkBuffer`, `NetworkWriter`, `NetworkReader`, `NetworkSerializer`, `PooledNetworkBuffer`, `PooledNetworkWriter`, and `PooledNetworkReader` (#1187)
- Removed `EnableNetworkVariable` in `NetworkConfig`, it is always enabled now (#1179)
- Removed `NetworkTransform`'s FixedSendsPerSecond, AssumeSyncedSends, InterpolateServer, ExtrapolatePosition, MaxSendsToExtrapolate, Channel, EnableNonProvokedResendChecks, DistanceSendrate (#1060) (#826) (#1042, #1055, #1061, #1084, #1101)
- Removed `NetworkManager`'s `StopServer()`, `StopClient()` and `StopHost()` methods and replaced with single `NetworkManager.Shutdown()` method for all (#1108)

### Fixed

- Fixed ServerRpc ownership check to `Debug.LogError` instead of `Debug.LogWarning` (#1126)
- Fixed `NetworkObject.OwnerClientId` property changing before `NetworkBehaviour.OnGainedOwnership()` callback (#1092)
- Fixed `NetworkBehaviourILPP` to iterate over all types in an assembly (#803)
- Fixed cross-asmdef RPC ILPP by importing types into external assemblies (#678)
- Fixed `NetworkManager` shutdown when quitting the application or switching scenes (#1011)
  - Now `NetworkManager` shutdowns correctly and despawns existing `NetworkObject`s
- Fixed Only one `PlayerPrefab` can be selected on `NetworkManager` inspector UI in the editor (#676)
- Fixed connection approval not being triggered for host (#675)
- Fixed various situations where messages could be processed in an invalid order, resulting in errors (#948, #1187, #1218)
- Fixed `NetworkVariable`s being default-initialized on the client instead of being initialized with the desired value (#1266)
- Improved runtime performance and reduced GC pressure (#1187)
- Fixed #915 - clients are receiving data from objects not visible to them (#1099)
- Fixed `NetworkTransform`'s "late join" issues, `NetworkTransform` now uses `NetworkVariable`s instead of RPCs (#826)
- Throw an exception for silent failure when a client tries to get another player's `PlayerObject`, it is now only allowed on the server-side (#844)

### Known Issues

- `NetworkVariable` does not serialize `INetworkSerializable` types through their `NetworkSerialize` implementation
- `NetworkObjects` marked as `DontDestroyOnLoad` are disabled during some network scene transitions
- `NetworkTransform` interpolates from the origin when switching Local Space synchronization
- Exceptions thrown in `OnNetworkSpawn` user code for an object will prevent the callback in other objects
- Cannot send an array of `INetworkSerializable` in RPCs
- ILPP generation fails with special characters in project path

## [0.2.0] - 2021-06-03

WIP version increment to pass package validation checks. Changelog & final version number TBD.

## [0.1.1] - 2021-06-01

This is hotfix v0.1.1 for the initial experimental Unity MLAPI Package.

### Changed

- Fixed issue with the Unity Registry package version missing some fixes from the v0.1.0 release.

## [0.1.0] - 2021-03-23

This is the initial experimental Unity MLAPI Package, v0.1.0.

### Added

- Refactored a new standard for Remote Procedure Call (RPC) in MLAPI which provides increased performance, significantly reduced boilerplate code, and extensibility for future-proofed code. MLAPI RPC includes `ServerRpc` and `ClientRpc` to execute logic on the server and client-side. This provides a single performant unified RPC solution, replacing MLAPI Convenience and Performance RPC (see [here](#removed-features)).
- Added standarized serialization types, including built-in and custom serialization flows. See [RFC #2](https://github.com/Unity-Technologies/com.unity.multiplayer.rfcs/blob/master/text/0002-serializable-types.md) for details.
- `INetworkSerializable` interface replaces `IBitWritable`.
- Added `NetworkSerializer`..., which is the main aggregator that implements serialization code for built-in supported types and holds `NetworkReader` and `NetworkWriter` instances internally.
- Added a Network Update Loop infrastructure that aids Netcode systems to update (such as RPC queue and transport) outside of the standard `MonoBehaviour` event cycle. See [RFC #8](https://github.com/Unity-Technologies/com.unity.multiplayer.rfcs/blob/master/text/0008-network-update-loop.md) and the following details:
  - It uses Unity's [low-level Player Loop API](https://docs.unity3d.com/ScriptReference/LowLevel.PlayerLoop.html) and allows for registering `INetworkUpdateSystem`s with `NetworkUpdate` methods to be executed at specific `NetworkUpdateStage`s, which may also be before or after `MonoBehaviour`-driven game logic execution.
  - You will typically interact with `NetworkUpdateLoop` for registration and `INetworkUpdateSystem` for implementation.
  - `NetworkVariable`s are now tick-based using the `NetworkTickSystem`, tracking time through network interactions and syncs.
- Added message batching to handle consecutive RPC requests sent to the same client. `RpcBatcher` sends batches based on requests from the `RpcQueueProcessing`, by batch size threshold or immediately.
- [GitHub 494](https://github.com/Unity-Technologies/com.unity.multiplayer.mlapi/pull/494): Added a constraint to allow one `NetworkObject` per `GameObject`, set through the `DisallowMultipleComponent` attribute.
- Integrated MLAPI with the Unity Profiler for versions 2020.2 and later:
  - Added new profiler modules for MLAPI that report important network data.
  - Attached the profiler to a remote player to view network data over the wire.
- A test project is available for building and experimenting with MLAPI features. This project is available in the MLAPI GitHub [testproject folder](https://github.com/Unity-Technologies/com.unity.multiplayer.mlapi/tree/release/0.1.0/testproject). 
- Added a [MLAPI Community Contributions](https://github.com/Unity-Technologies/mlapi-community-contributions/tree/master/com.mlapi.contrib.extensions) new GitHub repository to accept extensions from the MLAPI community. Current extensions include moved MLAPI features for lag compensation (useful for Server Authoritative actions) and `TrackedObject`.

### Changed

- [GitHub 520](https://github.com/Unity-Technologies/com.unity.multiplayer.mlapi/pull/520): MLAPI now uses the Unity Package Manager for installation management.
- Added functionality and usability to `NetworkVariable`, previously called `NetworkVar`. Updates enhance options and fully replace the need for `SyncedVar`s. 
- [GitHub 507](https://github.com/Unity-Technologies/com.unity.multiplayer.mlapi/pull/507): Reimplemented `NetworkAnimator`, which synchronizes animation states for networked objects. 
- GitHub [444](https://github.com/Unity-Technologies/com.unity.multiplayer.mlapi/pull/444) and [455](https://github.com/Unity-Technologies/com.unity.multiplayer.mlapi/pull/455): Channels are now represented as bytes instead of strings.

For users of previous versions of MLAPI, this release renames APIs due to refactoring. All obsolete marked APIs have been removed as per [GitHub 513](https://github.com/Unity-Technologies/com.unity.multiplayer.mlapi/pull/513) and [GitHub 514](https://github.com/Unity-Technologies/com.unity.multiplayer.mlapi/pull/514).

| Previous MLAPI Versions | V 0.1.0 Name |
| -- | -- |
| `NetworkingManager` | `NetworkManager` |
| `NetworkedObject` | `NetworkObject` |
| `NetworkedBehaviour` | `NetworkBehaviour` |
| `NetworkedClient` | `NetworkClient` |
| `NetworkedPrefab` | `NetworkPrefab` |
| `NetworkedVar` | `NetworkVariable` |
| `NetworkedTransform` | `NetworkTransform` |
| `NetworkedAnimator` | `NetworkAnimator` |
| `NetworkedAnimatorEditor` | `NetworkAnimatorEditor` |
| `NetworkedNavMeshAgent` | `NetworkNavMeshAgent` |
| `SpawnManager` | `NetworkSpawnManager` |
| `BitStream` | `NetworkBuffer` |
| `BitReader` | `NetworkReader` |
| `BitWriter` | `NetworkWriter` |
| `NetEventType` | `NetworkEventType` |
| `ChannelType` | `NetworkDelivery` |
| `Channel` | `NetworkChannel` |
| `Transport` | `NetworkTransport` |
| `NetworkedDictionary` | `NetworkDictionary` |
| `NetworkedList` | `NetworkList` |
| `NetworkedSet` | `NetworkSet` |
| `MLAPIConstants` | `NetworkConstants` |
| `UnetTransport` | `UNetTransport` |

### Fixed

- [GitHub 460](https://github.com/Unity-Technologies/com.unity.multiplayer.mlapi/pull/460): Fixed an issue for RPC where the host-server was not receiving RPCs from the host-client and vice versa without the loopback flag set in `NetworkingManager`. 
- Fixed an issue where data in the Profiler was incorrectly aggregated and drawn, which caused the profiler data to increment indefinitely instead of resetting each frame.
- Fixed an issue the client soft-synced causing PlayMode client-only scene transition issues, caused when running the client in the editor and the host as a release build. Users may have encountered a soft sync of `NetworkedInstanceId` issues in the `SpawnManager.ClientCollectSoftSyncSceneObjectSweep` method.
- [GitHub 458](https://github.com/Unity-Technologies/com.unity.multiplayer.mlapi/pull/458): Fixed serialization issues in `NetworkList` and `NetworkDictionary` when running in Server mode.
- [GitHub 498](https://github.com/Unity-Technologies/com.unity.multiplayer.mlapi/pull/498): Fixed numerical precision issues to prevent not a number (NaN) quaternions.
- [GitHub 438](https://github.com/Unity-Technologies/com.unity.multiplayer.mlapi/pull/438): Fixed booleans by reaching or writing bytes instead of bits.
- [GitHub 519](https://github.com/Unity-Technologies/com.unity.multiplayer.mlapi/pull/519): Fixed an issue where calling `Shutdown()` before making `NetworkManager.Singleton = null` is null on `NetworkManager.OnDestroy()`.

### Removed

With a new release of MLAPI in Unity, some features have been removed:

- SyncVars have been removed from MLAPI. Use `NetworkVariable`s in place of this functionality. <!-- MTT54 -->
- [GitHub 527](https://github.com/Unity-Technologies/com.unity.multiplayer.mlapi/pull/527): Lag compensation systems and `TrackedObject` have moved to the new [MLAPI Community Contributions](https://github.com/Unity-Technologies/mlapi-community-contributions/tree/master/com.mlapi.contrib.extensions) repo.
- [GitHub 509](https://github.com/Unity-Technologies/com.unity.multiplayer.mlapi/pull/509): Encryption has been removed from MLAPI. The `Encryption` option in `NetworkConfig` on the `NetworkingManager` is not available in this release. This change will not block game creation or running. A current replacement for this functionality is not available, and may be developed in future releases. See the following changes:
    - Removed `SecuritySendFlags` from all APIs.
    - Removed encryption, cryptography, and certificate configurations from APIs including `NetworkManager` and `NetworkConfig`.
    - Removed "hail handshake", including `NetworkManager` implementation and `NetworkConstants` entries.
    - Modified `RpcQueue` and `RpcBatcher` internals to remove encryption and authentication from reading and writing.
- Removed the previous MLAPI Profiler editor window from Unity versions 2020.2 and later.
- Removed previous MLAPI Convenience and Performance RPC APIs with the new standard RPC API. See [RFC #1](https://github.com/Unity-Technologies/com.unity.multiplayer.rfcs/blob/master/text/0001-std-rpc-api.md) for details.
- [GitHub 520](https://github.com/Unity-Technologies/com.unity.multiplayer.mlapi/pull/520): Removed the MLAPI Installer.

### Known Issues

- `NetworkNavMeshAgent` does not synchronize mesh data, Agent Size, Steering, Obstacle Avoidance, or Path Finding settings. It only synchronizes the destination and velocity, not the path to the destination.
- For `RPC`, methods with a `ClientRpc` or `ServerRpc` suffix which are not marked with [ServerRpc] or [ClientRpc] will cause a compiler error.
- For `NetworkAnimator`, Animator Overrides are not supported. Triggers do not work.
- For `NetworkVariable`, the `NetworkDictionary` `List` and `Set` must use the `reliableSequenced` channel.
- `NetworkObjects`s are supported but when spawning a prefab with nested child network objects you have to manually call spawn on them
- `NetworkTransform` have the following issues:
  - Replicated objects may have jitter. 
  - The owner is always authoritative about the object's position.
  - Scale is not synchronized.
- Connection Approval is not called on the host client.
- For `NamedMessages`, always use `NetworkBuffer` as the underlying stream for sending named and unnamed messages.
- For `NetworkManager`, connection management is limited. Use `IsServer`, `IsClient`, `IsConnectedClient`, or other code to check if MLAPI connected correctly.

## [0.0.1-preview.1] - 2020-12-20

This was an internally-only-used version of the Unity MLAPI Package<|MERGE_RESOLUTION|>--- conflicted
+++ resolved
@@ -12,11 +12,8 @@
 
 ### Fixed
 
-<<<<<<< HEAD
-=======
 - Fixed an issue where if you are running as a server (not host) the LoadEventCompleted and UnloadEventCompleted events would fire early by the NetworkSceneManager.
 
->>>>>>> b4a1e562
 ### Changed
 
 - ServerRpcParams and ClientRpcParams must be the last parameter of an RPC in order to function properly. Added a compile-time check to ensure this is the case and trigger an error if they're placed elsewhere. (#1318)
