--- conflicted
+++ resolved
@@ -25,15 +25,12 @@
 - Fixed error when serializing ConnectionApprovalMessage with scene management disabled when one or more objects is hidden via the CheckObjectVisibility delegate (#1720)
 - Fixed CheckObjectVisibility delegate not being properly invoked for connecting clients when Scene Management is enabled. (#1680)
 - Fixed NetworkList to properly call INetworkSerializable's NetworkSerialize() method (#1682)
-<<<<<<< HEAD
 - Fixed ServerRpcParams and ClientRpcParams must be the last parameter of an RPC in order to function properly. Added a compile-time check to ensure this is the case and trigger an error if they're placed elsewhere (#1721)
-=======
 - Fixed FastBufferReader being created with a length of 1 if provided an input of length 0 (#1724)
 - Fixed The NetworkConfig's checksum hash includes the NetworkTick so that clients with a different tickrate than the server are identified and not allowed to connect (#1728)
 - Fixed OwnedObjects not being properly modified when using ChangeOwnership (#1731)
 - Improved performance in NetworkAnimator (#1735)
 - Fixed display over "always sync" network animator parameters even when an animator controller override is in use (#1735)
->>>>>>> 1088b418
 
 ## [1.0.0-pre.5] - 2022-01-26
 
