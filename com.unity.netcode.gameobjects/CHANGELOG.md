# Changelog

All notable changes to this project will be documented in this file.

The format is based on [Keep a Changelog](https://keepachangelog.com/en/1.0.0/) and this project adheres to [Semantic Versioning](https://semver.org/spec/v2.0.0.html).

Additional documentation and release notes are available at [Multiplayer Documentation](https://docs-multiplayer.unity3d.com).

## [Unreleased]

### Added

### Changed

- Updated `UnityTransport` dependency on `com.unity.transport` to 1.3.1.
- `NetworkShow()` of `NetworkObject`s are delayed until the end of the frame to ensure consistency of delta-driven variables like `NetworkList`.
- Dirty `NetworkObject` are reset at end-of-frame and not at serialization time.
- `NetworkHide()` of an object that was just `NetworkShow()`n produces a warning, as remote clients will _not_ get a spawn/despawn pair.
- The default listen address of `UnityTransport` is now 0.0.0.0. (#2307)
- Renamed the NetworkTransform.SetState parameter `shouldGhostsInterpolate` to `teleportDisabled` for better clarity of what that parameter does. (#2228)
- Network prefabs are now stored in a ScriptableObject that can be shared between NetworkManagers, and have been exposed for public access. By default, a Default Prefabs List is created that contains all NetworkObject prefabs in the project, and new NetworkManagers will default to using that unless that option is turned off in the Netcode for GameObjects settings. Existing NetworkManagers will maintain their existing lists, which can be migrated to the new format via a button in their inspector. (#2322)

### Fixed
<<<<<<< HEAD
- Fixed issue where a dynamically spawned `NetworkObject` parented under an in-scene placed `NetworkObject` would have its `InScenePlaced` value changed to `true`. This would result in a soft synchronization error for late joining clients. (#2396)
=======
- Fixed issue where `NetworkManager.LocalClientId` was returning the `NetworkTransport.ServerClientId` as opposed to the `NetworkManager.m_LocalClientId`. (#2398)
>>>>>>> f6d3a586
- Fixed a UTP test that was failing when you install Unity Transport package 2.0.0 or newer. (#2347)
- Fixed issue where `NetcodeSettingsProvider` would throw an exception in Unity 2020.3.x versions. (#2345)
- Fixed server side issue where, depending upon component ordering, some NetworkBehaviour components might not have their OnNetworkDespawn method invoked if the client side disconnected. (#2323)
- Fixed a case where data corruption could occur when using UnityTransport when reaching a certain level of send throughput. (#2332)
- Fixed an issue in `UnityTransport` where an exception would be thrown if starting a Relay host/server on WebGL. This exception should only be thrown if using direct connections (where WebGL can't act as a host/server). (#2321)
- Fixed `NetworkAnimator` issue where it was not checking for `AnimatorStateTtansition.destinationStateMachine` and any possible sub-states defined within it. (#2309)
- Fixed `NetworkAnimator` issue where the host client was receiving the ClientRpc animation updates when the host was the owner.(#2309)
- Fixed `NetworkAnimator` issue with using pooled objects and when specific properties are cleaned during despawn and destroy.(#2309)
- Fixed issue where `NetworkAnimator` was checking for animation changes when the associated `NetworkObject` was not spawned.(#2309)

## [1.2.0] - 2022-11-21

### Added

- Added protected method `NetworkBehaviour.OnSynchronize` which is invoked during the initial `NetworkObject` synchronization process. This provides users the ability to include custom serialization information that will be applied to the `NetworkBehaviour` prior to the `NetworkObject` being spawned. (#2298)
- Added support for different versions of the SDK to talk to each other in circumstances where changes permit it. Starting with this version and into future versions, patch versions should be compatible as long as the minor version is the same. (#2290)
- Added `NetworkObject` auto-add helper and Multiplayer Tools install reminder settings to Project Settings. (#2285)
- Added `public string DisconnectReason` getter to `NetworkManager` and `string Reason` to `ConnectionApprovalResponse`. Allows connection approval to communicate back a reason. Also added `public void DisconnectClient(ulong clientId, string reason)` allowing setting a disconnection reason, when explicitly disconnecting a client. (#2280)

### Changed

- Changed 3rd-party `XXHash` (32 & 64) implementation with an in-house reimplementation (#2310)
- When `NetworkConfig.EnsureNetworkVariableLengthSafety` is disabled `NetworkVariable` fields do not write the additional `ushort` size value (_which helps to reduce the total synchronization message size_), but when enabled it still writes the additional `ushort` value. (#2298)
- Optimized bandwidth usage by encoding most integer fields using variable-length encoding. (#2276)

### Fixed
- Fixed `IsSpawnedObjectsPendingInDontDestroyOnLoad` is only set to true when loading a scene using `LoadSceneMode.Singleonly`. (#2330)
- Fixed issue where `NetworkTransform` components nested under a parent with a `NetworkObject` component  (i.e. network prefab) would not have their associated `GameObject`'s transform synchronized. (#2298)
- Fixed issue where `NetworkObject`s that failed to instantiate could cause the entire synchronization pipeline to be disrupted/halted for a connecting client. (#2298)
- Fixed issue where in-scene placed `NetworkObject`s nested under a `GameObject` would be added to the orphaned children list causing continual console warning log messages. (#2298)
- Custom messages are now properly received by the local client when they're sent while running in host mode. (#2296)
- Fixed issue where the host would receive more than one event completed notification when loading or unloading a scene only when no clients were connected. (#2292)
- Fixed an issue in `UnityTransport` where an error would be logged if the 'Use Encryption' flag was enabled with a Relay configuration that used a secure protocol. (#2289)
- Fixed issue where in-scene placed `NetworkObjects` were not honoring the `AutoObjectParentSync` property. (#2281)
- Fixed the issue where `NetworkManager.OnClientConnectedCallback` was being invoked before in-scene placed `NetworkObject`s had been spawned when starting `NetworkManager` as a host. (#2277)
- Creating a `FastBufferReader` with `Allocator.None` will not result in extra memory being allocated for the buffer (since it's owned externally in that scenario). (#2265)

### Removed

- Removed the `NetworkObject` auto-add and Multiplayer Tools install reminder settings from the Menu interface. (#2285)

## [1.1.0] - 2022-10-21

### Added

- Added `NetworkManager.IsApproved` flag that is set to `true` a client has been approved.(#2261)
- `UnityTransport` now provides a way to set the Relay server data directly from the `RelayServerData` structure (provided by the Unity Transport package) throuh its `SetRelayServerData` method. This allows making use of the new APIs in UTP 1.3 that simplify integration of the Relay SDK. (#2235)
- IPv6 is now supported for direct connections when using `UnityTransport`. (#2232)
- Added WebSocket support when using UTP 2.0 with `UseWebSockets` property in the `UnityTransport` component of the `NetworkManager` allowing to pick WebSockets for communication. When building for WebGL, this selection happens automatically. (#2201)
- Added position, rotation, and scale to the `ParentSyncMessage` which provides users the ability to specify the final values on the server-side when `OnNetworkObjectParentChanged` is invoked just before the message is created (when the `Transform` values are applied to the message). (#2146)
- Added `NetworkObject.TryRemoveParent` method for convenience purposes opposed to having to cast null to either `GameObject` or `NetworkObject`. (#2146)

### Changed

- Updated `UnityTransport` dependency on `com.unity.transport` to 1.3.0. (#2231)
- The send queues of `UnityTransport` are now dynamically-sized. This means that there shouldn't be any need anymore to tweak the 'Max Send Queue Size' value. In fact, this field is now removed from the inspector and will not be serialized anymore. It is still possible to set it manually using the `MaxSendQueueSize` property, but it is not recommended to do so aside from some specific needs (e.g. limiting the amount of memory used by the send queues in very constrained environments). (#2212)
- As a consequence of the above change, the `UnityTransport.InitialMaxSendQueueSize` field is now deprecated. There is no default value anymore since send queues are dynamically-sized. (#2212)
- The debug simulator in `UnityTransport` is now non-deterministic. Its random number generator used to be seeded with a constant value, leading to the same pattern of packet drops, delays, and jitter in every run. (#2196)
- `NetworkVariable<>` now supports managed `INetworkSerializable` types, as well as other managed types with serialization/deserialization delegates registered to `UserNetworkVariableSerialization<T>.WriteValue` and `UserNetworkVariableSerialization<T>.ReadValue` (#2219)
- `NetworkVariable<>` and `BufferSerializer<BufferSerializerReader>` now deserialize `INetworkSerializable` types in-place, rather than constructing new ones. (#2219)

### Fixed

- Fixed `NetworkManager.ApprovalTimeout` will not timeout due to slower client synchronization times as it now uses the added `NetworkManager.IsApproved` flag to determined if the client has been approved or not.(#2261)
- Fixed issue caused when changing ownership of objects hidden to some clients (#2242)
- Fixed issue where an in-scene placed NetworkObject would not invoke NetworkBehaviour.OnNetworkSpawn if the GameObject was disabled when it was despawned. (#2239)
- Fixed issue where clients were not rebuilding the `NetworkConfig` hash value for each unique connection request. (#2226)
- Fixed the issue where player objects were not taking the `DontDestroyWithOwner` property into consideration when a client disconnected. (#2225)
- Fixed issue where `SceneEventProgress` would not complete if a client late joins while it is still in progress. (#2222)
- Fixed issue where `SceneEventProgress` would not complete if a client disconnects. (#2222)
- Fixed issues with detecting if a `SceneEventProgress` has timed out. (#2222)
- Fixed issue #1924 where `UnityTransport` would fail to restart after a first failure (even if what caused the initial failure was addressed). (#2220)
- Fixed issue where `NetworkTransform.SetStateServerRpc` and `NetworkTransform.SetStateClientRpc` were not honoring local vs world space settings when applying the position and rotation. (#2203)
- Fixed ILPP `TypeLoadException` on WebGL on MacOS Editor and potentially other platforms. (#2199)
- Implicit conversion of NetworkObjectReference to GameObject will now return null instead of throwing an exception if the referenced object could not be found (i.e., was already despawned) (#2158)
- Fixed warning resulting from a stray NetworkAnimator.meta file (#2153)
- Fixed Connection Approval Timeout not working client side. (#2164)
- Fixed issue where the `WorldPositionStays` parenting parameter was not being synchronized with clients. (#2146)
- Fixed issue where parented in-scene placed `NetworkObject`s would fail for late joining clients. (#2146)
- Fixed issue where scale was not being synchronized which caused issues with nested parenting and scale when `WorldPositionStays` was true. (#2146)
- Fixed issue with `NetworkTransform.ApplyTransformToNetworkStateWithInfo` where it was not honoring axis sync settings when `NetworkTransformState.IsTeleportingNextFrame` was true. (#2146)
- Fixed issue with `NetworkTransform.TryCommitTransformToServer` where it was not honoring the `InLocalSpace` setting. (#2146)
- Fixed ClientRpcs always reporting in the profiler view as going to all clients, even when limited to a subset of clients by `ClientRpcParams`. (#2144)
- Fixed RPC codegen failing to choose the correct extension methods for `FastBufferReader` and `FastBufferWriter` when the parameters were a generic type (i.e., List<int>) and extensions for multiple instantiations of that type have been defined (i.e., List<int> and List<string>) (#2142)
- Fixed the issue where running a server (i.e. not host) the second player would not receive updates (unless a third player joined). (#2127)
- Fixed issue where late-joining client transition synchronization could fail when more than one transition was occurring.(#2127)
- Fixed throwing an exception in `OnNetworkUpdate` causing other `OnNetworkUpdate` calls to not be executed. (#1739)
- Fixed synchronization when Time.timeScale is set to 0. This changes timing update to use unscaled deltatime. Now network updates rate are independent from the local time scale. (#2171)
- Fixed not sending all NetworkVariables to all clients when a client connects to a server. (#1987)
- Fixed IsOwner/IsOwnedByServer being wrong on the server after calling RemoveOwnership (#2211)

## [1.0.2] - 2022-09-12

### Fixed

- Fixed issue where `NetworkTransform` was not honoring the InLocalSpace property on the authority side during OnNetworkSpawn. (#2170)
- Fixed issue where `NetworkTransform` was not ending extrapolation for the previous state causing non-authoritative instances to become out of synch. (#2170)
- Fixed issue where `NetworkTransform` was not continuing to interpolate for the remainder of the associated tick period. (#2170)
- Fixed issue during `NetworkTransform.OnNetworkSpawn` for non-authoritative instances where it was initializing interpolators with the replicated network state which now only contains the transform deltas that occurred during a network tick and not the entire transform state. (#2170)

## [1.0.1] - 2022-08-23

### Changed

- Changed version to 1.0.1. (#2131)
- Updated dependency on `com.unity.transport` to 1.2.0. (#2129)
- When using `UnityTransport`, _reliable_ payloads are now allowed to exceed the configured 'Max Payload Size'. Unreliable payloads remain bounded by this setting. (#2081)
- Performance improvements for cases with large number of NetworkObjects, by not iterating over all unchanged NetworkObjects

### Fixed

- Fixed an issue where reading/writing more than 8 bits at a time with BitReader/BitWriter would write/read from the wrong place, returning and incorrect result. (#2130)
- Fixed issue with the internal `NetworkTransformState.m_Bitset` flag not getting cleared upon the next tick advancement. (#2110)
- Fixed interpolation issue with `NetworkTransform.Teleport`. (#2110)
- Fixed issue where the authoritative side was interpolating its transform. (#2110)
- Fixed Owner-written NetworkVariable infinitely write themselves (#2109)
- Fixed NetworkList issue that showed when inserting at the very end of a NetworkList (#2099)
- Fixed issue where a client owner of a `NetworkVariable` with both owner read and write permissions would not update the server side when changed. (#2097)
- Fixed issue when attempting to spawn a parent `GameObject`, with `NetworkObject` component attached, that has one or more child `GameObject`s, that are inactive in the hierarchy, with `NetworkBehaviour` components it will no longer attempt to spawn the associated `NetworkBehaviour`(s) or invoke ownership changed notifications but will log a warning message. (#2096)
- Fixed an issue where destroying a NetworkBehaviour would not deregister it from the parent NetworkObject, leading to exceptions when the parent was later destroyed. (#2091)
- Fixed issue where `NetworkObject.NetworkHide` was despawning and destroying, as opposed to only despawning, in-scene placed `NetworkObject`s. (#2086)
- Fixed `NetworkAnimator` synchronizing transitions twice due to it detecting the change in animation state once a transition is started by a trigger. (#2084)
- Fixed issue where `NetworkAnimator` would not synchronize a looping animation for late joining clients if it was at the very end of its loop. (#2076)
- Fixed issue where `NetworkAnimator` was not removing its subscription from `OnClientConnectedCallback` when despawned during the shutdown sequence. (#2074)
- Fixed IsServer and IsClient being set to false before object despawn during the shutdown sequence. (#2074)
- Fixed NetworkList Value event on the server. PreviousValue is now set correctly when a new value is set through property setter. (#2067)
- Fixed NetworkLists not populating on client. NetworkList now uses the most recent list as opposed to the list at the end of previous frame, when sending full updates to dynamically spawned NetworkObject. The difference in behaviour is required as scene management spawns those objects at a different time in the frame, relative to updates. (#2062)

## [1.0.0] - 2022-06-27

### Changed

- Changed version to 1.0.0. (#2046)

## [1.0.0-pre.10] - 2022-06-21

### Added

- Added a new `OnTransportFailure` callback to `NetworkManager`. This callback is invoked when the manager's `NetworkTransport` encounters an unrecoverable error. Transport failures also cause the `NetworkManager` to shut down. Currently, this is only used by `UnityTransport` to signal a timeout of its connection to the Unity Relay servers. (#1994)
- Added `NetworkEvent.TransportFailure`, which can be used by implementations of `NetworkTransport` to signal to `NetworkManager` that an unrecoverable error was encountered. (#1994)
- Added test to ensure a warning occurs when nesting NetworkObjects in a NetworkPrefab (#1969)
- Added `NetworkManager.RemoveNetworkPrefab(...)` to remove a prefab from the prefabs list (#1950)

### Changed

- Updated `UnityTransport` dependency on `com.unity.transport` to 1.1.0. (#2025)
- (API Breaking) `ConnectionApprovalCallback` is no longer an `event` and will not allow more than 1 handler registered at a time. Also, `ConnectionApprovalCallback` is now an `Action<>` taking a `ConnectionApprovalRequest` and a `ConnectionApprovalResponse` that the client code must fill (#1972) (#2002)

### Removed

### Fixed
- Fixed issue where dynamically spawned `NetworkObject`s could throw an exception if the scene of origin handle was zero (0) and the `NetworkObject` was already spawned. (#2017)
- Fixed issue where `NetworkObject.Observers` was not being cleared when despawned. (#2009)
- Fixed `NetworkAnimator` could not run in the server authoritative mode. (#2003)
- Fixed issue where late joining clients would get a soft synchronization error if any in-scene placed NetworkObjects were parented under another `NetworkObject`. (#1985)
- Fixed issue where `NetworkBehaviourReference` would throw a type cast exception if using `NetworkBehaviourReference.TryGet` and the component type was not found. (#1984)
- Fixed `NetworkSceneManager` was not sending scene event notifications for the currently active scene and any additively loaded scenes when loading a new scene in `LoadSceneMode.Single` mode. (#1975)
- Fixed issue where one or more clients disconnecting during a scene event would cause `LoadEventCompleted` or `UnloadEventCompleted` to wait until the `NetworkConfig.LoadSceneTimeOut` period before being triggered. (#1973)
- Fixed issues when multiple `ConnectionApprovalCallback`s were registered (#1972)
- Fixed a regression in serialization support: `FixedString`, `Vector2Int`, and `Vector3Int` types can now be used in NetworkVariables and RPCs again without requiring a `ForceNetworkSerializeByMemcpy<>` wrapper. (#1961)
- Fixed generic types that inherit from NetworkBehaviour causing crashes at compile time. (#1976)
- Fixed endless dialog boxes when adding a `NetworkBehaviour` to a `NetworkManager` or vice-versa. (#1947)
- Fixed `NetworkAnimator` issue where it was only synchronizing parameters if the layer or state changed or was transitioning between states. (#1946)
- Fixed `NetworkAnimator` issue where when it did detect a parameter had changed it would send all parameters as opposed to only the parameters that changed. (#1946)
- Fixed `NetworkAnimator` issue where it was not always disposing the `NativeArray` that is allocated when spawned. (#1946)
- Fixed `NetworkAnimator` issue where it was not taking the animation speed or state speed multiplier into consideration. (#1946)
- Fixed `NetworkAnimator` issue where it was not properly synchronizing late joining clients if they joined while `Animator` was transitioning between states. (#1946)
- Fixed `NetworkAnimator` issue where the server was not relaying changes to non-owner clients when a client was the owner. (#1946)
- Fixed issue where the `PacketLoss` metric for tools would return the packet loss over a connection lifetime instead of a single frame. (#2004)

## [1.0.0-pre.9] - 2022-05-10

### Fixed

- Fixed Hosting again after failing to host now works correctly (#1938)
- Fixed NetworkManager to cleanup connected client lists after stopping (#1945)
- Fixed NetworkHide followed by NetworkShow on the same frame works correctly (#1940)

## [1.0.0-pre.8] - 2022-04-27

### Changed

- `unmanaged` structs are no longer universally accepted as RPC parameters because some structs (i.e., structs with pointers in them, such as `NativeList<T>`) can't be supported by the default memcpy struct serializer. Structs that are intended to be serialized across the network must add `INetworkSerializeByMemcpy` to the interface list (i.e., `struct Foo : INetworkSerializeByMemcpy`). This interface is empty and just serves to mark the struct as compatible with memcpy serialization. For external structs you can't edit, you can pass them to RPCs by wrapping them in `ForceNetworkSerializeByMemcpy<T>`. (#1901)
- Changed requirement to register in-scene placed NetworkObjects with `NetworkManager` in order to respawn them.  In-scene placed NetworkObjects are now automatically tracked during runtime and no longer need to be registered as a NetworkPrefab.  (#1898)

### Removed

- Removed `SIPTransport` (#1870)
- Removed `ClientNetworkTransform` from the package samples and moved to Boss Room's Utilities package which can be found [here](https://github.com/Unity-Technologies/com.unity.multiplayer.samples.coop/blob/main/Packages/com.unity.multiplayer.samples.coop/Utilities/Net/ClientAuthority/ClientNetworkTransform.cs) (#1912)

### Fixed

- Fixed issue where `NetworkSceneManager` did not synchronize despawned in-scene placed NetworkObjects. (#1898)
- Fixed `NetworkTransform` generating false positive rotation delta checks when rolling over between 0 and 360 degrees. (#1890)
- Fixed client throwing an exception if it has messages in the outbound queue when processing the `NetworkEvent.Disconnect` event and is using UTP. (#1884)
- Fixed issue during client synchronization if 'ValidateSceneBeforeLoading' returned false it would halt the client synchronization process resulting in a client that was approved but not synchronized or fully connected with the server. (#1883)
- Fixed an issue where UNetTransport.StartServer would return success even if the underlying transport failed to start (#854)
- Passing generic types to RPCs no longer causes a native crash (#1901)
- Fixed a compile failure when compiling against com.unity.nuget.mono-cecil >= 1.11.4 (#1920)
- Fixed an issue where calling `Shutdown` on a `NetworkManager` that was already shut down would cause an immediate shutdown the next time it was started (basically the fix makes `Shutdown` idempotent). (#1877)

## [1.0.0-pre.7] - 2022-04-06

### Added

- Added editor only check prior to entering into play mode if the currently open and active scene is in the build list and if not displays a dialog box asking the user if they would like to automatically add it prior to entering into play mode. (#1828)
- Added `UnityTransport` implementation and `com.unity.transport` package dependency (#1823)
- Added `NetworkVariableWritePermission` to `NetworkVariableBase` and implemented `Owner` client writable netvars. (#1762)
- `UnityTransport` settings can now be set programmatically. (#1845)
- `FastBufferWriter` and Reader IsInitialized property. (#1859)
- Prefabs can now be added to the network at **runtime** (i.e., from an addressable asset). If `ForceSamePrefabs` is false, this can happen after a connection has been formed. (#1882)
- When `ForceSamePrefabs` is false, a configurable delay (default 1 second, configurable via `NetworkConfig.SpawnTimeout`) has been introduced to gracefully handle race conditions where a spawn call has been received for an object whose prefab is still being loaded. (#1882)

### Changed

- Changed `NetcodeIntegrationTestHelpers` to use `UnityTransport` (#1870)
- Updated `UnityTransport` dependency on `com.unity.transport` to 1.0.0 (#1849)

### Removed

- Removed `SnapshotSystem` (#1852)
- Removed `com.unity.modules.animation`, `com.unity.modules.physics` and `com.unity.modules.physics2d` dependencies from the package (#1812)
- Removed `com.unity.collections` dependency from the package (#1849)

### Fixed

- Fixed in-scene placed NetworkObjects not being found/ignored after a client disconnects and then reconnects. (#1850)
- Fixed issue where `UnityTransport` send queues were not flushed when calling `DisconnectLocalClient` or `DisconnectRemoteClient`. (#1847)
- Fixed NetworkBehaviour dependency verification check for an existing NetworkObject not searching from root parent transform relative GameObject. (#1841)
- Fixed issue where entries were not being removed from the NetworkSpawnManager.OwnershipToObjectsTable. (#1838)
- Fixed ClientRpcs would always send to all connected clients by default as opposed to only sending to the NetworkObject's Observers list by default. (#1836)
- Fixed clarity for NetworkSceneManager client side notification when it receives a scene hash value that does not exist in its local hash table. (#1828)
- Fixed client throws a key not found exception when it times out using UNet or UTP. (#1821)
- Fixed network variable updates are no longer limited to 32,768 bytes when NetworkConfig.EnsureNetworkVariableLengthSafety is enabled. The limits are now determined by what the transport can send in a message. (#1811)
- Fixed in-scene NetworkObjects get destroyed if a client fails to connect and shuts down the NetworkManager. (#1809)
- Fixed user never being notified in the editor that a NetworkBehaviour requires a NetworkObject to function properly. (#1808)
- Fixed PlayerObjects and dynamically spawned NetworkObjects not being added to the NetworkClient's OwnedObjects (#1801)
- Fixed issue where NetworkManager would continue starting even if the NetworkTransport selected failed. (#1780)
- Fixed issue when spawning new player if an already existing player exists it does not remove IsPlayer from the previous player (#1779)
- Fixed lack of notification that NetworkManager and NetworkObject cannot be added to the same GameObject with in-editor notifications (#1777)
- Fixed parenting warning printing for false positives (#1855)

## [1.0.0-pre.6] - 2022-03-02

### Added

- NetworkAnimator now properly synchrhonizes all animation layers as well as runtime-adjusted weighting between them (#1765)
- Added first set of tests for NetworkAnimator - parameter syncing, trigger set / reset, override network animator (#1735)

### Fixed

- Fixed an issue where sometimes the first client to connect to the server could see messages from the server as coming from itself. (#1683)
- Fixed an issue where clients seemed to be able to send messages to ClientId 1, but these messages would actually still go to the server (id 0) instead of that client. (#1683)
- Improved clarity of error messaging when a client attempts to send a message to a destination other than the server, which isn't allowed. (#1683)
- Disallowed async keyword in RPCs (#1681)
- Fixed an issue where Alpha release versions of Unity (version 2022.2.0a5 and later) will not compile due to the UNet Transport no longer existing (#1678)
- Fixed messages larger than 64k being written with incorrectly truncated message size in header (#1686) (credit: @kaen)
- Fixed overloading RPC methods causing collisions and failing on IL2CPP targets. (#1694)
- Fixed spawn flow to propagate `IsSceneObject` down to children NetworkObjects, decouple implicit relationship between object spawning & `IsSceneObject` flag (#1685)
- Fixed error when serializing ConnectionApprovalMessage with scene management disabled when one or more objects is hidden via the CheckObjectVisibility delegate (#1720)
- Fixed CheckObjectVisibility delegate not being properly invoked for connecting clients when Scene Management is enabled. (#1680)
- Fixed NetworkList to properly call INetworkSerializable's NetworkSerialize() method (#1682)
- Fixed NetworkVariables containing more than 1300 bytes of data (such as large NetworkLists) no longer cause an OverflowException (the limit on data size is now whatever limit the chosen transport imposes on fragmented NetworkDelivery mechanisms) (#1725)
- Fixed ServerRpcParams and ClientRpcParams must be the last parameter of an RPC in order to function properly. Added a compile-time check to ensure this is the case and trigger an error if they're placed elsewhere (#1721)
- Fixed FastBufferReader being created with a length of 1 if provided an input of length 0 (#1724)
- Fixed The NetworkConfig's checksum hash includes the NetworkTick so that clients with a different tickrate than the server are identified and not allowed to connect (#1728)
- Fixed OwnedObjects not being properly modified when using ChangeOwnership (#1731)
- Improved performance in NetworkAnimator (#1735)
- Removed the "always sync" network animator (aka "autosend") parameters (#1746)
- Fixed in-scene placed NetworkObjects not respawning after shutting down the NetworkManager and then starting it back up again (#1769)

## [1.0.0-pre.5] - 2022-01-26

### Added

- Added `PreviousValue` in `NetworkListEvent`, when `Value` has changed (#1528)

### Changed

- NetworkManager's GameObject is no longer allowed to be nested under one or more GameObject(s).(#1484)
- NetworkManager DontDestroy property was removed and now NetworkManager always is migrated into the DontDestroyOnLoad scene. (#1484)'

### Fixed

- Fixed network tick value sometimes being duplicated or skipped. (#1614)
- Fixed The ClientNetworkTransform sample script to allow for owner changes at runtime. (#1606)
- Fixed When the LogLevel is set to developer NetworkBehaviour generates warning messages when it should not (#1631)
- Fixed NetworkTransport Initialize now can receive the associated NetworkManager instance to avoid using NetworkManager.Singleton in transport layer (#1677)
- Fixed a bug where NetworkList.Contains value was inverted (#1363)

## [1.0.0-pre.4] - 2021-01-04

### Added

- Added `com.unity.modules.physics` and `com.unity.modules.physics2d` package dependencies (#1565)

### Removed

- Removed `com.unity.modules.ai` package dependency (#1565)
- Removed `FixedQueue`, `StreamExtensions`, `TypeExtensions` (#1398)

### Fixed

- Fixed in-scene NetworkObjects that are moved into the DDOL scene not getting restored to their original active state (enabled/disabled) after a full scene transition (#1354)
- Fixed invalid IL code being generated when using `this` instead of `this ref` for the FastBufferReader/FastBufferWriter parameter of an extension method. (#1393)
- Fixed an issue where if you are running as a server (not host) the LoadEventCompleted and UnloadEventCompleted events would fire early by the NetworkSceneManager (#1379)
- Fixed a runtime error when sending an array of an INetworkSerializable type that's implemented as a struct (#1402)
- NetworkConfig will no longer throw an OverflowException in GetConfig() when ForceSamePrefabs is enabled and the number of prefabs causes the config blob size to exceed 1300 bytes. (#1385)
- Fixed NetworkVariable not calling NetworkSerialize on INetworkSerializable types (#1383)
- Fixed NullReferenceException on ImportReferences call in NetworkBehaviourILPP (#1434)
- Fixed NetworkObjects not being despawned before they are destroyed during shutdown for client, host, and server instances. (#1390)
- Fixed KeyNotFound exception when removing ownership of a newly spawned NetworkObject that is already owned by the server. (#1500)
- Fixed NetworkManager.LocalClient not being set when starting as a host. (#1511)
- Fixed a few memory leak cases when shutting down NetworkManager during Incoming Message Queue processing. (#1323)
- Fixed network tick value sometimes being duplicated or skipped. (#1614)

### Changed

- The SDK no longer limits message size to 64k. (The transport may still impose its own limits, but the SDK no longer does.) (#1384)
- Updated com.unity.collections to 1.1.0 (#1451)
- NetworkManager's GameObject is no longer allowed to be nested under one or more GameObject(s).(#1484)
- NetworkManager DontDestroy property was removed and now NetworkManager always is migrated into the DontDestroyOnLoad scene. (#1484)

## [1.0.0-pre.3] - 2021-10-22

### Added

- ResetTrigger function to NetworkAnimator (#1327)

### Fixed

- Overflow exception when syncing Animator state. (#1327)
- Added `try`/`catch` around RPC calls, preventing exception from causing further RPC calls to fail (#1329)
- Fixed an issue where ServerClientId and LocalClientId could have the same value, causing potential confusion, and also fixed an issue with the UNet where the server could be identified with two different values, one of which might be the same as LocalClientId, and the other of which would not.(#1368)
- IL2CPP would not properly compile (#1359)

## [1.0.0-pre.2] - 2021-10-19


### Added

- Associated Known Issues for the 1.0.0-pre.1 release in the changelog

### Changed

- Updated label for `1.0.0-pre.1` changelog section

## [1.0.0-pre.1] - 2021-10-19

### Added

- Added `ClientNetworkTransform` sample to the SDK package (#1168)
- Added `Bootstrap` sample to the SDK package (#1140)
- Enhanced `NetworkSceneManager` implementation with additive scene loading capabilities (#1080, #955, #913)
  - `NetworkSceneManager.OnSceneEvent` provides improved scene event notificaitons
- Enhanced `NetworkTransform` implementation with per axis/component based and threshold based state replication (#1042, #1055, #1061, #1084, #1101)
- Added a jitter-resistent `BufferedLinearInterpolator<T>` for `NetworkTransform` (#1060)
- Implemented `NetworkPrefabHandler` that provides support for object pooling and `NetworkPrefab` overrides (#1073, #1004, #977, #905,#749, #727)
- Implemented auto `NetworkObject` transform parent synchronization at runtime over the network (#855)
- Adopted Unity C# Coding Standards in the codebase with `.editorconfig` ruleset (#666, #670)
- When a client tries to spawn a `NetworkObject` an exception is thrown to indicate unsupported behavior. (#981)
- Added a `NetworkTime` and `NetworkTickSystem` which allows for improved control over time and ticks. (#845)
- Added a `OnNetworkDespawn` function to `NetworkObject` which gets called when a `NetworkObject` gets despawned and can be overriden. (#865)
- Added `SnapshotSystem` that would allow variables and spawn/despawn messages to be sent in blocks (#805, #852, #862, #963, #1012, #1013, #1021, #1040, #1062, #1064, #1083, #1091, #1111, #1129, #1166, #1192)
  - Disabled by default for now, except spawn/despawn messages
  - Will leverage unreliable messages with eventual consistency
- `NetworkBehaviour` and `NetworkObject`'s `NetworkManager` instances can now be overriden (#762)
- Added metrics reporting for the new network profiler if the Multiplayer Tools package is present (#1104, #1089, #1096, #1086, #1072, #1058, #960, #897, #891, #878)
- `NetworkBehaviour.IsSpawned` a quick (and stable) way to determine if the associated NetworkObject is spawned (#1190)
- Added `NetworkRigidbody` and `NetworkRigidbody2D` components to support networking `Rigidbody` and `Rigidbody2D` components (#1202, #1175)
- Added `NetworkObjectReference` and `NetworkBehaviourReference` structs which allow to sending `NetworkObject/Behaviours` over RPCs/`NetworkVariable`s (#1173)
- Added `NetworkAnimator` component to support networking `Animator` component (#1281, #872)

### Changed

- Bumped minimum Unity version, renamed package as "Unity Netcode for GameObjects", replaced `MLAPI` namespace and its variants with `Unity.Netcode` namespace and per asm-def variants (#1007, #1009, #1015, #1017, #1019, #1025, #1026, #1065)
  - Minimum Unity version:
    - 2019.4 → 2020.3+
  - Package rename:
    - Display name: `MLAPI Networking Library` → `Netcode for GameObjects`
    - Name: `com.unity.multiplayer.mlapi` → `com.unity.netcode.gameobjects`
    - Updated package description
  - All `MLAPI.x` namespaces are replaced with `Unity.Netcode`
    - `MLAPI.Messaging` → `Unity.Netcode`
    - `MLAPI.Connection` → `Unity.Netcode`
    - `MLAPI.Logging` → `Unity.Netcode`
    - `MLAPI.SceneManagement` → `Unity.Netcode`
    - and other `MLAPI.x` variants to `Unity.Netcode`
  - All assembly definitions are renamed with `Unity.Netcode.x` variants
    - `Unity.Multiplayer.MLAPI.Runtime` → `Unity.Netcode.Runtime`
    - `Unity.Multiplayer.MLAPI.Editor` → `Unity.Netcode.Editor`
    - and other `Unity.Multiplayer.MLAPI.x` variants to `Unity.Netcode.x` variants
- Renamed `Prototyping` namespace and assembly definition to `Components` (#1145)
- Changed `NetworkObject.Despawn(bool destroy)` API to default to `destroy = true` for better usability (#1217)
- Scene registration in `NetworkManager` is now replaced by Build Setttings → Scenes in Build List (#1080)
- `NetworkSceneManager.SwitchScene` has been replaced by `NetworkSceneManager.LoadScene` (#955)
- `NetworkManager, NetworkConfig, and NetworkSceneManager` scene registration replaced with scenes in build list (#1080)
- `GlobalObjectIdHash` replaced `PrefabHash` and `PrefabHashGenerator` for stability and consistency (#698)
- `NetworkStart` has been renamed to `OnNetworkSpawn`. (#865)
- Network variable cleanup - eliminated shared mode, variables are server-authoritative (#1059, #1074)
- `NetworkManager` and other systems are no longer singletons/statics (#696, #705, #706, #737, #738, #739, #746, #747, #763, #765, #766, #783, #784, #785, #786, #787, #788)
- Changed `INetworkSerializable.NetworkSerialize` method signature to use `BufferSerializer<T>` instead of `NetworkSerializer` (#1187)
- Changed `CustomMessagingManager`'s methods to use `FastBufferWriter` and `FastBufferReader` instead of `Stream` (#1187)
- Reduced internal runtime allocations by removing LINQ calls and replacing managed lists/arrays with native collections (#1196)

### Removed

- Removed `NetworkNavMeshAgent` (#1150)
- Removed `NetworkDictionary`, `NetworkSet` (#1149)
- Removed `NetworkVariableSettings` (#1097)
- Removed predefined `NetworkVariable<T>` types (#1093)
  - Removed `NetworkVariableBool`, `NetworkVariableByte`, `NetworkVariableSByte`, `NetworkVariableUShort`, `NetworkVariableShort`, `NetworkVariableUInt`, `NetworkVariableInt`, `NetworkVariableULong`, `NetworkVariableLong`, `NetworkVariableFloat`, `NetworkVariableDouble`, `NetworkVariableVector2`, `NetworkVariableVector3`, `NetworkVariableVector4`, `NetworkVariableColor`, `NetworkVariableColor32`, `NetworkVariableRay`, `NetworkVariableQuaternion`
- Removed `NetworkChannel` and `MultiplexTransportAdapter` (#1133)
- Removed ILPP backend for 2019.4, minimum required version is 2020.3+ (#895)
- `NetworkManager.NetworkConfig` had the following properties removed: (#1080)
  - Scene Registrations no longer exists
  - Allow Runtime Scene Changes was no longer needed and was removed
- Removed the NetworkObject.Spawn payload parameter (#1005)
- Removed `ProfilerCounter`, the original MLAPI network profiler, and the built-in network profiler module (2020.3). A replacement can now be found in the Multiplayer Tools package. (#1048)
- Removed UNet RelayTransport and related relay functionality in UNetTransport (#1081)
- Removed `UpdateStage` parameter from `ServerRpcSendParams` and `ClientRpcSendParams` (#1187)
- Removed `NetworkBuffer`, `NetworkWriter`, `NetworkReader`, `NetworkSerializer`, `PooledNetworkBuffer`, `PooledNetworkWriter`, and `PooledNetworkReader` (#1187)
- Removed `EnableNetworkVariable` in `NetworkConfig`, it is always enabled now (#1179)
- Removed `NetworkTransform`'s FixedSendsPerSecond, AssumeSyncedSends, InterpolateServer, ExtrapolatePosition, MaxSendsToExtrapolate, Channel, EnableNonProvokedResendChecks, DistanceSendrate (#1060) (#826) (#1042, #1055, #1061, #1084, #1101)
- Removed `NetworkManager`'s `StopServer()`, `StopClient()` and `StopHost()` methods and replaced with single `NetworkManager.Shutdown()` method for all (#1108)

### Fixed

- Fixed ServerRpc ownership check to `Debug.LogError` instead of `Debug.LogWarning` (#1126)
- Fixed `NetworkObject.OwnerClientId` property changing before `NetworkBehaviour.OnGainedOwnership()` callback (#1092)
- Fixed `NetworkBehaviourILPP` to iterate over all types in an assembly (#803)
- Fixed cross-asmdef RPC ILPP by importing types into external assemblies (#678)
- Fixed `NetworkManager` shutdown when quitting the application or switching scenes (#1011)
  - Now `NetworkManager` shutdowns correctly and despawns existing `NetworkObject`s
- Fixed Only one `PlayerPrefab` can be selected on `NetworkManager` inspector UI in the editor (#676)
- Fixed connection approval not being triggered for host (#675)
- Fixed various situations where messages could be processed in an invalid order, resulting in errors (#948, #1187, #1218)
- Fixed `NetworkVariable`s being default-initialized on the client instead of being initialized with the desired value (#1266)
- Improved runtime performance and reduced GC pressure (#1187)
- Fixed #915 - clients are receiving data from objects not visible to them (#1099)
- Fixed `NetworkTransform`'s "late join" issues, `NetworkTransform` now uses `NetworkVariable`s instead of RPCs (#826)
- Throw an exception for silent failure when a client tries to get another player's `PlayerObject`, it is now only allowed on the server-side (#844)

### Known Issues

- `NetworkVariable` does not serialize `INetworkSerializable` types through their `NetworkSerialize` implementation
- `NetworkObjects` marked as `DontDestroyOnLoad` are disabled during some network scene transitions
- `NetworkTransform` interpolates from the origin when switching Local Space synchronization
- Exceptions thrown in `OnNetworkSpawn` user code for an object will prevent the callback in other objects
- Cannot send an array of `INetworkSerializable` in RPCs
- ILPP generation fails with special characters in project path

## [0.2.0] - 2021-06-03

WIP version increment to pass package validation checks. Changelog & final version number TBD.

## [0.1.1] - 2021-06-01

This is hotfix v0.1.1 for the initial experimental Unity MLAPI Package.

### Changed

- Fixed issue with the Unity Registry package version missing some fixes from the v0.1.0 release.

## [0.1.0] - 2021-03-23

This is the initial experimental Unity MLAPI Package, v0.1.0.

### Added

- Refactored a new standard for Remote Procedure Call (RPC) in MLAPI which provides increased performance, significantly reduced boilerplate code, and extensibility for future-proofed code. MLAPI RPC includes `ServerRpc` and `ClientRpc` to execute logic on the server and client-side. This provides a single performant unified RPC solution, replacing MLAPI Convenience and Performance RPC (see [here](#removed-features)).
- Added standarized serialization types, including built-in and custom serialization flows. See [RFC #2](https://github.com/Unity-Technologies/com.unity.multiplayer.rfcs/blob/master/text/0002-serializable-types.md) for details.
- `INetworkSerializable` interface replaces `IBitWritable`.
- Added `NetworkSerializer`..., which is the main aggregator that implements serialization code for built-in supported types and holds `NetworkReader` and `NetworkWriter` instances internally.
- Added a Network Update Loop infrastructure that aids Netcode systems to update (such as RPC queue and transport) outside of the standard `MonoBehaviour` event cycle. See [RFC #8](https://github.com/Unity-Technologies/com.unity.multiplayer.rfcs/blob/master/text/0008-network-update-loop.md) and the following details:
  - It uses Unity's [low-level Player Loop API](https://docs.unity3d.com/ScriptReference/LowLevel.PlayerLoop.html) and allows for registering `INetworkUpdateSystem`s with `NetworkUpdate` methods to be executed at specific `NetworkUpdateStage`s, which may also be before or after `MonoBehaviour`-driven game logic execution.
  - You will typically interact with `NetworkUpdateLoop` for registration and `INetworkUpdateSystem` for implementation.
  - `NetworkVariable`s are now tick-based using the `NetworkTickSystem`, tracking time through network interactions and syncs.
- Added message batching to handle consecutive RPC requests sent to the same client. `RpcBatcher` sends batches based on requests from the `RpcQueueProcessing`, by batch size threshold or immediately.
- [GitHub 494](https://github.com/Unity-Technologies/com.unity.multiplayer.mlapi/pull/494): Added a constraint to allow one `NetworkObject` per `GameObject`, set through the `DisallowMultipleComponent` attribute.
- Integrated MLAPI with the Unity Profiler for versions 2020.2 and later:
  - Added new profiler modules for MLAPI that report important network data.
  - Attached the profiler to a remote player to view network data over the wire.
- A test project is available for building and experimenting with MLAPI features. This project is available in the MLAPI GitHub [testproject folder](https://github.com/Unity-Technologies/com.unity.multiplayer.mlapi/tree/release/0.1.0/testproject).
- Added a [MLAPI Community Contributions](https://github.com/Unity-Technologies/mlapi-community-contributions/tree/master/com.mlapi.contrib.extensions) new GitHub repository to accept extensions from the MLAPI community. Current extensions include moved MLAPI features for lag compensation (useful for Server Authoritative actions) and `TrackedObject`.

### Changed

- [GitHub 520](https://github.com/Unity-Technologies/com.unity.multiplayer.mlapi/pull/520): MLAPI now uses the Unity Package Manager for installation management.
- Added functionality and usability to `NetworkVariable`, previously called `NetworkVar`. Updates enhance options and fully replace the need for `SyncedVar`s.
- [GitHub 507](https://github.com/Unity-Technologies/com.unity.multiplayer.mlapi/pull/507): Reimplemented `NetworkAnimator`, which synchronizes animation states for networked objects.
- GitHub [444](https://github.com/Unity-Technologies/com.unity.multiplayer.mlapi/pull/444) and [455](https://github.com/Unity-Technologies/com.unity.multiplayer.mlapi/pull/455): Channels are now represented as bytes instead of strings.

For users of previous versions of MLAPI, this release renames APIs due to refactoring. All obsolete marked APIs have been removed as per [GitHub 513](https://github.com/Unity-Technologies/com.unity.multiplayer.mlapi/pull/513) and [GitHub 514](https://github.com/Unity-Technologies/com.unity.multiplayer.mlapi/pull/514).

| Previous MLAPI Versions | V 0.1.0 Name |
| -- | -- |
| `NetworkingManager` | `NetworkManager` |
| `NetworkedObject` | `NetworkObject` |
| `NetworkedBehaviour` | `NetworkBehaviour` |
| `NetworkedClient` | `NetworkClient` |
| `NetworkedPrefab` | `NetworkPrefab` |
| `NetworkedVar` | `NetworkVariable` |
| `NetworkedTransform` | `NetworkTransform` |
| `NetworkedAnimator` | `NetworkAnimator` |
| `NetworkedAnimatorEditor` | `NetworkAnimatorEditor` |
| `NetworkedNavMeshAgent` | `NetworkNavMeshAgent` |
| `SpawnManager` | `NetworkSpawnManager` |
| `BitStream` | `NetworkBuffer` |
| `BitReader` | `NetworkReader` |
| `BitWriter` | `NetworkWriter` |
| `NetEventType` | `NetworkEventType` |
| `ChannelType` | `NetworkDelivery` |
| `Channel` | `NetworkChannel` |
| `Transport` | `NetworkTransport` |
| `NetworkedDictionary` | `NetworkDictionary` |
| `NetworkedList` | `NetworkList` |
| `NetworkedSet` | `NetworkSet` |
| `MLAPIConstants` | `NetworkConstants` |
| `UnetTransport` | `UNetTransport` |

### Fixed

- [GitHub 460](https://github.com/Unity-Technologies/com.unity.multiplayer.mlapi/pull/460): Fixed an issue for RPC where the host-server was not receiving RPCs from the host-client and vice versa without the loopback flag set in `NetworkingManager`.
- Fixed an issue where data in the Profiler was incorrectly aggregated and drawn, which caused the profiler data to increment indefinitely instead of resetting each frame.
- Fixed an issue the client soft-synced causing PlayMode client-only scene transition issues, caused when running the client in the editor and the host as a release build. Users may have encountered a soft sync of `NetworkedInstanceId` issues in the `SpawnManager.ClientCollectSoftSyncSceneObjectSweep` method.
- [GitHub 458](https://github.com/Unity-Technologies/com.unity.multiplayer.mlapi/pull/458): Fixed serialization issues in `NetworkList` and `NetworkDictionary` when running in Server mode.
- [GitHub 498](https://github.com/Unity-Technologies/com.unity.multiplayer.mlapi/pull/498): Fixed numerical precision issues to prevent not a number (NaN) quaternions.
- [GitHub 438](https://github.com/Unity-Technologies/com.unity.multiplayer.mlapi/pull/438): Fixed booleans by reaching or writing bytes instead of bits.
- [GitHub 519](https://github.com/Unity-Technologies/com.unity.multiplayer.mlapi/pull/519): Fixed an issue where calling `Shutdown()` before making `NetworkManager.Singleton = null` is null on `NetworkManager.OnDestroy()`.

### Removed

With a new release of MLAPI in Unity, some features have been removed:

- SyncVars have been removed from MLAPI. Use `NetworkVariable`s in place of this functionality. <!-- MTT54 -->
- [GitHub 527](https://github.com/Unity-Technologies/com.unity.multiplayer.mlapi/pull/527): Lag compensation systems and `TrackedObject` have moved to the new [MLAPI Community Contributions](https://github.com/Unity-Technologies/mlapi-community-contributions/tree/master/com.mlapi.contrib.extensions) repo.
- [GitHub 509](https://github.com/Unity-Technologies/com.unity.multiplayer.mlapi/pull/509): Encryption has been removed from MLAPI. The `Encryption` option in `NetworkConfig` on the `NetworkingManager` is not available in this release. This change will not block game creation or running. A current replacement for this functionality is not available, and may be developed in future releases. See the following changes:
  - Removed `SecuritySendFlags` from all APIs.
  - Removed encryption, cryptography, and certificate configurations from APIs including `NetworkManager` and `NetworkConfig`.
  - Removed "hail handshake", including `NetworkManager` implementation and `NetworkConstants` entries.
  - Modified `RpcQueue` and `RpcBatcher` internals to remove encryption and authentication from reading and writing.
- Removed the previous MLAPI Profiler editor window from Unity versions 2020.2 and later.
- Removed previous MLAPI Convenience and Performance RPC APIs with the new standard RPC API. See [RFC #1](https://github.com/Unity-Technologies/com.unity.multiplayer.rfcs/blob/master/text/0001-std-rpc-api.md) for details.
- [GitHub 520](https://github.com/Unity-Technologies/com.unity.multiplayer.mlapi/pull/520): Removed the MLAPI Installer.

### Known Issues

- `NetworkNavMeshAgent` does not synchronize mesh data, Agent Size, Steering, Obstacle Avoidance, or Path Finding settings. It only synchronizes the destination and velocity, not the path to the destination.
- For `RPC`, methods with a `ClientRpc` or `ServerRpc` suffix which are not marked with [ServerRpc] or [ClientRpc] will cause a compiler error.
- For `NetworkAnimator`, Animator Overrides are not supported. Triggers do not work.
- For `NetworkVariable`, the `NetworkDictionary` `List` and `Set` must use the `reliableSequenced` channel.
- `NetworkObjects`s are supported but when spawning a prefab with nested child network objects you have to manually call spawn on them
- `NetworkTransform` have the following issues:
  - Replicated objects may have jitter.
  - The owner is always authoritative about the object's position.
  - Scale is not synchronized.
- Connection Approval is not called on the host client.
- For `NamedMessages`, always use `NetworkBuffer` as the underlying stream for sending named and unnamed messages.
- For `NetworkManager`, connection management is limited. Use `IsServer`, `IsClient`, `IsConnectedClient`, or other code to check if MLAPI connected correctly.

## [0.0.1-preview.1] - 2020-12-20

This was an internally-only-used version of the Unity MLAPI Package<|MERGE_RESOLUTION|>--- conflicted
+++ resolved
@@ -21,11 +21,9 @@
 - Network prefabs are now stored in a ScriptableObject that can be shared between NetworkManagers, and have been exposed for public access. By default, a Default Prefabs List is created that contains all NetworkObject prefabs in the project, and new NetworkManagers will default to using that unless that option is turned off in the Netcode for GameObjects settings. Existing NetworkManagers will maintain their existing lists, which can be migrated to the new format via a button in their inspector. (#2322)
 
 ### Fixed
-<<<<<<< HEAD
+
+- Fixed issue where `NetworkManager.LocalClientId` was returning the `NetworkTransport.ServerClientId` as opposed to the `NetworkManager.m_LocalClientId`. (#2398)
 - Fixed issue where a dynamically spawned `NetworkObject` parented under an in-scene placed `NetworkObject` would have its `InScenePlaced` value changed to `true`. This would result in a soft synchronization error for late joining clients. (#2396)
-=======
-- Fixed issue where `NetworkManager.LocalClientId` was returning the `NetworkTransport.ServerClientId` as opposed to the `NetworkManager.m_LocalClientId`. (#2398)
->>>>>>> f6d3a586
 - Fixed a UTP test that was failing when you install Unity Transport package 2.0.0 or newer. (#2347)
 - Fixed issue where `NetcodeSettingsProvider` would throw an exception in Unity 2020.3.x versions. (#2345)
 - Fixed server side issue where, depending upon component ordering, some NetworkBehaviour components might not have their OnNetworkDespawn method invoked if the client side disconnected. (#2323)
