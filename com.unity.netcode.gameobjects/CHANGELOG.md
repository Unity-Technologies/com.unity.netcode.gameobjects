# Changelog

All notable changes to this project will be documented in this file.

The format is based on [Keep a Changelog](https://keepachangelog.com/en/1.0.0/) and this project adheres to [Semantic Versioning](https://semver.org/spec/v2.0.0.html).

Additional documentation and release notes are available at [Multiplayer Documentation](https://docs-multiplayer.unity3d.com).

## [Unreleased]

### Added


### Fixed

<<<<<<< HEAD
- Fixed issue where invoking `NetworkManager.Shutdown` multiple times, depending upon the timing, could cause an exception. (#2622)
=======
- Fixed issue where `NetworkObject.SpawnWithObservers` was not being honored for late joining clients. (#2623)
>>>>>>> b8eed684

## Changed


## [1.5.1] - 2023-06-07

### Added

- Added support for serializing `NativeArray<>` and `NativeList<>` in `FastBufferReader`/`FastBufferWriter`, `BufferSerializer`, `NetworkVariable`, and RPCs. (To use `NativeList<>`, add `UNITY_NETCODE_NATIVE_COLLECTION_SUPPORT` to your Scripting Define Symbols in `Project Settings > Player`) (#2375)
- The location of the automatically-created default network prefab list can now be configured (#2544)
- Added: Message size limits (max single message and max fragmented message) can now be set using NetworkManager.MaximumTransmissionUnitSize and NetworkManager.MaximumFragmentedMessageSize for transports that don't work with the default values (#2530)
- Added `NetworkObject.SpawnWithObservers` property (default is true) that when set to false will spawn a `NetworkObject` with no observers and will not be spawned on any client until `NetworkObject.NetworkShow` is invoked. (#2568)

### Fixed

- Fixed: Fixed a null reference in codegen in some projects (#2581)
- Fixed issue where the `OnClientDisconnected` client identifier was incorrect after a pending client connection was denied. (#2569)
- Fixed warning "Runtime Network Prefabs was not empty at initialization time." being erroneously logged when no runtime network prefabs had been added (#2565)
- Fixed issue where some temporary debug console logging was left in a merged PR. (#2562)
- Fixed the "Generate Default Network Prefabs List" setting not loading correctly and always reverting to being checked. (#2545)
- Fixed issue where users could not use NetworkSceneManager.VerifySceneBeforeLoading to exclude runtime generated scenes from client synchronization. (#2550)
- Fixed missing value on `NetworkListEvent` for `EventType.RemoveAt` events.  (#2542,#2543)
- Fixed issue where parenting a NetworkTransform under a transform with a scale other than Vector3.one would result in incorrect values on non-authoritative instances. (#2538)
- Fixed issue where a server would include scene migrated and then despawned NetworkObjects to a client that was being synchronized. (#2532)
- Fixed the inspector throwing exceptions when attempting to render `NetworkVariable`s of enum types. (#2529)
- Making a `NetworkVariable` with an `INetworkSerializable` type that doesn't meet the `new()` constraint will now create a compile-time error instead of an editor crash (#2528)
- Fixed Multiplayer Tools package installation docs page link on the NetworkManager popup. (#2526)
- Fixed an exception and error logging when two different objects are shown and hidden on the same frame (#2524)
- Fixed a memory leak in `UnityTransport` that occurred if `StartClient` failed. (#2518)
- Fixed issue where a client could throw an exception if abruptly disconnected from a network session with one or more spawned `NetworkObject`(s). (#2510)
- Fixed issue where invalid endpoint addresses were not being detected and returning false from NGO UnityTransport. (#2496)
- Fixed some errors that could occur if a connection is lost and the loss is detected when attempting to write to the socket. (#2495)

## Changed

- Adding network prefabs before NetworkManager initialization is now supported. (#2565)
- Connecting clients being synchronized now switch to the server's active scene before spawning and synchronizing NetworkObjects. (#2532)
- Updated `UnityTransport` dependency on `com.unity.transport` to 1.3.4. (#2533)
- Improved performance of NetworkBehaviour initialization by replacing reflection when initializing NetworkVariables with compile-time code generation, which should help reduce hitching during additive scene loads. (#2522)

## [1.4.0] - 2023-04-10

### Added

- Added a way to access the GlobalObjectIdHash via PrefabIdHash for use in the Connection Approval Callback. (#2437)
- Added `OnServerStarted` and `OnServerStopped` events that will trigger only on the server (or host player) to notify that the server just started or is no longer active (#2420)
- Added `OnClientStarted` and `OnClientStopped` events that will trigger only on the client (or host player) to notify that the client just started or is no longer active (#2420)
- Added `NetworkTransform.UseHalfFloatPrecision` property that, when enabled, will use half float values for position, rotation, and scale. This yields a 50% bandwidth savings a the cost of precision. (#2388)
- Added `NetworkTransform.UseQuaternionSynchronization` property that, when enabled, will synchronize the entire quaternion. (#2388)
- Added `NetworkTransform.UseQuaternionCompression` property that, when enabled, will use a smallest three implementation reducing a full quaternion synchronization update to the size of an unsigned integer. (#2388)
- Added `NetworkTransform.SlerpPosition` property that, when enabled along with interpolation being enabled, will interpolate using `Vector3.Slerp`. (#2388)
- Added `BufferedLinearInterpolatorVector3` that replaces the float version, is now used by `NetworkTransform`, and provides the ability to enable or disable `Slerp`. (#2388)
- Added `HalfVector3` used for scale when half float precision is enabled. (#2388)
- Added `HalfVector4` used for rotation when half float precision and quaternion synchronization is enabled. (#2388)
- Added `HalfVector3DeltaPosition` used for position when half float precision is enabled. This handles loss in position precision by updating only the delta position as opposed to the full position. (#2388)
- Added `NetworkTransform.GetSpaceRelativePosition` and `NetworkTransform.GetSpaceRelativeRotation` helper methods to return the proper values depending upon whether local or world space. (#2388)
- Added `NetworkTransform.OnAuthorityPushTransformState` virtual method that is invoked just prior to sending the `NetworkTransformState` to non-authoritative instances. This provides users with the ability to obtain more precise delta values for prediction related calculations. (#2388)
- Added `NetworkTransform.OnNetworkTransformStateUpdated` virtual method that is invoked just after the authoritative `NetworkTransformState` is applied. This provides users with the ability to obtain more precise delta values for prediction related calculations. (#2388)
- Added `NetworkTransform.OnInitialize`virtual method that is invoked after the `NetworkTransform` has been initialized or re-initialized when ownership changes. This provides for a way to make adjustments when `NetworkTransform` is initialized (i.e. resetting client prediction etc) (#2388)
- Added `NetworkObject.SynchronizeTransform` property (default is true) that provides users with another way to help with bandwidth optimizations where, when set to false, the `NetworkObject`'s associated transform will not be included when spawning and/or synchronizing late joining players. (#2388)
- Added `NetworkSceneManager.ActiveSceneSynchronizationEnabled` property, disabled by default, that enables client synchronization of server-side active scene changes. (#2383)
- Added `NetworkObject.ActiveSceneSynchronization`, disabled by default, that will automatically migrate a `NetworkObject` to a newly assigned active scene. (#2383)
- Added `NetworkObject.SceneMigrationSynchronization`, enabled by default, that will synchronize client(s) when a `NetworkObject` is migrated into a new scene on the server side via `SceneManager.MoveGameObjectToScene`. (#2383)

### Changed

- Made sure the `CheckObjectVisibility` delegate is checked and applied, upon `NetworkShow` attempt. Found while supporting (#2454), although this is not a fix for this (already fixed) issue. (#2463)
- Changed `NetworkTransform` authority handles delta checks on each new network tick and no longer consumes processing cycles checking for deltas for all frames in-between ticks. (#2388)
- Changed the `NetworkTransformState` structure is now public and now has public methods that provide access to key properties of the `NetworkTransformState` structure. (#2388)
- Changed `NetworkTransform` interpolation adjusts its interpolation "ticks ago" to be 2 ticks latent if it is owner authoritative and the instance is not the server or 1 tick latent if the instance is the server and/or is server authoritative. (#2388)
- Updated `NetworkSceneManager` to migrate dynamically spawned `NetworkObject`s with `DestroyWithScene` set to false into the active scene if their current scene is unloaded. (#2383)
- Updated the server to synchronize its local `NetworkSceneManager.ClientSynchronizationMode` during the initial client synchronization. (#2383)

### Fixed

- Fixed issue where during client synchronization the synchronizing client could receive a ObjectSceneChanged message before the client-side NetworkObject instance had been instantiated and spawned. (#2502)
- Fixed issue where `NetworkAnimator` was building client RPC parameters to exclude the host from sending itself messages but was not including it in the ClientRpc parameters. (#2492)
- Fixed issue where `NetworkAnimator` was not properly detecting and synchronizing cross fade initiated transitions. (#2481)
- Fixed issue where `NetworkAnimator` was not properly synchronizing animation state updates. (#2481)
- Fixed float NetworkVariables not being rendered properly in the inspector of NetworkObjects. (#2441)
- Fixed an issue where Named Message Handlers could remove themselves causing an exception when the metrics tried to access the name of the message.(#2426)
- Fixed registry of public `NetworkVariable`s in derived `NetworkBehaviour`s (#2423)
- Fixed issue where runtime association of `Animator` properties to `AnimationCurve`s would cause `NetworkAnimator` to attempt to update those changes. (#2416)
- Fixed issue where `NetworkAnimator` would not check if its associated `Animator` was valid during serialization and would spam exceptions in the editor console. (#2416)
- Fixed issue with a child's rotation rolling over when interpolation is enabled on a `NetworkTransform`. Now using half precision or full quaternion synchronization will always update all axis. (#2388)
- Fixed issue where `NetworkTransform` was not setting the teleport flag when the `NetworkTransform.InLocalSpace` value changed. This issue only impacted `NetworkTransform` when interpolation was enabled. (#2388)
- Fixed issue when the `NetworkSceneManager.ClientSynchronizationMode` is `LoadSceneMode.Additive` and the server changes the currently active scene prior to a client connecting then upon a client connecting and being synchronized the NetworkSceneManager would clear its internal ScenePlacedObjects list that could already be populated. (#2383)
- Fixed issue where a client would load duplicate scenes of already preloaded scenes during the initial client synchronization and `NetworkSceneManager.ClientSynchronizationMode` was set to `LoadSceneMode.Additive`. (#2383)

## [1.3.1] - 2023-03-27

### Added

- Added detection and graceful handling of corrupt packets for additional safety. (#2419)

### Changed

- The UTP component UI has been updated to be more user-friendly for new users by adding a simple toggle to switch between local-only (127.0.0.1) and remote (0.0.0.0) binding modes, using the toggle "Allow Remote Connections" (#2408)
- Updated `UnityTransport` dependency on `com.unity.transport` to 1.3.3. (#2450)
- `NetworkShow()` of `NetworkObject`s are delayed until the end of the frame to ensure consistency of delta-driven variables like `NetworkList`.
- Dirty `NetworkObject` are reset at end-of-frame and not at serialization time.
- `NetworkHide()` of an object that was just `NetworkShow()`n produces a warning, as remote clients will _not_ get a spawn/despawn pair.
- Renamed the NetworkTransform.SetState parameter `shouldGhostsInterpolate` to `teleportDisabled` for better clarity of what that parameter does. (#2228)
- Network prefabs are now stored in a ScriptableObject that can be shared between NetworkManagers, and have been exposed for public access. By default, a Default Prefabs List is created that contains all NetworkObject prefabs in the project, and new NetworkManagers will default to using that unless that option is turned off in the Netcode for GameObjects settings. Existing NetworkManagers will maintain their existing lists, which can be migrated to the new format via a button in their inspector. (#2322)

### Fixed

- Fixed issue where changes to a layer's weight would not synchronize unless a state transition was occurring.(#2399)
- Fixed issue where `NetworkManager.LocalClientId` was returning the `NetworkTransport.ServerClientId` as opposed to the `NetworkManager.m_LocalClientId`. (#2398)
- Fixed issue where a dynamically spawned `NetworkObject` parented under an in-scene placed `NetworkObject` would have its `InScenePlaced` value changed to `true`. This would result in a soft synchronization error for late joining clients. (#2396)
- Fixed a UTP test that was failing when you install Unity Transport package 2.0.0 or newer. (#2347)
- Fixed issue where `NetcodeSettingsProvider` would throw an exception in Unity 2020.3.x versions. (#2345)
- Fixed server side issue where, depending upon component ordering, some NetworkBehaviour components might not have their OnNetworkDespawn method invoked if the client side disconnected. (#2323)
- Fixed a case where data corruption could occur when using UnityTransport when reaching a certain level of send throughput. (#2332)
- Fixed an issue in `UnityTransport` where an exception would be thrown if starting a Relay host/server on WebGL. This exception should only be thrown if using direct connections (where WebGL can't act as a host/server). (#2321)
- Fixed `NetworkAnimator` issue where it was not checking for `AnimatorStateTtansition.destinationStateMachine` and any possible sub-states defined within it. (#2309)
- Fixed `NetworkAnimator` issue where the host client was receiving the ClientRpc animation updates when the host was the owner.(#2309)
- Fixed `NetworkAnimator` issue with using pooled objects and when specific properties are cleaned during despawn and destroy.(#2309)
- Fixed issue where `NetworkAnimator` was checking for animation changes when the associated `NetworkObject` was not spawned.(#2309)
- Corrected an issue with the documentation for BufferSerializer (#2401)

## [1.2.0] - 2022-11-21

### Added

- Added protected method `NetworkBehaviour.OnSynchronize` which is invoked during the initial `NetworkObject` synchronization process. This provides users the ability to include custom serialization information that will be applied to the `NetworkBehaviour` prior to the `NetworkObject` being spawned. (#2298)
- Added support for different versions of the SDK to talk to each other in circumstances where changes permit it. Starting with this version and into future versions, patch versions should be compatible as long as the minor version is the same. (#2290)
- Added `NetworkObject` auto-add helper and Multiplayer Tools install reminder settings to Project Settings. (#2285)
- Added `public string DisconnectReason` getter to `NetworkManager` and `string Reason` to `ConnectionApprovalResponse`. Allows connection approval to communicate back a reason. Also added `public void DisconnectClient(ulong clientId, string reason)` allowing setting a disconnection reason, when explicitly disconnecting a client. (#2280)

### Changed

- Changed 3rd-party `XXHash` (32 & 64) implementation with an in-house reimplementation (#2310)
- When `NetworkConfig.EnsureNetworkVariableLengthSafety` is disabled `NetworkVariable` fields do not write the additional `ushort` size value (_which helps to reduce the total synchronization message size_), but when enabled it still writes the additional `ushort` value. (#2298)
- Optimized bandwidth usage by encoding most integer fields using variable-length encoding. (#2276)

### Fixed
- Fixed `IsSpawnedObjectsPendingInDontDestroyOnLoad` is only set to true when loading a scene using `LoadSceneMode.Singleonly`. (#2330)
- Fixed issue where `NetworkTransform` components nested under a parent with a `NetworkObject` component  (i.e. network prefab) would not have their associated `GameObject`'s transform synchronized. (#2298)
- Fixed issue where `NetworkObject`s that failed to instantiate could cause the entire synchronization pipeline to be disrupted/halted for a connecting client. (#2298)
- Fixed issue where in-scene placed `NetworkObject`s nested under a `GameObject` would be added to the orphaned children list causing continual console warning log messages. (#2298)
- Custom messages are now properly received by the local client when they're sent while running in host mode. (#2296)
- Fixed issue where the host would receive more than one event completed notification when loading or unloading a scene only when no clients were connected. (#2292)
- Fixed an issue in `UnityTransport` where an error would be logged if the 'Use Encryption' flag was enabled with a Relay configuration that used a secure protocol. (#2289)
- Fixed issue where in-scene placed `NetworkObjects` were not honoring the `AutoObjectParentSync` property. (#2281)
- Fixed the issue where `NetworkManager.OnClientConnectedCallback` was being invoked before in-scene placed `NetworkObject`s had been spawned when starting `NetworkManager` as a host. (#2277)
- Creating a `FastBufferReader` with `Allocator.None` will not result in extra memory being allocated for the buffer (since it's owned externally in that scenario). (#2265)

### Removed

- Removed the `NetworkObject` auto-add and Multiplayer Tools install reminder settings from the Menu interface. (#2285)

## [1.1.0] - 2022-10-21

### Added

- Added `NetworkManager.IsApproved` flag that is set to `true` a client has been approved.(#2261)
- `UnityTransport` now provides a way to set the Relay server data directly from the `RelayServerData` structure (provided by the Unity Transport package) throuh its `SetRelayServerData` method. This allows making use of the new APIs in UTP 1.3 that simplify integration of the Relay SDK. (#2235)
- IPv6 is now supported for direct connections when using `UnityTransport`. (#2232)
- Added WebSocket support when using UTP 2.0 with `UseWebSockets` property in the `UnityTransport` component of the `NetworkManager` allowing to pick WebSockets for communication. When building for WebGL, this selection happens automatically. (#2201)
- Added position, rotation, and scale to the `ParentSyncMessage` which provides users the ability to specify the final values on the server-side when `OnNetworkObjectParentChanged` is invoked just before the message is created (when the `Transform` values are applied to the message). (#2146)
- Added `NetworkObject.TryRemoveParent` method for convenience purposes opposed to having to cast null to either `GameObject` or `NetworkObject`. (#2146)

### Changed

- Updated `UnityTransport` dependency on `com.unity.transport` to 1.3.0. (#2231)
- The send queues of `UnityTransport` are now dynamically-sized. This means that there shouldn't be any need anymore to tweak the 'Max Send Queue Size' value. In fact, this field is now removed from the inspector and will not be serialized anymore. It is still possible to set it manually using the `MaxSendQueueSize` property, but it is not recommended to do so aside from some specific needs (e.g. limiting the amount of memory used by the send queues in very constrained environments). (#2212)
- As a consequence of the above change, the `UnityTransport.InitialMaxSendQueueSize` field is now deprecated. There is no default value anymore since send queues are dynamically-sized. (#2212)
- The debug simulator in `UnityTransport` is now non-deterministic. Its random number generator used to be seeded with a constant value, leading to the same pattern of packet drops, delays, and jitter in every run. (#2196)
- `NetworkVariable<>` now supports managed `INetworkSerializable` types, as well as other managed types with serialization/deserialization delegates registered to `UserNetworkVariableSerialization<T>.WriteValue` and `UserNetworkVariableSerialization<T>.ReadValue` (#2219)
- `NetworkVariable<>` and `BufferSerializer<BufferSerializerReader>` now deserialize `INetworkSerializable` types in-place, rather than constructing new ones. (#2219)

### Fixed

- Fixed `NetworkManager.ApprovalTimeout` will not timeout due to slower client synchronization times as it now uses the added `NetworkManager.IsApproved` flag to determined if the client has been approved or not.(#2261)
- Fixed issue caused when changing ownership of objects hidden to some clients (#2242)
- Fixed issue where an in-scene placed NetworkObject would not invoke NetworkBehaviour.OnNetworkSpawn if the GameObject was disabled when it was despawned. (#2239)
- Fixed issue where clients were not rebuilding the `NetworkConfig` hash value for each unique connection request. (#2226)
- Fixed the issue where player objects were not taking the `DontDestroyWithOwner` property into consideration when a client disconnected. (#2225)
- Fixed issue where `SceneEventProgress` would not complete if a client late joins while it is still in progress. (#2222)
- Fixed issue where `SceneEventProgress` would not complete if a client disconnects. (#2222)
- Fixed issues with detecting if a `SceneEventProgress` has timed out. (#2222)
- Fixed issue #1924 where `UnityTransport` would fail to restart after a first failure (even if what caused the initial failure was addressed). (#2220)
- Fixed issue where `NetworkTransform.SetStateServerRpc` and `NetworkTransform.SetStateClientRpc` were not honoring local vs world space settings when applying the position and rotation. (#2203)
- Fixed ILPP `TypeLoadException` on WebGL on MacOS Editor and potentially other platforms. (#2199)
- Implicit conversion of NetworkObjectReference to GameObject will now return null instead of throwing an exception if the referenced object could not be found (i.e., was already despawned) (#2158)
- Fixed warning resulting from a stray NetworkAnimator.meta file (#2153)
- Fixed Connection Approval Timeout not working client side. (#2164)
- Fixed issue where the `WorldPositionStays` parenting parameter was not being synchronized with clients. (#2146)
- Fixed issue where parented in-scene placed `NetworkObject`s would fail for late joining clients. (#2146)
- Fixed issue where scale was not being synchronized which caused issues with nested parenting and scale when `WorldPositionStays` was true. (#2146)
- Fixed issue with `NetworkTransform.ApplyTransformToNetworkStateWithInfo` where it was not honoring axis sync settings when `NetworkTransformState.IsTeleportingNextFrame` was true. (#2146)
- Fixed issue with `NetworkTransform.TryCommitTransformToServer` where it was not honoring the `InLocalSpace` setting. (#2146)
- Fixed ClientRpcs always reporting in the profiler view as going to all clients, even when limited to a subset of clients by `ClientRpcParams`. (#2144)
- Fixed RPC codegen failing to choose the correct extension methods for `FastBufferReader` and `FastBufferWriter` when the parameters were a generic type (i.e., List<int>) and extensions for multiple instantiations of that type have been defined (i.e., List<int> and List<string>) (#2142)
- Fixed the issue where running a server (i.e. not host) the second player would not receive updates (unless a third player joined). (#2127)
- Fixed issue where late-joining client transition synchronization could fail when more than one transition was occurring.(#2127)
- Fixed throwing an exception in `OnNetworkUpdate` causing other `OnNetworkUpdate` calls to not be executed. (#1739)
- Fixed synchronization when Time.timeScale is set to 0. This changes timing update to use unscaled deltatime. Now network updates rate are independent from the local time scale. (#2171)
- Fixed not sending all NetworkVariables to all clients when a client connects to a server. (#1987)
- Fixed IsOwner/IsOwnedByServer being wrong on the server after calling RemoveOwnership (#2211)

## [1.0.2] - 2022-09-12

### Fixed

- Fixed issue where `NetworkTransform` was not honoring the InLocalSpace property on the authority side during OnNetworkSpawn. (#2170)
- Fixed issue where `NetworkTransform` was not ending extrapolation for the previous state causing non-authoritative instances to become out of synch. (#2170)
- Fixed issue where `NetworkTransform` was not continuing to interpolate for the remainder of the associated tick period. (#2170)
- Fixed issue during `NetworkTransform.OnNetworkSpawn` for non-authoritative instances where it was initializing interpolators with the replicated network state which now only contains the transform deltas that occurred during a network tick and not the entire transform state. (#2170)

## [1.0.1] - 2022-08-23

### Changed

- Changed version to 1.0.1. (#2131)
- Updated dependency on `com.unity.transport` to 1.2.0. (#2129)
- When using `UnityTransport`, _reliable_ payloads are now allowed to exceed the configured 'Max Payload Size'. Unreliable payloads remain bounded by this setting. (#2081)
- Performance improvements for cases with large number of NetworkObjects, by not iterating over all unchanged NetworkObjects

### Fixed

- Fixed an issue where reading/writing more than 8 bits at a time with BitReader/BitWriter would write/read from the wrong place, returning and incorrect result. (#2130)
- Fixed issue with the internal `NetworkTransformState.m_Bitset` flag not getting cleared upon the next tick advancement. (#2110)
- Fixed interpolation issue with `NetworkTransform.Teleport`. (#2110)
- Fixed issue where the authoritative side was interpolating its transform. (#2110)
- Fixed Owner-written NetworkVariable infinitely write themselves (#2109)
- Fixed NetworkList issue that showed when inserting at the very end of a NetworkList (#2099)
- Fixed issue where a client owner of a `NetworkVariable` with both owner read and write permissions would not update the server side when changed. (#2097)
- Fixed issue when attempting to spawn a parent `GameObject`, with `NetworkObject` component attached, that has one or more child `GameObject`s, that are inactive in the hierarchy, with `NetworkBehaviour` components it will no longer attempt to spawn the associated `NetworkBehaviour`(s) or invoke ownership changed notifications but will log a warning message. (#2096)
- Fixed an issue where destroying a NetworkBehaviour would not deregister it from the parent NetworkObject, leading to exceptions when the parent was later destroyed. (#2091)
- Fixed issue where `NetworkObject.NetworkHide` was despawning and destroying, as opposed to only despawning, in-scene placed `NetworkObject`s. (#2086)
- Fixed `NetworkAnimator` synchronizing transitions twice due to it detecting the change in animation state once a transition is started by a trigger. (#2084)
- Fixed issue where `NetworkAnimator` would not synchronize a looping animation for late joining clients if it was at the very end of its loop. (#2076)
- Fixed issue where `NetworkAnimator` was not removing its subscription from `OnClientConnectedCallback` when despawned during the shutdown sequence. (#2074)
- Fixed IsServer and IsClient being set to false before object despawn during the shutdown sequence. (#2074)
- Fixed NetworkList Value event on the server. PreviousValue is now set correctly when a new value is set through property setter. (#2067)
- Fixed NetworkLists not populating on client. NetworkList now uses the most recent list as opposed to the list at the end of previous frame, when sending full updates to dynamically spawned NetworkObject. The difference in behaviour is required as scene management spawns those objects at a different time in the frame, relative to updates. (#2062)

## [1.0.0] - 2022-06-27

### Changed

- Changed version to 1.0.0. (#2046)

## [1.0.0-pre.10] - 2022-06-21

### Added

- Added a new `OnTransportFailure` callback to `NetworkManager`. This callback is invoked when the manager's `NetworkTransport` encounters an unrecoverable error. Transport failures also cause the `NetworkManager` to shut down. Currently, this is only used by `UnityTransport` to signal a timeout of its connection to the Unity Relay servers. (#1994)
- Added `NetworkEvent.TransportFailure`, which can be used by implementations of `NetworkTransport` to signal to `NetworkManager` that an unrecoverable error was encountered. (#1994)
- Added test to ensure a warning occurs when nesting NetworkObjects in a NetworkPrefab (#1969)
- Added `NetworkManager.RemoveNetworkPrefab(...)` to remove a prefab from the prefabs list (#1950)

### Changed

- Updated `UnityTransport` dependency on `com.unity.transport` to 1.1.0. (#2025)
- (API Breaking) `ConnectionApprovalCallback` is no longer an `event` and will not allow more than 1 handler registered at a time. Also, `ConnectionApprovalCallback` is now an `Action<>` taking a `ConnectionApprovalRequest` and a `ConnectionApprovalResponse` that the client code must fill (#1972) (#2002)

### Removed

### Fixed
- Fixed issue where dynamically spawned `NetworkObject`s could throw an exception if the scene of origin handle was zero (0) and the `NetworkObject` was already spawned. (#2017)
- Fixed issue where `NetworkObject.Observers` was not being cleared when despawned. (#2009)
- Fixed `NetworkAnimator` could not run in the server authoritative mode. (#2003)
- Fixed issue where late joining clients would get a soft synchronization error if any in-scene placed NetworkObjects were parented under another `NetworkObject`. (#1985)
- Fixed issue where `NetworkBehaviourReference` would throw a type cast exception if using `NetworkBehaviourReference.TryGet` and the component type was not found. (#1984)
- Fixed `NetworkSceneManager` was not sending scene event notifications for the currently active scene and any additively loaded scenes when loading a new scene in `LoadSceneMode.Single` mode. (#1975)
- Fixed issue where one or more clients disconnecting during a scene event would cause `LoadEventCompleted` or `UnloadEventCompleted` to wait until the `NetworkConfig.LoadSceneTimeOut` period before being triggered. (#1973)
- Fixed issues when multiple `ConnectionApprovalCallback`s were registered (#1972)
- Fixed a regression in serialization support: `FixedString`, `Vector2Int`, and `Vector3Int` types can now be used in NetworkVariables and RPCs again without requiring a `ForceNetworkSerializeByMemcpy<>` wrapper. (#1961)
- Fixed generic types that inherit from NetworkBehaviour causing crashes at compile time. (#1976)
- Fixed endless dialog boxes when adding a `NetworkBehaviour` to a `NetworkManager` or vice-versa. (#1947)
- Fixed `NetworkAnimator` issue where it was only synchronizing parameters if the layer or state changed or was transitioning between states. (#1946)
- Fixed `NetworkAnimator` issue where when it did detect a parameter had changed it would send all parameters as opposed to only the parameters that changed. (#1946)
- Fixed `NetworkAnimator` issue where it was not always disposing the `NativeArray` that is allocated when spawned. (#1946)
- Fixed `NetworkAnimator` issue where it was not taking the animation speed or state speed multiplier into consideration. (#1946)
- Fixed `NetworkAnimator` issue where it was not properly synchronizing late joining clients if they joined while `Animator` was transitioning between states. (#1946)
- Fixed `NetworkAnimator` issue where the server was not relaying changes to non-owner clients when a client was the owner. (#1946)
- Fixed issue where the `PacketLoss` metric for tools would return the packet loss over a connection lifetime instead of a single frame. (#2004)

## [1.0.0-pre.9] - 2022-05-10

### Fixed

- Fixed Hosting again after failing to host now works correctly (#1938)
- Fixed NetworkManager to cleanup connected client lists after stopping (#1945)
- Fixed NetworkHide followed by NetworkShow on the same frame works correctly (#1940)

## [1.0.0-pre.8] - 2022-04-27

### Changed

- `unmanaged` structs are no longer universally accepted as RPC parameters because some structs (i.e., structs with pointers in them, such as `NativeList<T>`) can't be supported by the default memcpy struct serializer. Structs that are intended to be serialized across the network must add `INetworkSerializeByMemcpy` to the interface list (i.e., `struct Foo : INetworkSerializeByMemcpy`). This interface is empty and just serves to mark the struct as compatible with memcpy serialization. For external structs you can't edit, you can pass them to RPCs by wrapping them in `ForceNetworkSerializeByMemcpy<T>`. (#1901)
- Changed requirement to register in-scene placed NetworkObjects with `NetworkManager` in order to respawn them.  In-scene placed NetworkObjects are now automatically tracked during runtime and no longer need to be registered as a NetworkPrefab.  (#1898)

### Removed

- Removed `SIPTransport` (#1870)
- Removed `ClientNetworkTransform` from the package samples and moved to Boss Room's Utilities package which can be found [here](https://github.com/Unity-Technologies/com.unity.multiplayer.samples.coop/blob/main/Packages/com.unity.multiplayer.samples.coop/Utilities/Net/ClientAuthority/ClientNetworkTransform.cs) (#1912)

### Fixed

- Fixed issue where `NetworkSceneManager` did not synchronize despawned in-scene placed NetworkObjects. (#1898)
- Fixed `NetworkTransform` generating false positive rotation delta checks when rolling over between 0 and 360 degrees. (#1890)
- Fixed client throwing an exception if it has messages in the outbound queue when processing the `NetworkEvent.Disconnect` event and is using UTP. (#1884)
- Fixed issue during client synchronization if 'ValidateSceneBeforeLoading' returned false it would halt the client synchronization process resulting in a client that was approved but not synchronized or fully connected with the server. (#1883)
- Fixed an issue where UNetTransport.StartServer would return success even if the underlying transport failed to start (#854)
- Passing generic types to RPCs no longer causes a native crash (#1901)
- Fixed a compile failure when compiling against com.unity.nuget.mono-cecil >= 1.11.4 (#1920)
- Fixed an issue where calling `Shutdown` on a `NetworkManager` that was already shut down would cause an immediate shutdown the next time it was started (basically the fix makes `Shutdown` idempotent). (#1877)

## [1.0.0-pre.7] - 2022-04-06

### Added

- Added editor only check prior to entering into play mode if the currently open and active scene is in the build list and if not displays a dialog box asking the user if they would like to automatically add it prior to entering into play mode. (#1828)
- Added `UnityTransport` implementation and `com.unity.transport` package dependency (#1823)
- Added `NetworkVariableWritePermission` to `NetworkVariableBase` and implemented `Owner` client writable netvars. (#1762)
- `UnityTransport` settings can now be set programmatically. (#1845)
- `FastBufferWriter` and Reader IsInitialized property. (#1859)
- Prefabs can now be added to the network at **runtime** (i.e., from an addressable asset). If `ForceSamePrefabs` is false, this can happen after a connection has been formed. (#1882)
- When `ForceSamePrefabs` is false, a configurable delay (default 1 second, configurable via `NetworkConfig.SpawnTimeout`) has been introduced to gracefully handle race conditions where a spawn call has been received for an object whose prefab is still being loaded. (#1882)

### Changed

- Changed `NetcodeIntegrationTestHelpers` to use `UnityTransport` (#1870)
- Updated `UnityTransport` dependency on `com.unity.transport` to 1.0.0 (#1849)

### Removed

- Removed `SnapshotSystem` (#1852)
- Removed `com.unity.modules.animation`, `com.unity.modules.physics` and `com.unity.modules.physics2d` dependencies from the package (#1812)
- Removed `com.unity.collections` dependency from the package (#1849)

### Fixed

- Fixed in-scene placed NetworkObjects not being found/ignored after a client disconnects and then reconnects. (#1850)
- Fixed issue where `UnityTransport` send queues were not flushed when calling `DisconnectLocalClient` or `DisconnectRemoteClient`. (#1847)
- Fixed NetworkBehaviour dependency verification check for an existing NetworkObject not searching from root parent transform relative GameObject. (#1841)
- Fixed issue where entries were not being removed from the NetworkSpawnManager.OwnershipToObjectsTable. (#1838)
- Fixed ClientRpcs would always send to all connected clients by default as opposed to only sending to the NetworkObject's Observers list by default. (#1836)
- Fixed clarity for NetworkSceneManager client side notification when it receives a scene hash value that does not exist in its local hash table. (#1828)
- Fixed client throws a key not found exception when it times out using UNet or UTP. (#1821)
- Fixed network variable updates are no longer limited to 32,768 bytes when NetworkConfig.EnsureNetworkVariableLengthSafety is enabled. The limits are now determined by what the transport can send in a message. (#1811)
- Fixed in-scene NetworkObjects get destroyed if a client fails to connect and shuts down the NetworkManager. (#1809)
- Fixed user never being notified in the editor that a NetworkBehaviour requires a NetworkObject to function properly. (#1808)
- Fixed PlayerObjects and dynamically spawned NetworkObjects not being added to the NetworkClient's OwnedObjects (#1801)
- Fixed issue where NetworkManager would continue starting even if the NetworkTransport selected failed. (#1780)
- Fixed issue when spawning new player if an already existing player exists it does not remove IsPlayer from the previous player (#1779)
- Fixed lack of notification that NetworkManager and NetworkObject cannot be added to the same GameObject with in-editor notifications (#1777)
- Fixed parenting warning printing for false positives (#1855)

## [1.0.0-pre.6] - 2022-03-02

### Added

- NetworkAnimator now properly synchrhonizes all animation layers as well as runtime-adjusted weighting between them (#1765)
- Added first set of tests for NetworkAnimator - parameter syncing, trigger set / reset, override network animator (#1735)

### Fixed

- Fixed an issue where sometimes the first client to connect to the server could see messages from the server as coming from itself. (#1683)
- Fixed an issue where clients seemed to be able to send messages to ClientId 1, but these messages would actually still go to the server (id 0) instead of that client. (#1683)
- Improved clarity of error messaging when a client attempts to send a message to a destination other than the server, which isn't allowed. (#1683)
- Disallowed async keyword in RPCs (#1681)
- Fixed an issue where Alpha release versions of Unity (version 2022.2.0a5 and later) will not compile due to the UNet Transport no longer existing (#1678)
- Fixed messages larger than 64k being written with incorrectly truncated message size in header (#1686) (credit: @kaen)
- Fixed overloading RPC methods causing collisions and failing on IL2CPP targets. (#1694)
- Fixed spawn flow to propagate `IsSceneObject` down to children NetworkObjects, decouple implicit relationship between object spawning & `IsSceneObject` flag (#1685)
- Fixed error when serializing ConnectionApprovalMessage with scene management disabled when one or more objects is hidden via the CheckObjectVisibility delegate (#1720)
- Fixed CheckObjectVisibility delegate not being properly invoked for connecting clients when Scene Management is enabled. (#1680)
- Fixed NetworkList to properly call INetworkSerializable's NetworkSerialize() method (#1682)
- Fixed NetworkVariables containing more than 1300 bytes of data (such as large NetworkLists) no longer cause an OverflowException (the limit on data size is now whatever limit the chosen transport imposes on fragmented NetworkDelivery mechanisms) (#1725)
- Fixed ServerRpcParams and ClientRpcParams must be the last parameter of an RPC in order to function properly. Added a compile-time check to ensure this is the case and trigger an error if they're placed elsewhere (#1721)
- Fixed FastBufferReader being created with a length of 1 if provided an input of length 0 (#1724)
- Fixed The NetworkConfig's checksum hash includes the NetworkTick so that clients with a different tickrate than the server are identified and not allowed to connect (#1728)
- Fixed OwnedObjects not being properly modified when using ChangeOwnership (#1731)
- Improved performance in NetworkAnimator (#1735)
- Removed the "always sync" network animator (aka "autosend") parameters (#1746)
- Fixed in-scene placed NetworkObjects not respawning after shutting down the NetworkManager and then starting it back up again (#1769)

## [1.0.0-pre.5] - 2022-01-26

### Added

- Added `PreviousValue` in `NetworkListEvent`, when `Value` has changed (#1528)

### Changed

- NetworkManager's GameObject is no longer allowed to be nested under one or more GameObject(s).(#1484)
- NetworkManager DontDestroy property was removed and now NetworkManager always is migrated into the DontDestroyOnLoad scene. (#1484)'

### Fixed

- Fixed network tick value sometimes being duplicated or skipped. (#1614)
- Fixed The ClientNetworkTransform sample script to allow for owner changes at runtime. (#1606)
- Fixed When the LogLevel is set to developer NetworkBehaviour generates warning messages when it should not (#1631)
- Fixed NetworkTransport Initialize now can receive the associated NetworkManager instance to avoid using NetworkManager.Singleton in transport layer (#1677)
- Fixed a bug where NetworkList.Contains value was inverted (#1363)

## [1.0.0-pre.4] - 2021-01-04

### Added

- Added `com.unity.modules.physics` and `com.unity.modules.physics2d` package dependencies (#1565)

### Removed

- Removed `com.unity.modules.ai` package dependency (#1565)
- Removed `FixedQueue`, `StreamExtensions`, `TypeExtensions` (#1398)

### Fixed

- Fixed in-scene NetworkObjects that are moved into the DDOL scene not getting restored to their original active state (enabled/disabled) after a full scene transition (#1354)
- Fixed invalid IL code being generated when using `this` instead of `this ref` for the FastBufferReader/FastBufferWriter parameter of an extension method. (#1393)
- Fixed an issue where if you are running as a server (not host) the LoadEventCompleted and UnloadEventCompleted events would fire early by the NetworkSceneManager (#1379)
- Fixed a runtime error when sending an array of an INetworkSerializable type that's implemented as a struct (#1402)
- NetworkConfig will no longer throw an OverflowException in GetConfig() when ForceSamePrefabs is enabled and the number of prefabs causes the config blob size to exceed 1300 bytes. (#1385)
- Fixed NetworkVariable not calling NetworkSerialize on INetworkSerializable types (#1383)
- Fixed NullReferenceException on ImportReferences call in NetworkBehaviourILPP (#1434)
- Fixed NetworkObjects not being despawned before they are destroyed during shutdown for client, host, and server instances. (#1390)
- Fixed KeyNotFound exception when removing ownership of a newly spawned NetworkObject that is already owned by the server. (#1500)
- Fixed NetworkManager.LocalClient not being set when starting as a host. (#1511)
- Fixed a few memory leak cases when shutting down NetworkManager during Incoming Message Queue processing. (#1323)
- Fixed network tick value sometimes being duplicated or skipped. (#1614)

### Changed

- The SDK no longer limits message size to 64k. (The transport may still impose its own limits, but the SDK no longer does.) (#1384)
- Updated com.unity.collections to 1.1.0 (#1451)
- NetworkManager's GameObject is no longer allowed to be nested under one or more GameObject(s).(#1484)
- NetworkManager DontDestroy property was removed and now NetworkManager always is migrated into the DontDestroyOnLoad scene. (#1484)

## [1.0.0-pre.3] - 2021-10-22

### Added

- ResetTrigger function to NetworkAnimator (#1327)

### Fixed

- Overflow exception when syncing Animator state. (#1327)
- Added `try`/`catch` around RPC calls, preventing exception from causing further RPC calls to fail (#1329)
- Fixed an issue where ServerClientId and LocalClientId could have the same value, causing potential confusion, and also fixed an issue with the UNet where the server could be identified with two different values, one of which might be the same as LocalClientId, and the other of which would not.(#1368)
- IL2CPP would not properly compile (#1359)

## [1.0.0-pre.2] - 2021-10-19


### Added

- Associated Known Issues for the 1.0.0-pre.1 release in the changelog

### Changed

- Updated label for `1.0.0-pre.1` changelog section

## [1.0.0-pre.1] - 2021-10-19

### Added

- Added `ClientNetworkTransform` sample to the SDK package (#1168)
- Added `Bootstrap` sample to the SDK package (#1140)
- Enhanced `NetworkSceneManager` implementation with additive scene loading capabilities (#1080, #955, #913)
  - `NetworkSceneManager.OnSceneEvent` provides improved scene event notificaitons
- Enhanced `NetworkTransform` implementation with per axis/component based and threshold based state replication (#1042, #1055, #1061, #1084, #1101)
- Added a jitter-resistent `BufferedLinearInterpolator<T>` for `NetworkTransform` (#1060)
- Implemented `NetworkPrefabHandler` that provides support for object pooling and `NetworkPrefab` overrides (#1073, #1004, #977, #905,#749, #727)
- Implemented auto `NetworkObject` transform parent synchronization at runtime over the network (#855)
- Adopted Unity C# Coding Standards in the codebase with `.editorconfig` ruleset (#666, #670)
- When a client tries to spawn a `NetworkObject` an exception is thrown to indicate unsupported behavior. (#981)
- Added a `NetworkTime` and `NetworkTickSystem` which allows for improved control over time and ticks. (#845)
- Added a `OnNetworkDespawn` function to `NetworkObject` which gets called when a `NetworkObject` gets despawned and can be overriden. (#865)
- Added `SnapshotSystem` that would allow variables and spawn/despawn messages to be sent in blocks (#805, #852, #862, #963, #1012, #1013, #1021, #1040, #1062, #1064, #1083, #1091, #1111, #1129, #1166, #1192)
  - Disabled by default for now, except spawn/despawn messages
  - Will leverage unreliable messages with eventual consistency
- `NetworkBehaviour` and `NetworkObject`'s `NetworkManager` instances can now be overriden (#762)
- Added metrics reporting for the new network profiler if the Multiplayer Tools package is present (#1104, #1089, #1096, #1086, #1072, #1058, #960, #897, #891, #878)
- `NetworkBehaviour.IsSpawned` a quick (and stable) way to determine if the associated NetworkObject is spawned (#1190)
- Added `NetworkRigidbody` and `NetworkRigidbody2D` components to support networking `Rigidbody` and `Rigidbody2D` components (#1202, #1175)
- Added `NetworkObjectReference` and `NetworkBehaviourReference` structs which allow to sending `NetworkObject/Behaviours` over RPCs/`NetworkVariable`s (#1173)
- Added `NetworkAnimator` component to support networking `Animator` component (#1281, #872)

### Changed

- Bumped minimum Unity version, renamed package as "Unity Netcode for GameObjects", replaced `MLAPI` namespace and its variants with `Unity.Netcode` namespace and per asm-def variants (#1007, #1009, #1015, #1017, #1019, #1025, #1026, #1065)
  - Minimum Unity version:
    - 2019.4 → 2020.3+
  - Package rename:
    - Display name: `MLAPI Networking Library` → `Netcode for GameObjects`
    - Name: `com.unity.multiplayer.mlapi` → `com.unity.netcode.gameobjects`
    - Updated package description
  - All `MLAPI.x` namespaces are replaced with `Unity.Netcode`
    - `MLAPI.Messaging` → `Unity.Netcode`
    - `MLAPI.Connection` → `Unity.Netcode`
    - `MLAPI.Logging` → `Unity.Netcode`
    - `MLAPI.SceneManagement` → `Unity.Netcode`
    - and other `MLAPI.x` variants to `Unity.Netcode`
  - All assembly definitions are renamed with `Unity.Netcode.x` variants
    - `Unity.Multiplayer.MLAPI.Runtime` → `Unity.Netcode.Runtime`
    - `Unity.Multiplayer.MLAPI.Editor` → `Unity.Netcode.Editor`
    - and other `Unity.Multiplayer.MLAPI.x` variants to `Unity.Netcode.x` variants
- Renamed `Prototyping` namespace and assembly definition to `Components` (#1145)
- Changed `NetworkObject.Despawn(bool destroy)` API to default to `destroy = true` for better usability (#1217)
- Scene registration in `NetworkManager` is now replaced by Build Setttings → Scenes in Build List (#1080)
- `NetworkSceneManager.SwitchScene` has been replaced by `NetworkSceneManager.LoadScene` (#955)
- `NetworkManager, NetworkConfig, and NetworkSceneManager` scene registration replaced with scenes in build list (#1080)
- `GlobalObjectIdHash` replaced `PrefabHash` and `PrefabHashGenerator` for stability and consistency (#698)
- `NetworkStart` has been renamed to `OnNetworkSpawn`. (#865)
- Network variable cleanup - eliminated shared mode, variables are server-authoritative (#1059, #1074)
- `NetworkManager` and other systems are no longer singletons/statics (#696, #705, #706, #737, #738, #739, #746, #747, #763, #765, #766, #783, #784, #785, #786, #787, #788)
- Changed `INetworkSerializable.NetworkSerialize` method signature to use `BufferSerializer<T>` instead of `NetworkSerializer` (#1187)
- Changed `CustomMessagingManager`'s methods to use `FastBufferWriter` and `FastBufferReader` instead of `Stream` (#1187)
- Reduced internal runtime allocations by removing LINQ calls and replacing managed lists/arrays with native collections (#1196)

### Removed

- Removed `NetworkNavMeshAgent` (#1150)
- Removed `NetworkDictionary`, `NetworkSet` (#1149)
- Removed `NetworkVariableSettings` (#1097)
- Removed predefined `NetworkVariable<T>` types (#1093)
  - Removed `NetworkVariableBool`, `NetworkVariableByte`, `NetworkVariableSByte`, `NetworkVariableUShort`, `NetworkVariableShort`, `NetworkVariableUInt`, `NetworkVariableInt`, `NetworkVariableULong`, `NetworkVariableLong`, `NetworkVariableFloat`, `NetworkVariableDouble`, `NetworkVariableVector2`, `NetworkVariableVector3`, `NetworkVariableVector4`, `NetworkVariableColor`, `NetworkVariableColor32`, `NetworkVariableRay`, `NetworkVariableQuaternion`
- Removed `NetworkChannel` and `MultiplexTransportAdapter` (#1133)
- Removed ILPP backend for 2019.4, minimum required version is 2020.3+ (#895)
- `NetworkManager.NetworkConfig` had the following properties removed: (#1080)
  - Scene Registrations no longer exists
  - Allow Runtime Scene Changes was no longer needed and was removed
- Removed the NetworkObject.Spawn payload parameter (#1005)
- Removed `ProfilerCounter`, the original MLAPI network profiler, and the built-in network profiler module (2020.3). A replacement can now be found in the Multiplayer Tools package. (#1048)
- Removed UNet RelayTransport and related relay functionality in UNetTransport (#1081)
- Removed `UpdateStage` parameter from `ServerRpcSendParams` and `ClientRpcSendParams` (#1187)
- Removed `NetworkBuffer`, `NetworkWriter`, `NetworkReader`, `NetworkSerializer`, `PooledNetworkBuffer`, `PooledNetworkWriter`, and `PooledNetworkReader` (#1187)
- Removed `EnableNetworkVariable` in `NetworkConfig`, it is always enabled now (#1179)
- Removed `NetworkTransform`'s FixedSendsPerSecond, AssumeSyncedSends, InterpolateServer, ExtrapolatePosition, MaxSendsToExtrapolate, Channel, EnableNonProvokedResendChecks, DistanceSendrate (#1060) (#826) (#1042, #1055, #1061, #1084, #1101)
- Removed `NetworkManager`'s `StopServer()`, `StopClient()` and `StopHost()` methods and replaced with single `NetworkManager.Shutdown()` method for all (#1108)

### Fixed

- Fixed ServerRpc ownership check to `Debug.LogError` instead of `Debug.LogWarning` (#1126)
- Fixed `NetworkObject.OwnerClientId` property changing before `NetworkBehaviour.OnGainedOwnership()` callback (#1092)
- Fixed `NetworkBehaviourILPP` to iterate over all types in an assembly (#803)
- Fixed cross-asmdef RPC ILPP by importing types into external assemblies (#678)
- Fixed `NetworkManager` shutdown when quitting the application or switching scenes (#1011)
  - Now `NetworkManager` shutdowns correctly and despawns existing `NetworkObject`s
- Fixed Only one `PlayerPrefab` can be selected on `NetworkManager` inspector UI in the editor (#676)
- Fixed connection approval not being triggered for host (#675)
- Fixed various situations where messages could be processed in an invalid order, resulting in errors (#948, #1187, #1218)
- Fixed `NetworkVariable`s being default-initialized on the client instead of being initialized with the desired value (#1266)
- Improved runtime performance and reduced GC pressure (#1187)
- Fixed #915 - clients are receiving data from objects not visible to them (#1099)
- Fixed `NetworkTransform`'s "late join" issues, `NetworkTransform` now uses `NetworkVariable`s instead of RPCs (#826)
- Throw an exception for silent failure when a client tries to get another player's `PlayerObject`, it is now only allowed on the server-side (#844)

### Known Issues

- `NetworkVariable` does not serialize `INetworkSerializable` types through their `NetworkSerialize` implementation
- `NetworkObjects` marked as `DontDestroyOnLoad` are disabled during some network scene transitions
- `NetworkTransform` interpolates from the origin when switching Local Space synchronization
- Exceptions thrown in `OnNetworkSpawn` user code for an object will prevent the callback in other objects
- Cannot send an array of `INetworkSerializable` in RPCs
- ILPP generation fails with special characters in project path

## [0.2.0] - 2021-06-03

WIP version increment to pass package validation checks. Changelog & final version number TBD.

## [0.1.1] - 2021-06-01

This is hotfix v0.1.1 for the initial experimental Unity MLAPI Package.

### Changed

- Fixed issue with the Unity Registry package version missing some fixes from the v0.1.0 release.

## [0.1.0] - 2021-03-23

This is the initial experimental Unity MLAPI Package, v0.1.0.

### Added

- Refactored a new standard for Remote Procedure Call (RPC) in MLAPI which provides increased performance, significantly reduced boilerplate code, and extensibility for future-proofed code. MLAPI RPC includes `ServerRpc` and `ClientRpc` to execute logic on the server and client-side. This provides a single performant unified RPC solution, replacing MLAPI Convenience and Performance RPC (see [here](#removed-features)).
- Added standarized serialization types, including built-in and custom serialization flows. See [RFC #2](https://github.com/Unity-Technologies/com.unity.multiplayer.rfcs/blob/master/text/0002-serializable-types.md) for details.
- `INetworkSerializable` interface replaces `IBitWritable`.
- Added `NetworkSerializer`..., which is the main aggregator that implements serialization code for built-in supported types and holds `NetworkReader` and `NetworkWriter` instances internally.
- Added a Network Update Loop infrastructure that aids Netcode systems to update (such as RPC queue and transport) outside of the standard `MonoBehaviour` event cycle. See [RFC #8](https://github.com/Unity-Technologies/com.unity.multiplayer.rfcs/blob/master/text/0008-network-update-loop.md) and the following details:
  - It uses Unity's [low-level Player Loop API](https://docs.unity3d.com/ScriptReference/LowLevel.PlayerLoop.html) and allows for registering `INetworkUpdateSystem`s with `NetworkUpdate` methods to be executed at specific `NetworkUpdateStage`s, which may also be before or after `MonoBehaviour`-driven game logic execution.
  - You will typically interact with `NetworkUpdateLoop` for registration and `INetworkUpdateSystem` for implementation.
  - `NetworkVariable`s are now tick-based using the `NetworkTickSystem`, tracking time through network interactions and syncs.
- Added message batching to handle consecutive RPC requests sent to the same client. `RpcBatcher` sends batches based on requests from the `RpcQueueProcessing`, by batch size threshold or immediately.
- [GitHub 494](https://github.com/Unity-Technologies/com.unity.multiplayer.mlapi/pull/494): Added a constraint to allow one `NetworkObject` per `GameObject`, set through the `DisallowMultipleComponent` attribute.
- Integrated MLAPI with the Unity Profiler for versions 2020.2 and later:
  - Added new profiler modules for MLAPI that report important network data.
  - Attached the profiler to a remote player to view network data over the wire.
- A test project is available for building and experimenting with MLAPI features. This project is available in the MLAPI GitHub [testproject folder](https://github.com/Unity-Technologies/com.unity.multiplayer.mlapi/tree/release/0.1.0/testproject).
- Added a [MLAPI Community Contributions](https://github.com/Unity-Technologies/mlapi-community-contributions/tree/master/com.mlapi.contrib.extensions) new GitHub repository to accept extensions from the MLAPI community. Current extensions include moved MLAPI features for lag compensation (useful for Server Authoritative actions) and `TrackedObject`.

### Changed

- [GitHub 520](https://github.com/Unity-Technologies/com.unity.multiplayer.mlapi/pull/520): MLAPI now uses the Unity Package Manager for installation management.
- Added functionality and usability to `NetworkVariable`, previously called `NetworkVar`. Updates enhance options and fully replace the need for `SyncedVar`s.
- [GitHub 507](https://github.com/Unity-Technologies/com.unity.multiplayer.mlapi/pull/507): Reimplemented `NetworkAnimator`, which synchronizes animation states for networked objects.
- GitHub [444](https://github.com/Unity-Technologies/com.unity.multiplayer.mlapi/pull/444) and [455](https://github.com/Unity-Technologies/com.unity.multiplayer.mlapi/pull/455): Channels are now represented as bytes instead of strings.

For users of previous versions of MLAPI, this release renames APIs due to refactoring. All obsolete marked APIs have been removed as per [GitHub 513](https://github.com/Unity-Technologies/com.unity.multiplayer.mlapi/pull/513) and [GitHub 514](https://github.com/Unity-Technologies/com.unity.multiplayer.mlapi/pull/514).

| Previous MLAPI Versions | V 0.1.0 Name |
| -- | -- |
| `NetworkingManager` | `NetworkManager` |
| `NetworkedObject` | `NetworkObject` |
| `NetworkedBehaviour` | `NetworkBehaviour` |
| `NetworkedClient` | `NetworkClient` |
| `NetworkedPrefab` | `NetworkPrefab` |
| `NetworkedVar` | `NetworkVariable` |
| `NetworkedTransform` | `NetworkTransform` |
| `NetworkedAnimator` | `NetworkAnimator` |
| `NetworkedAnimatorEditor` | `NetworkAnimatorEditor` |
| `NetworkedNavMeshAgent` | `NetworkNavMeshAgent` |
| `SpawnManager` | `NetworkSpawnManager` |
| `BitStream` | `NetworkBuffer` |
| `BitReader` | `NetworkReader` |
| `BitWriter` | `NetworkWriter` |
| `NetEventType` | `NetworkEventType` |
| `ChannelType` | `NetworkDelivery` |
| `Channel` | `NetworkChannel` |
| `Transport` | `NetworkTransport` |
| `NetworkedDictionary` | `NetworkDictionary` |
| `NetworkedList` | `NetworkList` |
| `NetworkedSet` | `NetworkSet` |
| `MLAPIConstants` | `NetworkConstants` |
| `UnetTransport` | `UNetTransport` |

### Fixed

- [GitHub 460](https://github.com/Unity-Technologies/com.unity.multiplayer.mlapi/pull/460): Fixed an issue for RPC where the host-server was not receiving RPCs from the host-client and vice versa without the loopback flag set in `NetworkingManager`.
- Fixed an issue where data in the Profiler was incorrectly aggregated and drawn, which caused the profiler data to increment indefinitely instead of resetting each frame.
- Fixed an issue the client soft-synced causing PlayMode client-only scene transition issues, caused when running the client in the editor and the host as a release build. Users may have encountered a soft sync of `NetworkedInstanceId` issues in the `SpawnManager.ClientCollectSoftSyncSceneObjectSweep` method.
- [GitHub 458](https://github.com/Unity-Technologies/com.unity.multiplayer.mlapi/pull/458): Fixed serialization issues in `NetworkList` and `NetworkDictionary` when running in Server mode.
- [GitHub 498](https://github.com/Unity-Technologies/com.unity.multiplayer.mlapi/pull/498): Fixed numerical precision issues to prevent not a number (NaN) quaternions.
- [GitHub 438](https://github.com/Unity-Technologies/com.unity.multiplayer.mlapi/pull/438): Fixed booleans by reaching or writing bytes instead of bits.
- [GitHub 519](https://github.com/Unity-Technologies/com.unity.multiplayer.mlapi/pull/519): Fixed an issue where calling `Shutdown()` before making `NetworkManager.Singleton = null` is null on `NetworkManager.OnDestroy()`.

### Removed

With a new release of MLAPI in Unity, some features have been removed:

- SyncVars have been removed from MLAPI. Use `NetworkVariable`s in place of this functionality. <!-- MTT54 -->
- [GitHub 527](https://github.com/Unity-Technologies/com.unity.multiplayer.mlapi/pull/527): Lag compensation systems and `TrackedObject` have moved to the new [MLAPI Community Contributions](https://github.com/Unity-Technologies/mlapi-community-contributions/tree/master/com.mlapi.contrib.extensions) repo.
- [GitHub 509](https://github.com/Unity-Technologies/com.unity.multiplayer.mlapi/pull/509): Encryption has been removed from MLAPI. The `Encryption` option in `NetworkConfig` on the `NetworkingManager` is not available in this release. This change will not block game creation or running. A current replacement for this functionality is not available, and may be developed in future releases. See the following changes:
  - Removed `SecuritySendFlags` from all APIs.
  - Removed encryption, cryptography, and certificate configurations from APIs including `NetworkManager` and `NetworkConfig`.
  - Removed "hail handshake", including `NetworkManager` implementation and `NetworkConstants` entries.
  - Modified `RpcQueue` and `RpcBatcher` internals to remove encryption and authentication from reading and writing.
- Removed the previous MLAPI Profiler editor window from Unity versions 2020.2 and later.
- Removed previous MLAPI Convenience and Performance RPC APIs with the new standard RPC API. See [RFC #1](https://github.com/Unity-Technologies/com.unity.multiplayer.rfcs/blob/master/text/0001-std-rpc-api.md) for details.
- [GitHub 520](https://github.com/Unity-Technologies/com.unity.multiplayer.mlapi/pull/520): Removed the MLAPI Installer.

### Known Issues

- `NetworkNavMeshAgent` does not synchronize mesh data, Agent Size, Steering, Obstacle Avoidance, or Path Finding settings. It only synchronizes the destination and velocity, not the path to the destination.
- For `RPC`, methods with a `ClientRpc` or `ServerRpc` suffix which are not marked with [ServerRpc] or [ClientRpc] will cause a compiler error.
- For `NetworkAnimator`, Animator Overrides are not supported. Triggers do not work.
- For `NetworkVariable`, the `NetworkDictionary` `List` and `Set` must use the `reliableSequenced` channel.
- `NetworkObjects`s are supported but when spawning a prefab with nested child network objects you have to manually call spawn on them
- `NetworkTransform` have the following issues:
  - Replicated objects may have jitter.
  - The owner is always authoritative about the object's position.
  - Scale is not synchronized.
- Connection Approval is not called on the host client.
- For `NamedMessages`, always use `NetworkBuffer` as the underlying stream for sending named and unnamed messages.
- For `NetworkManager`, connection management is limited. Use `IsServer`, `IsClient`, `IsConnectedClient`, or other code to check if MLAPI connected correctly.

## [0.0.1-preview.1] - 2020-12-20

This was an internally-only-used version of the Unity MLAPI Package<|MERGE_RESOLUTION|>--- conflicted
+++ resolved
@@ -13,11 +13,8 @@
 
 ### Fixed
 
-<<<<<<< HEAD
+- Fixed issue where `NetworkObject.SpawnWithObservers` was not being honored for late joining clients. (#2623)
 - Fixed issue where invoking `NetworkManager.Shutdown` multiple times, depending upon the timing, could cause an exception. (#2622)
-=======
-- Fixed issue where `NetworkObject.SpawnWithObservers` was not being honored for late joining clients. (#2623)
->>>>>>> b8eed684
 
 ## Changed
 
