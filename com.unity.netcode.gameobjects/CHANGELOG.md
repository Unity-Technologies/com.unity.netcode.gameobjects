--- conflicted
+++ resolved
@@ -13,19 +13,13 @@
 ### Fixed
 
 - Fixed a bug where having a class with Rpcs that inherits from a class without Rpcs that inherits from NetworkVariable would cause a compile error. (#2751)
-<<<<<<< HEAD
+- Fixed issue where `NetworkBehaviour.Synchronize` was not truncating the write buffer if nothing was serialized during `NetworkBehaviour.OnSynchronize` causing an additional 6 bytes to be written per `NetworkBehaviour` component instance. (#2749)
 - Fixed issue where a parented in-scene placed NetworkObject would be destroyed upon a client or server exiting a network session but not unloading the original scene in which the NetworkObject was placed. (#2737)
 - Fixed issue where during client synchronization and scene loading, when client synchronization or the scene loading mode are set to `LoadSceneMode.Single`, a `CreateObjectMessage` could be received, processed, and the resultant spawned `NetworkObject` could be instantiated in the client's currently active scene that could, towards the end of the client synchronization or loading process, be unloaded and cause the newly created `NetworkObject` to be destroyed (and throw and exception). (#2735)
 - Fixed issue where a `NetworkTransform` instance with interpolation enabled would result in wide visual motion gaps (stuttering) under above normal latency conditions and a 1-5% or higher packet are drop rate. (#2713)
 
 ### Changed
-
 - Changed `NetworkTransform` authoritative instance tick registration so a single `NetworkTransform` specific tick event update will update all authoritative instances to improve perofmance. (#2713)
-=======
-- Fixed issue where `NetworkBehaviour.Synchronize` was not truncating the write buffer if nothing was serialized during `NetworkBehaviour.OnSynchronize` causing an additional 6 bytes to be written per `NetworkBehaviour` component instance. (#2749)
-
-### Changed
->>>>>>> b309cc37
 
 ## [1.7.0] - 2023-10-11
 
