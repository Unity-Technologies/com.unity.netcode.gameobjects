# Changelog

All notable changes to this project will be documented in this file.

The format is based on [Keep a Changelog](https://keepachangelog.com/en/1.0.0/) and this project adheres to [Semantic Versioning](https://semver.org/spec/v2.0.0.html).

Additional documentation and release notes are available at [Multiplayer Documentation](https://docs-multiplayer.unity3d.com).

## [Unreleased]
<<<<<<< HEAD

### Fixed

- Fixed messages larger than 64k being written with incorrectly truncated message size in header (#1686) (credit: @kaen)
=======
### Added
### Changed

### Fixed
- Fixed: Issue where Alpha release versions of Unity (version 20202.2.0a5 and later) will not compile due to the UNet Transport no longer existing (#1678)

>>>>>>> bd71290f

## [1.0.0-pre.5] - 2022-01-26

### Added

- Added `PreviousValue` in `NetworkListEvent`, when `Value` has changed (#1528)

### Changed

- NetworkManager's GameObject is no longer allowed to be nested under one or more GameObject(s).(#1484)
- NetworkManager DontDestroy property was removed and now NetworkManager always is migrated into the DontDestroyOnLoad scene. (#1484)'

### Fixed

- Fixed network tick value sometimes being duplicated or skipped. (#1614)
- Fixed The ClientNetworkTransform sample script to allow for owner changes at runtime. (#1606)
- Fixed When the LogLevel is set to developer NetworkBehaviour generates warning messages when it should not (#1631)
- Fixed NetworkTransport Initialize now can receive the associated NetworkManager instance to avoid using NetworkManager.Singleton in transport layer (#1677)

## [1.0.0-pre.4] - 2021-01-04

### Added

- Added `com.unity.modules.physics` and `com.unity.modules.physics2d` package dependencies (#1565)

### Removed

- Removed `com.unity.modules.ai` package dependency (#1565)
- Removed `FixedQueue`, `StreamExtensions`, `TypeExtensions` (#1398)

### Fixed
- Fixed in-scene NetworkObjects that are moved into the DDOL scene not getting restored to their original active state (enabled/disabled) after a full scene transition (#1354)
- Fixed invalid IL code being generated when using `this` instead of `this ref` for the FastBufferReader/FastBufferWriter parameter of an extension method. (#1393)
- Fixed an issue where if you are running as a server (not host) the LoadEventCompleted and UnloadEventCompleted events would fire early by the NetworkSceneManager (#1379)
- Fixed a runtime error when sending an array of an INetworkSerializable type that's implemented as a struct (#1402)
- NetworkConfig will no longer throw an OverflowException in GetConfig() when ForceSamePrefabs is enabled and the number of prefabs causes the config blob size to exceed 1300 bytes. (#1385)
- Fixed NetworkVariable not calling NetworkSerialize on INetworkSerializable types (#1383)
- Fixed NullReferenceException on ImportReferences call in NetworkBehaviourILPP (#1434)
- Fixed NetworkObjects not being despawned before they are destroyed during shutdown for client, host, and server instances. (#1390)
- Fixed KeyNotFound exception when removing ownership of a newly spawned NetworkObject that is already owned by the server. (#1500)
- Fixed NetworkManager.LocalClient not being set when starting as a host. (#1511)
- Fixed a few memory leak cases when shutting down NetworkManager during Incoming Message Queue processing. (#1323)
- Fixed network tick value sometimes being duplicated or skipped. (#1614)

### Changed
- The SDK no longer limits message size to 64k. (The transport may still impose its own limits, but the SDK no longer does.) (#1384)
- Updated com.unity.collections to 1.1.0 (#1451)
- NetworkManager's GameObject is no longer allowed to be nested under one or more GameObject(s).(#1484)
- NetworkManager DontDestroy property was removed and now NetworkManager always is migrated into the DontDestroyOnLoad scene. (#1484)

## [1.0.0-pre.3] - 2021-10-22

### Added

- ResetTrigger function to NetworkAnimator (#1327)

### Fixed 

- Overflow exception when syncing Animator state. (#1327)
- Added `try`/`catch` around RPC calls, preventing exception from causing further RPC calls to fail (#1329)
- Fixed an issue where ServerClientId and LocalClientId could have the same value, causing potential confusion, and also fixed an issue with the UNet where the server could be identified with two different values, one of which might be the same as LocalClientId, and the other of which would not.(#1368)
- IL2CPP would not properly compile (#1359)

## [1.0.0-pre.2] - 2021-10-19


### Added

- Associated Known Issues for the 1.0.0-pre.1 release in the changelog

### Changed

- Updated label for `1.0.0-pre.1` changelog section

## [1.0.0-pre.1] - 2021-10-19

### Added

- Added `ClientNetworkTransform` sample to the SDK package (#1168)
- Added `Bootstrap` sample to the SDK package (#1140)
- Enhanced `NetworkSceneManager` implementation with additive scene loading capabilities (#1080, #955, #913)
  - `NetworkSceneManager.OnSceneEvent` provides improved scene event notificaitons  
- Enhanced `NetworkTransform` implementation with per axis/component based and threshold based state replication (#1042, #1055, #1061, #1084, #1101)
- Added a jitter-resistent `BufferedLinearInterpolator<T>` for `NetworkTransform` (#1060)
- Implemented `NetworkPrefabHandler` that provides support for object pooling and `NetworkPrefab` overrides (#1073, #1004, #977, #905,#749, #727)
- Implemented auto `NetworkObject` transform parent synchronization at runtime over the network (#855)
- Adopted Unity C# Coding Standards in the codebase with `.editorconfig` ruleset (#666, #670)
- When a client tries to spawn a `NetworkObject` an exception is thrown to indicate unsupported behavior. (#981)
- Added a `NetworkTime` and `NetworkTickSystem` which allows for improved control over time and ticks. (#845)
- Added a `OnNetworkDespawn` function to `NetworkObject` which gets called when a `NetworkObject` gets despawned and can be overriden. (#865)
- Added `SnapshotSystem` that would allow variables and spawn/despawn messages to be sent in blocks (#805, #852, #862, #963, #1012, #1013, #1021, #1040, #1062, #1064, #1083, #1091, #1111, #1129, #1166, #1192)
  - Disabled by default for now, except spawn/despawn messages
  - Will leverage unreliable messages with eventual consistency
- `NetworkBehaviour` and `NetworkObject`'s `NetworkManager` instances can now be overriden (#762)
- Added metrics reporting for the new network profiler if the Multiplayer Tools package is present (#1104, #1089, #1096, #1086, #1072, #1058, #960, #897, #891, #878)
- `NetworkBehaviour.IsSpawned` a quick (and stable) way to determine if the associated NetworkObject is spawned (#1190)
- Added `NetworkRigidbody` and `NetworkRigidbody2D` components to support networking `Rigidbody` and `Rigidbody2D` components (#1202, #1175)
- Added `NetworkObjectReference` and `NetworkBehaviourReference` structs which allow to sending `NetworkObject/Behaviours` over RPCs/`NetworkVariable`s (#1173)
- Added `NetworkAnimator` component to support networking `Animator` component (#1281, #872)

### Changed

- Bumped minimum Unity version, renamed package as "Unity Netcode for GameObjects", replaced `MLAPI` namespace and its variants with `Unity.Netcode` namespace and per asm-def variants (#1007, #1009, #1015, #1017, #1019, #1025, #1026, #1065)
  - Minimum Unity version:
    - 2019.4 → 2020.3+
  - Package rename:
    - Display name: `MLAPI Networking Library` → `Netcode for GameObjects`
    - Name: `com.unity.multiplayer.mlapi` → `com.unity.netcode.gameobjects`
    - Updated package description
  - All `MLAPI.x` namespaces are replaced with `Unity.Netcode`
    - `MLAPI.Messaging` → `Unity.Netcode`
    - `MLAPI.Connection` → `Unity.Netcode`
    - `MLAPI.Logging` → `Unity.Netcode`
    - `MLAPI.SceneManagement` → `Unity.Netcode`
    - and other `MLAPI.x` variants to `Unity.Netcode`
  - All assembly definitions are renamed with `Unity.Netcode.x` variants
    - `Unity.Multiplayer.MLAPI.Runtime` → `Unity.Netcode.Runtime`
    - `Unity.Multiplayer.MLAPI.Editor` → `Unity.Netcode.Editor`
    - and other `Unity.Multiplayer.MLAPI.x` variants to `Unity.Netcode.x` variants
- Renamed `Prototyping` namespace and assembly definition to `Components` (#1145)
- Changed `NetworkObject.Despawn(bool destroy)` API to default to `destroy = true` for better usability (#1217)
- Scene registration in `NetworkManager` is now replaced by Build Setttings → Scenes in Build List (#1080)
- `NetworkSceneManager.SwitchScene` has been replaced by `NetworkSceneManager.LoadScene` (#955)
- `NetworkManager, NetworkConfig, and NetworkSceneManager` scene registration replaced with scenes in build list (#1080)
- `GlobalObjectIdHash` replaced `PrefabHash` and `PrefabHashGenerator` for stability and consistency (#698)
- `NetworkStart` has been renamed to `OnNetworkSpawn`. (#865)
- Network variable cleanup - eliminated shared mode, variables are server-authoritative (#1059, #1074)
- `NetworkManager` and other systems are no longer singletons/statics (#696, #705, #706, #737, #738, #739, #746, #747, #763, #765, #766, #783, #784, #785, #786, #787, #788)
- Changed `INetworkSerializable.NetworkSerialize` method signature to use `BufferSerializer<T>` instead of `NetworkSerializer` (#1187)
- Changed `CustomMessagingManager`'s methods to use `FastBufferWriter` and `FastBufferReader` instead of `Stream` (#1187)
- Reduced internal runtime allocations by removing LINQ calls and replacing managed lists/arrays with native collections (#1196)

### Removed

- Removed `NetworkNavMeshAgent` (#1150)
- Removed `NetworkDictionary`, `NetworkSet` (#1149)
- Removed `NetworkVariableSettings` (#1097)
- Removed predefined `NetworkVariable<T>` types (#1093)
    - Removed `NetworkVariableBool`, `NetworkVariableByte`, `NetworkVariableSByte`, `NetworkVariableUShort`, `NetworkVariableShort`, `NetworkVariableUInt`, `NetworkVariableInt`, `NetworkVariableULong`, `NetworkVariableLong`, `NetworkVariableFloat`, `NetworkVariableDouble`, `NetworkVariableVector2`, `NetworkVariableVector3`, `NetworkVariableVector4`, `NetworkVariableColor`, `NetworkVariableColor32`, `NetworkVariableRay`, `NetworkVariableQuaternion`
- Removed `NetworkChannel` and `MultiplexTransportAdapter` (#1133)
- Removed ILPP backend for 2019.4, minimum required version is 2020.3+ (#895)
- `NetworkManager.NetworkConfig` had the following properties removed: (#1080)
  - Scene Registrations no longer exists
  - Allow Runtime Scene Changes was no longer needed and was removed
- Removed the NetworkObject.Spawn payload parameter (#1005)
- Removed `ProfilerCounter`, the original MLAPI network profiler, and the built-in network profiler module (2020.3). A replacement can now be found in the Multiplayer Tools package. (#1048)
- Removed UNet RelayTransport and related relay functionality in UNetTransport (#1081)
- Removed `UpdateStage` parameter from `ServerRpcSendParams` and `ClientRpcSendParams` (#1187)
- Removed `NetworkBuffer`, `NetworkWriter`, `NetworkReader`, `NetworkSerializer`, `PooledNetworkBuffer`, `PooledNetworkWriter`, and `PooledNetworkReader` (#1187)
- Removed `EnableNetworkVariable` in `NetworkConfig`, it is always enabled now (#1179)
- Removed `NetworkTransform`'s FixedSendsPerSecond, AssumeSyncedSends, InterpolateServer, ExtrapolatePosition, MaxSendsToExtrapolate, Channel, EnableNonProvokedResendChecks, DistanceSendrate (#1060) (#826) (#1042, #1055, #1061, #1084, #1101)
- Removed `NetworkManager`'s `StopServer()`, `StopClient()` and `StopHost()` methods and replaced with single `NetworkManager.Shutdown()` method for all (#1108)

### Fixed

- Fixed ServerRpc ownership check to `Debug.LogError` instead of `Debug.LogWarning` (#1126)
- Fixed `NetworkObject.OwnerClientId` property changing before `NetworkBehaviour.OnGainedOwnership()` callback (#1092)
- Fixed `NetworkBehaviourILPP` to iterate over all types in an assembly (#803)
- Fixed cross-asmdef RPC ILPP by importing types into external assemblies (#678)
- Fixed `NetworkManager` shutdown when quitting the application or switching scenes (#1011)
  - Now `NetworkManager` shutdowns correctly and despawns existing `NetworkObject`s
- Fixed Only one `PlayerPrefab` can be selected on `NetworkManager` inspector UI in the editor (#676)
- Fixed connection approval not being triggered for host (#675)
- Fixed various situations where messages could be processed in an invalid order, resulting in errors (#948, #1187, #1218)
- Fixed `NetworkVariable`s being default-initialized on the client instead of being initialized with the desired value (#1266)
- Improved runtime performance and reduced GC pressure (#1187)
- Fixed #915 - clients are receiving data from objects not visible to them (#1099)
- Fixed `NetworkTransform`'s "late join" issues, `NetworkTransform` now uses `NetworkVariable`s instead of RPCs (#826)
- Throw an exception for silent failure when a client tries to get another player's `PlayerObject`, it is now only allowed on the server-side (#844)

### Known Issues

- `NetworkVariable` does not serialize `INetworkSerializable` types through their `NetworkSerialize` implementation
- `NetworkObjects` marked as `DontDestroyOnLoad` are disabled during some network scene transitions
- `NetworkTransform` interpolates from the origin when switching Local Space synchronization
- Exceptions thrown in `OnNetworkSpawn` user code for an object will prevent the callback in other objects
- Cannot send an array of `INetworkSerializable` in RPCs
- ILPP generation fails with special characters in project path

## [0.2.0] - 2021-06-03

WIP version increment to pass package validation checks. Changelog & final version number TBD.

## [0.1.1] - 2021-06-01

This is hotfix v0.1.1 for the initial experimental Unity MLAPI Package.

### Changed

- Fixed issue with the Unity Registry package version missing some fixes from the v0.1.0 release.

## [0.1.0] - 2021-03-23

This is the initial experimental Unity MLAPI Package, v0.1.0.

### Added

- Refactored a new standard for Remote Procedure Call (RPC) in MLAPI which provides increased performance, significantly reduced boilerplate code, and extensibility for future-proofed code. MLAPI RPC includes `ServerRpc` and `ClientRpc` to execute logic on the server and client-side. This provides a single performant unified RPC solution, replacing MLAPI Convenience and Performance RPC (see [here](#removed-features)).
- Added standarized serialization types, including built-in and custom serialization flows. See [RFC #2](https://github.com/Unity-Technologies/com.unity.multiplayer.rfcs/blob/master/text/0002-serializable-types.md) for details.
- `INetworkSerializable` interface replaces `IBitWritable`.
- Added `NetworkSerializer`..., which is the main aggregator that implements serialization code for built-in supported types and holds `NetworkReader` and `NetworkWriter` instances internally.
- Added a Network Update Loop infrastructure that aids Netcode systems to update (such as RPC queue and transport) outside of the standard `MonoBehaviour` event cycle. See [RFC #8](https://github.com/Unity-Technologies/com.unity.multiplayer.rfcs/blob/master/text/0008-network-update-loop.md) and the following details:
  - It uses Unity's [low-level Player Loop API](https://docs.unity3d.com/ScriptReference/LowLevel.PlayerLoop.html) and allows for registering `INetworkUpdateSystem`s with `NetworkUpdate` methods to be executed at specific `NetworkUpdateStage`s, which may also be before or after `MonoBehaviour`-driven game logic execution.
  - You will typically interact with `NetworkUpdateLoop` for registration and `INetworkUpdateSystem` for implementation.
  - `NetworkVariable`s are now tick-based using the `NetworkTickSystem`, tracking time through network interactions and syncs.
- Added message batching to handle consecutive RPC requests sent to the same client. `RpcBatcher` sends batches based on requests from the `RpcQueueProcessing`, by batch size threshold or immediately.
- [GitHub 494](https://github.com/Unity-Technologies/com.unity.multiplayer.mlapi/pull/494): Added a constraint to allow one `NetworkObject` per `GameObject`, set through the `DisallowMultipleComponent` attribute.
- Integrated MLAPI with the Unity Profiler for versions 2020.2 and later:
  - Added new profiler modules for MLAPI that report important network data.
  - Attached the profiler to a remote player to view network data over the wire.
- A test project is available for building and experimenting with MLAPI features. This project is available in the MLAPI GitHub [testproject folder](https://github.com/Unity-Technologies/com.unity.multiplayer.mlapi/tree/release/0.1.0/testproject). 
- Added a [MLAPI Community Contributions](https://github.com/Unity-Technologies/mlapi-community-contributions/tree/master/com.mlapi.contrib.extensions) new GitHub repository to accept extensions from the MLAPI community. Current extensions include moved MLAPI features for lag compensation (useful for Server Authoritative actions) and `TrackedObject`.

### Changed

- [GitHub 520](https://github.com/Unity-Technologies/com.unity.multiplayer.mlapi/pull/520): MLAPI now uses the Unity Package Manager for installation management.
- Added functionality and usability to `NetworkVariable`, previously called `NetworkVar`. Updates enhance options and fully replace the need for `SyncedVar`s. 
- [GitHub 507](https://github.com/Unity-Technologies/com.unity.multiplayer.mlapi/pull/507): Reimplemented `NetworkAnimator`, which synchronizes animation states for networked objects. 
- GitHub [444](https://github.com/Unity-Technologies/com.unity.multiplayer.mlapi/pull/444) and [455](https://github.com/Unity-Technologies/com.unity.multiplayer.mlapi/pull/455): Channels are now represented as bytes instead of strings.

For users of previous versions of MLAPI, this release renames APIs due to refactoring. All obsolete marked APIs have been removed as per [GitHub 513](https://github.com/Unity-Technologies/com.unity.multiplayer.mlapi/pull/513) and [GitHub 514](https://github.com/Unity-Technologies/com.unity.multiplayer.mlapi/pull/514).

| Previous MLAPI Versions | V 0.1.0 Name |
| -- | -- |
| `NetworkingManager` | `NetworkManager` |
| `NetworkedObject` | `NetworkObject` |
| `NetworkedBehaviour` | `NetworkBehaviour` |
| `NetworkedClient` | `NetworkClient` |
| `NetworkedPrefab` | `NetworkPrefab` |
| `NetworkedVar` | `NetworkVariable` |
| `NetworkedTransform` | `NetworkTransform` |
| `NetworkedAnimator` | `NetworkAnimator` |
| `NetworkedAnimatorEditor` | `NetworkAnimatorEditor` |
| `NetworkedNavMeshAgent` | `NetworkNavMeshAgent` |
| `SpawnManager` | `NetworkSpawnManager` |
| `BitStream` | `NetworkBuffer` |
| `BitReader` | `NetworkReader` |
| `BitWriter` | `NetworkWriter` |
| `NetEventType` | `NetworkEventType` |
| `ChannelType` | `NetworkDelivery` |
| `Channel` | `NetworkChannel` |
| `Transport` | `NetworkTransport` |
| `NetworkedDictionary` | `NetworkDictionary` |
| `NetworkedList` | `NetworkList` |
| `NetworkedSet` | `NetworkSet` |
| `MLAPIConstants` | `NetworkConstants` |
| `UnetTransport` | `UNetTransport` |

### Fixed

- [GitHub 460](https://github.com/Unity-Technologies/com.unity.multiplayer.mlapi/pull/460): Fixed an issue for RPC where the host-server was not receiving RPCs from the host-client and vice versa without the loopback flag set in `NetworkingManager`. 
- Fixed an issue where data in the Profiler was incorrectly aggregated and drawn, which caused the profiler data to increment indefinitely instead of resetting each frame.
- Fixed an issue the client soft-synced causing PlayMode client-only scene transition issues, caused when running the client in the editor and the host as a release build. Users may have encountered a soft sync of `NetworkedInstanceId` issues in the `SpawnManager.ClientCollectSoftSyncSceneObjectSweep` method.
- [GitHub 458](https://github.com/Unity-Technologies/com.unity.multiplayer.mlapi/pull/458): Fixed serialization issues in `NetworkList` and `NetworkDictionary` when running in Server mode.
- [GitHub 498](https://github.com/Unity-Technologies/com.unity.multiplayer.mlapi/pull/498): Fixed numerical precision issues to prevent not a number (NaN) quaternions.
- [GitHub 438](https://github.com/Unity-Technologies/com.unity.multiplayer.mlapi/pull/438): Fixed booleans by reaching or writing bytes instead of bits.
- [GitHub 519](https://github.com/Unity-Technologies/com.unity.multiplayer.mlapi/pull/519): Fixed an issue where calling `Shutdown()` before making `NetworkManager.Singleton = null` is null on `NetworkManager.OnDestroy()`.

### Removed

With a new release of MLAPI in Unity, some features have been removed:

- SyncVars have been removed from MLAPI. Use `NetworkVariable`s in place of this functionality. <!-- MTT54 -->
- [GitHub 527](https://github.com/Unity-Technologies/com.unity.multiplayer.mlapi/pull/527): Lag compensation systems and `TrackedObject` have moved to the new [MLAPI Community Contributions](https://github.com/Unity-Technologies/mlapi-community-contributions/tree/master/com.mlapi.contrib.extensions) repo.
- [GitHub 509](https://github.com/Unity-Technologies/com.unity.multiplayer.mlapi/pull/509): Encryption has been removed from MLAPI. The `Encryption` option in `NetworkConfig` on the `NetworkingManager` is not available in this release. This change will not block game creation or running. A current replacement for this functionality is not available, and may be developed in future releases. See the following changes:
    - Removed `SecuritySendFlags` from all APIs.
    - Removed encryption, cryptography, and certificate configurations from APIs including `NetworkManager` and `NetworkConfig`.
    - Removed "hail handshake", including `NetworkManager` implementation and `NetworkConstants` entries.
    - Modified `RpcQueue` and `RpcBatcher` internals to remove encryption and authentication from reading and writing.
- Removed the previous MLAPI Profiler editor window from Unity versions 2020.2 and later.
- Removed previous MLAPI Convenience and Performance RPC APIs with the new standard RPC API. See [RFC #1](https://github.com/Unity-Technologies/com.unity.multiplayer.rfcs/blob/master/text/0001-std-rpc-api.md) for details.
- [GitHub 520](https://github.com/Unity-Technologies/com.unity.multiplayer.mlapi/pull/520): Removed the MLAPI Installer.

### Known Issues

- `NetworkNavMeshAgent` does not synchronize mesh data, Agent Size, Steering, Obstacle Avoidance, or Path Finding settings. It only synchronizes the destination and velocity, not the path to the destination.
- For `RPC`, methods with a `ClientRpc` or `ServerRpc` suffix which are not marked with [ServerRpc] or [ClientRpc] will cause a compiler error.
- For `NetworkAnimator`, Animator Overrides are not supported. Triggers do not work.
- For `NetworkVariable`, the `NetworkDictionary` `List` and `Set` must use the `reliableSequenced` channel.
- `NetworkObjects`s are supported but when spawning a prefab with nested child network objects you have to manually call spawn on them
- `NetworkTransform` have the following issues:
  - Replicated objects may have jitter. 
  - The owner is always authoritative about the object's position.
  - Scale is not synchronized.
- Connection Approval is not called on the host client.
- For `NamedMessages`, always use `NetworkBuffer` as the underlying stream for sending named and unnamed messages.
- For `NetworkManager`, connection management is limited. Use `IsServer`, `IsClient`, `IsConnectedClient`, or other code to check if MLAPI connected correctly.

## [0.0.1-preview.1] - 2020-12-20

This was an internally-only-used version of the Unity MLAPI Package<|MERGE_RESOLUTION|>--- conflicted
+++ resolved
@@ -7,19 +7,12 @@
 Additional documentation and release notes are available at [Multiplayer Documentation](https://docs-multiplayer.unity3d.com).
 
 ## [Unreleased]
-<<<<<<< HEAD
-
-### Fixed
-
+### Added
+### Changed
+
+### Fixed
+- Fixed: Issue where Alpha release versions of Unity (version 20202.2.0a5 and later) will not compile due to the UNet Transport no longer existing (#1678)
 - Fixed messages larger than 64k being written with incorrectly truncated message size in header (#1686) (credit: @kaen)
-=======
-### Added
-### Changed
-
-### Fixed
-- Fixed: Issue where Alpha release versions of Unity (version 20202.2.0a5 and later) will not compile due to the UNet Transport no longer existing (#1678)
-
->>>>>>> bd71290f
 
 ## [1.0.0-pre.5] - 2022-01-26
 
