--- conflicted
+++ resolved
@@ -19,15 +19,13 @@
 - Renamed the NetworkTransform.SetState parameter `shouldGhostsInterpolate` to `teleportDisabled` for better clarity of what that parameter does. (#2228)
 
 ### Fixed
+- Fixed a UTP test that was failing when you install Unity Transport package 2.0.0 or newer. (#2347)
 - Fixed issue where `NetcodeSettingsProvider` would throw an exception in Unity 2020.3.x versions. (#2345)
 - Fixed server side issue where, depending upon component ordering, some NetworkBehaviour components might not have their OnNetworkDespawn method invoked if the client side disconnected. (#2323)
 - Fixed a case where data corruption could occur when using UnityTransport when reaching a certain level of send throughput. (#2332)
 - Fixed an issue in `UnityTransport` where an exception would be thrown if starting a Relay host/server on WebGL. This exception should only be thrown if using direct connections (where WebGL can't act as a host/server). (#2321)
-<<<<<<< HEAD
 - Fixed `NetworkAnimator` issue where it was not checking for `AnimatorStateTtansition.destinationStateMachine` and any possible sub-states defined within it. (#2309)
-=======
-- Fixed a UTP test that was failing when you install Unity Transport package 2.0.0 or newer. (#2347)
->>>>>>> 368a9a22
+
 
 ## [1.2.0] - 2022-11-21
 
