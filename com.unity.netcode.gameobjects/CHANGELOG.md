# Changelog

All notable changes to this project will be documented in this file.

The format is based on [Keep a Changelog](https://keepachangelog.com/en/1.0.0/) and this project adheres to [Semantic Versioning](https://semver.org/spec/v2.0.0.html).

Additional documentation and release notes are available at [Multiplayer Documentation](https://docs-multiplayer.unity3d.com).

## [Unreleased]

### Added

- Added `NetworkVariable.CheckDirtyState` that is to be used in tandem with collections in order to detect whether the collection or an item within the collection has changed. (#3004)

### Fixed

<<<<<<< HEAD
- Fixed issue where nested `NetworkTransform` components were not getting updated. (#3016)
=======
- Fixed issue by adding null checks in `NetworkVariableBase.CanClientRead` and `NetworkVariableBase.CanClientWrite` methods to ensure safe access to `NetworkBehaviour`. (#3012)
>>>>>>> 285e3078
- Fixed issue where `FixedStringSerializer<T>` was using `NetworkVariableSerialization<byte>.AreEqual` to determine if two bytes were equal causes an exception to be thrown due to no byte serializer having been defined. (#3009)
- Fixed Issue where a state with dual triggers, inbound and outbound, could cause a false layer to layer state transition message to be sent to non-authority `NetworkAnimator` instances and cause a warning message to be logged. (#3008)
- Fixed issue using collections within `NetworkVariable` where the collection would not detect changes to items or nested items. (#3004)
- Fixed issue where `List`, `Dictionary`, and `HashSet` collections would not uniquely duplicate nested collections. (#3004)
- Fixed issue where `NotAuthorityTarget` would include the service observer in the list of targets to send the RPC to as opposed to excluding the service observer as it should. (#3000)
- Fixed issue where `ProxyRpcTargetGroup` could attempt to send a message if there were no targets to send to. (#3000)

### Changed

- Changed permissions exception thrown in `NetworkList` to exiting early with a logged error that is now a unified permissions message within `NetworkVariableBase`. (#3004)
- Changed permissions exception thrown in `NetworkVariable.Value` to exiting early with a logged error that is now a unified permissions message within `NetworkVariableBase`. (#3004)


## [2.0.0-pre.3] - 2024-07-23

### Added
- Added: `UnityTransport.GetNetworkDriver` and `UnityTransport.GetLocalEndpoint` methods to expose the driver and local endpoint being used. (#2978)

### Fixed

- Fixed issue where deferred despawn was causing GC allocations when converting an `IEnumerable` to a list. (#2983)
- Fixed issue where the realtime network stats monitor was not able to display RPC traffic in release builds due to those stats being only available in development builds or the editor. (#2979)
- Fixed issue where `NetworkManager.ScenesLoaded` was not being updated if `PostSynchronizationSceneUnloading` was set and any loaded scenes not used during synchronization were unloaded. (#2971)
- Fixed issue where `Rigidbody2d` under Unity 6000.0.11f1 has breaking changes where `velocity` is now `linearVelocity` and `isKinematic` is replaced by `bodyType`. (#2971)
- Fixed issue where `NetworkSpawnManager.InstantiateAndSpawn` and `NetworkObject.InstantiateAndSpawn` were not honoring the ownerClientId parameter when using a client-server network topology. (#2968)
- Fixed issue where internal delta serialization could not have a byte serializer defined when serializing deltas for other types. Added `[GenerateSerializationForType(typeof(byte))]` to both the `NetworkVariable` and `AnticipatedNetworkVariable` classes to assure a byte serializer is defined.(#2962)
- Fixed issue when scene management was disabled and the session owner would still try to synchronize a late joining client. (#2962)
- Fixed issue when using a distributed authority network topology where it would allow a session owner to spawn a `NetworkObject` prior to being approved. Now, an error message is logged and the `NetworkObject` will not be spawned prior to the client being approved.  (#2962)
- Fixed issue where attempting to spawn during `NetworkBehaviour.OnInSceneObjectsSpawned` and `NetworkBehaviour.OnNetworkSessionSynchronized` notifications would throw a collection modified exception.  (#2962)

### Changed

- Changed logic where clients can now set the `NetworkSceneManager` client synchronization mode when using a distributed authority network topology. (#2985)


## [2.0.0-pre.2] - 2024-06-17

### Added

- Added `AnticipatedNetworkVariable<T>`, which adds support for client anticipation of `NetworkVariable` values, allowing for more responsive gameplay. (#2957)
- Added `AnticipatedNetworkTransform`, which adds support for client anticipation of NetworkTransforms. (#2957)
- Added `NetworkVariableBase.ExceedsDirtinessThreshold` to allow network variables to throttle updates by only sending updates when the difference between the current and previous values exceeds a threshold. (This is exposed in `NetworkVariable<T>` with the callback `NetworkVariable<T>.CheckExceedsDirtinessThreshold`). (#2957)
- Added `NetworkVariableUpdateTraits`, which add additional throttling support: `MinSecondsBetweenUpdates` will prevent the `NetworkVariable` from sending updates more often than the specified time period (even if it exceeds the dirtiness threshold), while `MaxSecondsBetweenUpdates` will force a dirty `NetworkVariable` to send an update after the specified time period even if it has not yet exceeded the dirtiness threshold. (#2957)
- Added virtual method `NetworkVariableBase.OnInitialize` which can be used by `NetworkVariable` subclasses to add initialization code. (#2957)
- Added `NetworkTime.TickWithPartial`, which represents the current tick as a double that includes the fractional/partial tick value. (#2957)
- Added `NetworkTickSystem.AnticipationTick`, which can be helpful with implementation of client anticipation. This value represents the tick the current local client was at at the beginning of the most recent network round trip, which enables it to correlate server update ticks with the client tick that may have triggered them. (#2957)
- Added event `NetworkManager.OnSessionOwnerPromoted` that is invoked when a new session owner promotion occurs. (#2948)
- Added `NetworkRigidBodyBase.GetLinearVelocity` and `NetworkRigidBodyBase.SetLinearVelocity` convenience/helper methods. (#2948)
- Added `NetworkRigidBodyBase.GetAngularVelocity` and `NetworkRigidBodyBase.SetAngularVelocity` convenience/helper methods. (#2948)

### Fixed

- Fixed issue when `NetworkTransform` half float precision is enabled and ownership changes the current base position was not being synchronized. (#2948)
- Fixed issue where `OnClientConnected` not being invoked on the session owner when connecting to a new distributed authority session. (#2948)
- Fixed issue where Rigidbody micro-motion (i.e. relatively small velocities) would result in non-authority instances slightly stuttering as the body would come to a rest (i.e. no motion). Now, the threshold value can increase at higher velocities and can decrease slightly below the provided threshold to account for this. (#2948)

### Changed

- Changed `NetworkAnimator` no longer requires the `Animator` component to exist on the same `GameObject`. (#2957)
- Changed `NetworkObjectReference` and `NetworkBehaviourReference` to allow null references when constructing and serializing. (#2957)
- Changed the client's owned objects is now returned (`NetworkClient` and `NetworkSpawnManager`) as an array as opposed to a list for performance purposes. (#2948)
- Changed `NetworkTransfrom.TryCommitTransformToServer` to be internal as it will be removed by the final 2.0.0 release. (#2948)
- Changed `NetworkTransformEditor.OnEnable` to a virtual method to be able to customize a `NetworkTransform` derived class by creating a derived editor control from `NetworkTransformEditor`. (#2948)


## [2.0.0-exp.5] - 2024-06-03

### Added


### Fixed

- Fixed issue where SessionOwner message was being treated as a new entry for the new message indexing when it should have been ordinally sorted with the legacy message indices. (#2942)

### Changed
- Changed `FastBufferReader` and `FastBufferWriter` so that they always ensure the length of items serialized is always serialized as an `uint` and added a check before casting for safe reading and writing.(#2946)


## [2.0.0-exp.4] - 2024-05-31

### Added

- Added `NetworkRigidbodyBase.AttachToFixedJoint` and `NetworkRigidbodyBase.DetachFromFixedJoint` to replace parenting for rigid bodies that have `NetworkRigidbodyBase.UseRigidBodyForMotion` enabled. (#2933)
- Added `NetworkBehaviour.OnNetworkPreSpawn` and `NetworkBehaviour.OnNetworkPostSpawn` methods that provide the ability to handle pre and post spawning actions during the `NetworkObject` spawn sequence. (#2912)
- Added a client-side only `NetworkBehaviour.OnNetworkSessionSynchronized` convenience method that is invoked on all `NetworkBehaviour`s after a newly joined client has finished synchronizing with the network session in progress. (#2912)
- Added `NetworkBehaviour.OnInSceneObjectsSpawned` convenience method that is invoked when all in-scene `NetworkObject`s have been spawned after a scene has been loaded or upon a host or server starting. (#2912)

### Fixed

- Fixed issue where non-authoritative rigid bodies with `NetworkRigidbodyBase.UseRigidBodyForMotion` enabled would constantly log errors about the renderTime being before `StartTimeConsumed`. (#2933)
- Fixed issue where in-scene placed NetworkObjects could be destroyed if a client disconnects early and/or before approval. (#2924)
- Fixed issue where a `NetworkObject` component's associated `NetworkBehaviour` components would not be detected if scene loading is disabled in the editor and the currently loaded scene has in-scene placed `NetworkObject`s. (#2912)
- Fixed issue where an in-scene placed `NetworkObject` with `NetworkTransform` that is also parented under a `GameObject` would not properly synchronize when the parent `GameObject` had a world space position other than 0,0,0. (#2898)

### Changed

- Change all the access modifiers of test class from Public to Internal (#2930)
- Changed messages are now sorted by enum values as opposed to ordinally sorting the messages by their type name. (#2929)
- Changed `NetworkClient.SessionModeTypes` to `NetworkClient.NetworkTopologyTypes`. (#2875)
- Changed `NetworkClient.SessionModeType` to `NetworkClient.NetworkTopologyType`. (#2875)
- Changed `NetworkConfig.SessionMode` to `NeworkConfig.NetworkTopology`. (#2875)

## [2.0.0-exp.2] - 2024-04-02

### Added
- Added updates to all internal messages to account for a distributed authority network session connection.  (#2863)
- Added `NetworkRigidbodyBase` that provides users with a more customizable network rigidbody, handles both `Rigidbody` and `Rigidbody2D`, and provides an option to make `NetworkTransform` use the rigid body for motion.  (#2863)
  - For a customized `NetworkRigidbodyBase` class:
    - `NetworkRigidbodyBase.AutoUpdateKinematicState` provides control on whether the kinematic setting will be automatically set or not when ownership changes.
    - `NetworkRigidbodyBase.AutoSetKinematicOnDespawn` provides control on whether isKinematic will automatically be set to true when the associated `NetworkObject` is despawned.
    - `NetworkRigidbodyBase.Initialize` is a protected method that, when invoked, will initialize the instance. This includes options to:
      - Set whether using a `RigidbodyTypes.Rigidbody` or `RigidbodyTypes.Rigidbody2D`.
      - Includes additional optional parameters to set the `NetworkTransform`, `Rigidbody`, and `Rigidbody2d` to use.
  - Provides additional public methods:
    - `NetworkRigidbodyBase.GetPosition` to return the position of the `Rigidbody` or `Rigidbody2d` (depending upon its initialized setting).
    - `NetworkRigidbodyBase.GetRotation` to return the rotation of the `Rigidbody` or `Rigidbody2d` (depending upon its initialized setting).
    - `NetworkRigidbodyBase.MovePosition` to move to the position of the `Rigidbody` or `Rigidbody2d` (depending upon its initialized setting).
    - `NetworkRigidbodyBase.MoveRotation` to move to the rotation of the `Rigidbody` or `Rigidbody2d` (depending upon its initialized setting).
    - `NetworkRigidbodyBase.Move` to move to the position and rotation of the `Rigidbody` or `Rigidbody2d` (depending upon its initialized setting).
    - `NetworkRigidbodyBase.Move` to move to the position and rotation of the `Rigidbody` or `Rigidbody2d` (depending upon its initialized setting).
    - `NetworkRigidbodyBase.SetPosition` to set the position of the `Rigidbody` or `Rigidbody2d` (depending upon its initialized setting).
    - `NetworkRigidbodyBase.SetRotation` to set the rotation of the `Rigidbody` or `Rigidbody2d` (depending upon its initialized setting).
    - `NetworkRigidbodyBase.ApplyCurrentTransform` to set the position and rotation of the `Rigidbody` or `Rigidbody2d` based on the associated `GameObject` transform (depending upon its initialized setting).
    - `NetworkRigidbodyBase.WakeIfSleeping` to wake up the rigid body if sleeping.
    - `NetworkRigidbodyBase.SleepRigidbody` to put the rigid body to sleep.
    - `NetworkRigidbodyBase.IsKinematic` to determine if the `Rigidbody` or `Rigidbody2d` (depending upon its initialized setting) is currently kinematic.
    - `NetworkRigidbodyBase.SetIsKinematic` to set the `Rigidbody` or `Rigidbody2d` (depending upon its initialized setting) current kinematic state.
    - `NetworkRigidbodyBase.ResetInterpolation` to reset the `Rigidbody` or `Rigidbody2d` (depending upon its initialized setting) back to its original interpolation value when initialized.
  - Now includes a `MonoBehaviour.FixedUpdate` implementation that will update the assigned `NetworkTransform` when `NetworkRigidbodyBase.UseRigidBodyForMotion` is true. (#2863)
- Added `RigidbodyContactEventManager` that provides a more optimized way to process collision enter and collision stay events as opposed to the `Monobehaviour` approach. (#2863)
  - Can be used in client-server and distributed authority modes, but is particularly useful in distributed authority.
- Added rigid body motion updates to `NetworkTransform` which allows users to set interolation on rigid bodies. (#2863)
  - Extrapolation is only allowed on authoritative instances, but custom class derived from `NetworkRigidbodyBase` or `NetworkRigidbody` or `NetworkRigidbody2D` automatically switches non-authoritative instances to interpolation if set to extrapolation.
- Added distributed authority mode support to `NetworkAnimator`. (#2863)
- Added session mode selection to `NetworkManager` inspector view. (#2863)
- Added distributed authority permissions feature. (#2863)
- Added distributed authority mode specific `NetworkObject` permissions flags (Distributable, Transferable, and RequestRequired). (#2863)
- Added distributed authority mode specific `NetworkObject.SetOwnershipStatus` method that applies one or more `NetworkObject` instance's ownership flags. If updated when spawned, the ownership permission changes are synchronized with the other connected clients. (#2863)
- Added distributed authority mode specific `NetworkObject.RemoveOwnershipStatus` method that removes one or more `NetworkObject` instance's ownership flags. If updated when spawned, the ownership permission changes are synchronized with the other connected clients. (#2863)
- Added distributed authority mode specific `NetworkObject.HasOwnershipStatus` method that will return (true or false) whether one or more ownership flags is set. (#2863)
- Added distributed authority mode specific `NetworkObject.SetOwnershipLock` method that locks ownership of a `NetworkObject` to prevent ownership from changing until the current owner releases the lock. (#2863)
- Added distributed authority mode specific `NetworkObject.RequestOwnership` method that sends an ownership request to the current owner of a spawned `NetworkObject` instance. (#2863)
- Added distributed authority mode specific `NetworkObject.OnOwnershipRequested` callback handler that is invoked on the owner/authoritative side when a non-owner requests ownership. Depending upon the boolean returned value depends upon whether the request is approved or denied. (#2863)
- Added distributed authority mode specific `NetworkObject.OnOwnershipRequestResponse` callback handler that is invoked when a non-owner's request has been processed. This callback includes a `NetworkObjet.OwnershipRequestResponseStatus` response parameter that describes whether the request was approved or the reason why it was not approved. (#2863)
- Added distributed authority mode specific `NetworkObject.DeferDespawn` method that defers the despawning of `NetworkObject` instances on non-authoritative clients based on the tick offset parameter. (#2863)
- Added distributed authority mode specific `NetworkObject.OnDeferredDespawnComplete` callback handler that can be used to further control when deferring the despawning of a `NetworkObject` on non-authoritative instances. (#2863)
- Added `NetworkClient.SessionModeType` as one way to determine the current session mode of the network session a client is connected to. (#2863)
- Added distributed authority mode specific `NetworkClient.IsSessionOwner` property to determine if the current local client is the current session owner of a distributed authority session. (#2863)
- Added distributed authority mode specific client side spawning capabilities. When running in distributed authority mode, clients can instantiate and spawn `NetworkObject` instances (the local client is automatically the owner of the spawned object). (#2863)
  - This is useful to better visually synchronize owner authoritative motion models and newly spawned `NetworkObject` instances (i.e. projectiles for example).
- Added distributed authority mode specific client side player spawning capabilities. Clients will automatically spawn their associated player object locally. (#2863)
- Added distributed authority mode specific `NetworkConfig.AutoSpawnPlayerPrefabClientSide` property (default is true) to provide control over the automatic spawning of player prefabs on the local client side. (#2863)
- Added distributed authority mode specific `NetworkManager.OnFetchLocalPlayerPrefabToSpawn` callback that, when assigned, will allow the local client to provide the player prefab to be spawned for the local client. (#2863)
  - This is only invoked if the `NetworkConfig.AutoSpawnPlayerPrefabClientSide` property is set to true.
- Added distributed authority mode specific `NetworkBehaviour.HasAuthority` property that determines if the local client has authority over the associated `NetworkObject` instance (typical use case is within a `NetworkBehaviour` script much like that of `IsServer` or `IsClient`). (#2863)
- Added distributed authority mode specific `NetworkBehaviour.IsSessionOwner` property that determines if the local client is the session owner (typical use case would be to determine if the local client can has scene management authority within a `NetworkBehaviour` script). (#2863)
- Added support for distributed authority mode scene management where the currently assigned session owner can start scene events (i.e. scene loading and scene unloading). (#2863)

### Fixed

- Fixed issue where the host was not invoking `OnClientDisconnectCallback` for its own local client when internally shutting down. (#2822)
- Fixed issue where NetworkTransform could potentially attempt to "unregister" a named message prior to it being registered. (#2807)
- Fixed issue where in-scene placed `NetworkObject`s with complex nested children `NetworkObject`s (more than one child in depth) would not synchronize properly if WorldPositionStays was set to true. (#2796)

### Changed
- Changed client side awareness of other clients is now the same as a server or host. (#2863)
- Changed `NetworkManager.ConnectedClients` can now be accessed by both server and clients. (#2863)
- Changed `NetworkManager.ConnectedClientsList` can now be accessed by both server and clients. (#2863)
- Changed `NetworkTransform` defaults to owner authoritative when connected to a distributed authority session. (#2863)
- Changed `NetworkVariable` defaults to owner write and everyone read permissions when connected to a distributed authority session (even if declared with server read or write permissions).  (#2863)
- Changed `NetworkObject` no longer implements the `MonoBehaviour.Update` method in order to determine whether a `NetworkObject` instance has been migrated to a different scene. Instead, only `NetworkObjects` with the `SceneMigrationSynchronization` property set will be updated internally during the `NetworkUpdateStage.PostLateUpdate` by `NetworkManager`. (#2863)
- Changed `NetworkManager` inspector view layout where properties are now organized by category. (#2863)
- Changed `NetworkTransform` to now use `NetworkTransformMessage` as opposed to named messages for NetworkTransformState updates. (#2810)
- Changed `CustomMessageManager` so it no longer attempts to register or "unregister" a null or empty string and will log an error if this condition occurs. (#2807)

## [1.9.1] - 2024-04-18

### Added
- Added `AnticipatedNetworkVariable<T>`, which adds support for client anticipation of NetworkVariable values, allowing for more responsive game play (#2820)
- Added `AnticipatedNetworkTransform`, which adds support for client anticipation of `NetworkTransform`s (#2820)
- Added `NetworkVariableBase.ExceedsDirtinessThreshold` to allow network variables to throttle updates by only sending updates when the difference between the current and previous values exceeds a threshold. (This is exposed in NetworkVariable<T> with the callback NetworkVariable<T>.CheckExceedsDirtinessThreshold) (#2820)
- Added `NetworkVariableUpdateTraits`, which add additional throttling support: `MinSecondsBetweenUpdates` will prevent the `NetworkVariable` from sending updates more often than the specified time period (even if it exceeds the dirtiness threshold), while `MaxSecondsBetweenUpdates` will force a dirty `NetworkVariable` to send an update after the specified time period even if it has not yet exceeded the dirtiness threshold. (#2820)
- Added virtual method `NetworkVariableBase.OnInitialize()` which can be used by `NetworkVariable` subclasses to add initialization code (#2820)
- Added virtual method `NetworkVariableBase.Update()`, which is called once per frame to support behaviors such as interpolation between an anticipated value and an authoritative one. (#2820)
- Added `NetworkTime.TickWithPartial`, which represents the current tick as a double that includes the fractional/partial tick value. (#2820)
- `NetworkVariable` now includes built-in support for `NativeHashSet`, `NativeHashMap`, `List`, `HashSet`, and `Dictionary` (#2813)
- `NetworkVariable` now includes delta compression for collection values (`NativeList`, `NativeArray`, `NativeHashSet`, `NativeHashMap`, `List`, `HashSet`, `Dictionary`, and `FixedString` types) to save bandwidth by only sending the values that changed. (Note: For `NativeList`, `NativeArray`, and `List`, this algorithm works differently than that used in `NetworkList`. This algorithm will use less bandwidth for "set" and "add" operations, but `NetworkList` is more bandwidth-efficient if you are performing frequent "insert" operations.) (#2813)
- `UserNetworkVariableSerialization` now has optional callbacks for `WriteDelta` and `ReadDelta`. If both are provided, they will be used for all serialization operations on NetworkVariables of that type except for the first one for each client. If either is missing, the existing `Write` and `Read` will always be used. (#2813)
- Network variables wrapping `INetworkSerializable` types can perform delta serialization by setting `UserNetworkVariableSerialization<T>.WriteDelta` and `UserNetworkVariableSerialization<T>.ReadDelta` for those types. The built-in `INetworkSerializable` serializer will continue to be used for all other serialization operations, but if those callbacks are set, it will call into them on all but the initial serialization to perform delta serialization. (This could be useful if you have a large struct where most values do not change regularly and you want to send only the fields that did change.) (#2813)

### Fixed

- Fixed issue where `NetworkTransformEditor` would throw and exception if you excluded the physics package. (#2871)
- Fixed issue where `NetworkTransform` could not properly synchronize its base position when using half float precision. (#2845)
- Fixed issue where the host was not invoking `OnClientDisconnectCallback` for its own local client when internally shutting down. (#2822)
- Fixed issue where NetworkTransform could potentially attempt to "unregister" a named message prior to it being registered. (#2807)
- Fixed issue where in-scene placed `NetworkObject`s with complex nested children `NetworkObject`s (more than one child in depth) would not synchronize properly if WorldPositionStays was set to true. (#2796)

### Changed

- Changed `NetworkObjectReference` and `NetworkBehaviourReference` to allow null references when constructing and serializing. (#2874)
- Changed `NetworkAnimator` no longer requires the `Animator` component to exist on the same `GameObject`. (#2872)
- Changed `NetworkTransform` to now use `NetworkTransformMessage` as opposed to named messages for NetworkTransformState updates. (#2810)
- Changed `CustomMessageManager` so it no longer attempts to register or "unregister" a null or empty string and will log an error if this condition occurs. (#2807)

## [1.8.1] - 2024-02-05

### Fixed

- Fixed a compile error when compiling for IL2CPP targets when using the new `[Rpc]` attribute. (#2824)

## [1.8.0] - 2023-12-12

### Added

- Added a new RPC attribute, which is simply `Rpc`. (#2762)
  - This is a generic attribute that can perform the functions of both Server and Client RPCs, as well as enabling client-to-client RPCs. Includes several default targets: `Server`, `NotServer`, `Owner`, `NotOwner`, `Me`, `NotMe`, `ClientsAndHost`, and `Everyone`. Runtime overrides are available for any of these targets, as well as for sending to a specific ID or groups of IDs.
  - This attribute also includes the ability to defer RPCs that are sent to the local process to the start of the next frame instead of executing them immediately, treating them as if they had gone across the network. The default behavior is to execute immediately.
  - This attribute effectively replaces `ServerRpc` and `ClientRpc`. `ServerRpc` and `ClientRpc` remain in their existing forms for backward compatibility, but `Rpc` will be the recommended and most supported option.
- Added `NetworkManager.OnConnectionEvent` as a unified connection event callback to notify clients and servers of all client connections and disconnections within the session (#2762)
- Added `NetworkManager.ServerIsHost` and `NetworkBehaviour.ServerIsHost` to allow a client to tell if it is connected to a host or to a dedicated server (#2762)
- Added `SceneEventProgress.SceneManagementNotEnabled` return status to be returned when a `NetworkSceneManager` method is invoked and scene management is not enabled. (#2735)
- Added `SceneEventProgress.ServerOnlyAction` return status to be returned when a `NetworkSceneManager` method is invoked by a client. (#2735)
- Added `NetworkObject.InstantiateAndSpawn` and `NetworkSpawnManager.InstantiateAndSpawn` methods to simplify prefab spawning by assuring that the prefab is valid and applies any override prior to instantiating the `GameObject` and spawning the `NetworkObject` instance. (#2710)

### Fixed

- Fixed issue where a client disconnected by a server-host would not receive a local notification. (#2789)
- Fixed issue where a server-host could shutdown during a relay connection but periodically the transport disconnect message sent to any connected clients could be dropped. (#2789)
- Fixed issue where a host could disconnect its local client but remain running as a server. (#2789)
- Fixed issue where `OnClientDisconnectedCallback` was not being invoked under certain conditions. (#2789)
- Fixed issue where `OnClientDisconnectedCallback` was always returning 0 as the client identifier. (#2789)
- Fixed issue where if a host or server shutdown while a client owned NetworkObjects (other than the player) it would throw an exception. (#2789)
- Fixed issue where setting values on a `NetworkVariable` or `NetworkList` within `OnNetworkDespawn` during a shutdown sequence would throw an exception. (#2789)
- Fixed issue where a teleport state could potentially be overridden by a previous unreliable delta state. (#2777)
- Fixed issue where `NetworkTransform` was using the `NetworkManager.ServerTime.Tick` as opposed to `NetworkManager.NetworkTickSystem.ServerTime.Tick` during the authoritative side's tick update where it performed a delta state check. (#2777)
- Fixed issue where a parented in-scene placed NetworkObject would be destroyed upon a client or server exiting a network session but not unloading the original scene in which the NetworkObject was placed. (#2737)
- Fixed issue where during client synchronization and scene loading, when client synchronization or the scene loading mode are set to `LoadSceneMode.Single`, a `CreateObjectMessage` could be received, processed, and the resultant spawned `NetworkObject` could be instantiated in the client's currently active scene that could, towards the end of the client synchronization or loading process, be unloaded and cause the newly created `NetworkObject` to be destroyed (and throw and exception). (#2735)
- Fixed issue where a `NetworkTransform` instance with interpolation enabled would result in wide visual motion gaps (stuttering) under above normal latency conditions and a 1-5% or higher packet are drop rate. (#2713)
- Fixed issue where  you could not have multiple source network prefab overrides targeting the same network prefab as their override. (#2710)

### Changed
- Changed the server or host shutdown so it will now perform a "soft shutdown" when `NetworkManager.Shutdown` is invoked. This will send a disconnect notification to all connected clients and the server-host will wait for all connected clients to disconnect or timeout after a 5 second period before completing the shutdown process. (#2789)
- Changed `OnClientDisconnectedCallback` will now return the assigned client identifier on the local client side if the client was approved and assigned one prior to being disconnected. (#2789)
- Changed `NetworkTransform.SetState` (and related methods) now are cumulative during a fractional tick period and sent on the next pending tick. (#2777)
- `NetworkManager.ConnectedClientsIds` is now accessible on the client side and will contain the list of all clients in the session, including the host client if the server is operating in host mode (#2762)
- Changed `NetworkSceneManager` to return a `SceneEventProgress` status and not throw exceptions for methods invoked when scene management is disabled and when a client attempts to access a `NetworkSceneManager` method by a client. (#2735)
- Changed `NetworkTransform` authoritative instance tick registration so a single `NetworkTransform` specific tick event update will update all authoritative instances to improve perofmance. (#2713)
- Changed `NetworkPrefabs.OverrideToNetworkPrefab` dictionary is no longer used/populated due to it ending up being related to a regression bug and not allowing more than one override to be assigned to a network prefab asset. (#2710)
- Changed in-scene placed `NetworkObject`s now store their source network prefab asset's `GlobalObjectIdHash` internally that is used, when scene management is disabled, by clients to spawn the correct prefab even if the `NetworkPrefab` entry has an override. This does not impact dynamically spawning the same prefab which will yield the override on both host and client. (#2710)
- Changed in-scene placed `NetworkObject`s no longer require a `NetworkPrefab` entry with `GlobalObjectIdHash` override in order for clients to properly synchronize. (#2710)
- Changed in-scene placed `NetworkObject`s now set their `IsSceneObject` value when generating their `GlobalObjectIdHash` value. (#2710)
- Changed the default `NetworkConfig.SpawnTimeout` value from 1.0s to 10.0s. (#2710)

## [1.7.1] - 2023-11-15

### Added

### Fixed

- Fixed a bug where having a class with Rpcs that inherits from a class without Rpcs that inherits from NetworkVariable would cause a compile error. (#2751)
- Fixed issue where `NetworkBehaviour.Synchronize` was not truncating the write buffer if nothing was serialized during `NetworkBehaviour.OnSynchronize` causing an additional 6 bytes to be written per `NetworkBehaviour` component instance. (#2749)

## [1.7.0] - 2023-10-11

### Added

- exposed NetworkObject.GetNetworkBehaviourAtOrderIndex as a public API (#2724)
- Added context menu tool that provides users with the ability to quickly update the GlobalObjectIdHash value for all in-scene placed prefab instances that were created prior to adding a NetworkObject component to it. (#2707)
- Added methods NetworkManager.SetPeerMTU and NetworkManager.GetPeerMTU to be able to set MTU sizes per-peer (#2676)
- Added `GenerateSerializationForGenericParameterAttribute`, which can be applied to user-created Network Variable types to ensure the codegen generates serialization for the generic types they wrap. (#2694)
- Added `GenerateSerializationForTypeAttribute`, which can be applied to any class or method to ensure the codegen generates serialization for the specific provided type. (#2694)
- Exposed `NetworkVariableSerialization<T>.Read`, `NetworkVariableSerialization<T>.Write`, `NetworkVariableSerialization<T>.AreEqual`, and `NetworkVariableSerialization<T>.Duplicate` to further support the creation of user-created network variables by allowing users to access the generated serialization methods and serialize generic types efficiently without boxing. (#2694)
- Added `NetworkVariableBase.MarkNetworkBehaviourDirty` so that user-created network variable types can mark their containing `NetworkBehaviour` to be processed by the update loop. (#2694)

### Fixed

- Fixed issue where the server side `NetworkSceneManager` instance was not adding the currently active scene to its list of scenes loaded. (#2723)
- Generic NetworkBehaviour types no longer result in compile errors or runtime errors (#2720)
- Rpcs within Generic NetworkBehaviour types can now serialize parameters of the class's generic types (but may not have generic types of their own) (#2720)
- Errors are no longer thrown when entering play mode with domain reload disabled (#2720)
- NetworkSpawn is now correctly called each time when entering play mode with scene reload disabled (#2720)
- NetworkVariables of non-integer types will no longer break the inspector (#2714)
- NetworkVariables with NonSerializedAttribute will not appear in the inspector (#2714)
- Fixed issue where `UnityTransport` would attempt to establish WebSocket connections even if using UDP/DTLS Relay allocations when the build target was WebGL. This only applied to working in the editor since UDP/DTLS can't work in the browser. (#2695)
- Fixed issue where a `NetworkBehaviour` component's `OnNetworkDespawn` was not being invoked on the host-server side for an in-scene placed `NetworkObject` when a scene was unloaded (during a scene transition) and the `NetworkBehaviour` component was positioned/ordered before the `NetworkObject` component. (#2685)
- Fixed issue where `SpawnWithObservers` was not being honored when `NetworkConfig.EnableSceneManagement` was disabled. (#2682)
- Fixed issue where `NetworkAnimator` was not internally tracking changes to layer weights which prevented proper layer weight synchronization back to the original layer weight value. (#2674)
- Fixed "writing past the end of the buffer" error when calling ResetDirty() on managed network variables that are larger than 256 bytes when serialized. (#2670)
- Fixed issue where generation of the `DefaultNetworkPrefabs` asset was not enabled by default. (#2662)
- Fixed issue where the `GlobalObjectIdHash` value could be updated but the asset not marked as dirty. (#2662)
- Fixed issue where the `GlobalObjectIdHash` value of a (network) prefab asset could be assigned an incorrect value when editing the prefab in a temporary scene. (#2662)
- Fixed issue where the `GlobalObjectIdHash` value generated after creating a (network) prefab from an object constructed within the scene would not be the correct final value in a stand alone build. (#2662)

### Changed

- Updated dependency on `com.unity.transport` to version 1.4.0. (#2716)

## [1.6.0] - 2023-08-09

### Added

- Added a protected virtual method `NetworkTransform.OnInitialize(ref NetworkTransformState replicatedState)` that just returns the replicated state reference.
  
### Fixed

- Fixed issue where invoking `NetworkManager.Shutdown` within `NetworkManager.OnClientStopped` or `NetworkManager.OnServerStopped` would force `NetworkManager.ShutdownInProgress` to remain true after completing the shutdown process. (#2661)
- Fixed issue where ARMv7 Android builds would crash when trying to validate the batch header. (#2654)
- Fixed issue with client synchronization of position when using half precision and the delta position reaches the maximum value and is collapsed on the host prior to being forwarded to the non-owner clients. (#2636)
- Fixed issue with scale not synchronizing properly depending upon the spawn order of NetworkObjects. (#2636)
- Fixed issue position was not properly transitioning between ownership changes with an owner authoritative NetworkTransform. (#2636)
- Fixed issue where a late joining non-owner client could update an owner authoritative NetworkTransform if ownership changed without any updates to position prior to the non-owner client joining. (#2636)

### Changed

## [1.5.2] - 2023-07-24

### Added

### Fixed
- Bumped minimum Unity version supported to 2021.3 LTS
- Fixed issue where `NetworkClient.OwnedObjects` was not returning any owned objects due to the `NetworkClient.IsConnected` not being properly set. (#2631)
- Fixed a crash when calling TrySetParent with a null Transform (#2625)
- Fixed issue where a `NetworkTransform` using full precision state updates was losing transform state updates when interpolation was enabled. (#2624)
- Fixed issue where `NetworkObject.SpawnWithObservers` was not being honored for late joining clients. (#2623)
- Fixed issue where invoking `NetworkManager.Shutdown` multiple times, depending upon the timing, could cause an exception. (#2622)
- Fixed issue where removing ownership would not notify the server that it gained ownership. This also resolves the issue where an owner authoritative NetworkTransform would not properly initialize upon removing ownership from a remote client. (#2618)
- Fixed ILPP issues when using CoreCLR and for certain dedicated server builds. (#2614)
- Fixed an ILPP compile error when creating a generic NetworkBehaviour singleton with a static T instance. (#2603)

### Changed

## [1.5.1] - 2023-06-07

### Added

- Added support for serializing `NativeArray<>` and `NativeList<>` in `FastBufferReader`/`FastBufferWriter`, `BufferSerializer`, `NetworkVariable`, and RPCs. (To use `NativeList<>`, add `UNITY_NETCODE_NATIVE_COLLECTION_SUPPORT` to your Scripting Define Symbols in `Project Settings > Player`) (#2375)
- The location of the automatically-created default network prefab list can now be configured (#2544)
- Added: Message size limits (max single message and max fragmented message) can now be set using NetworkManager.MaximumTransmissionUnitSize and NetworkManager.MaximumFragmentedMessageSize for transports that don't work with the default values (#2530)
- Added `NetworkObject.SpawnWithObservers` property (default is true) that when set to false will spawn a `NetworkObject` with no observers and will not be spawned on any client until `NetworkObject.NetworkShow` is invoked. (#2568)

### Fixed

- Fixed: Fixed a null reference in codegen in some projects (#2581)
- Fixed issue where the `OnClientDisconnected` client identifier was incorrect after a pending client connection was denied. (#2569)
- Fixed warning "Runtime Network Prefabs was not empty at initialization time." being erroneously logged when no runtime network prefabs had been added (#2565)
- Fixed issue where some temporary debug console logging was left in a merged PR. (#2562)
- Fixed the "Generate Default Network Prefabs List" setting not loading correctly and always reverting to being checked. (#2545)
- Fixed issue where users could not use NetworkSceneManager.VerifySceneBeforeLoading to exclude runtime generated scenes from client synchronization. (#2550)
- Fixed missing value on `NetworkListEvent` for `EventType.RemoveAt` events.  (#2542,#2543)
- Fixed issue where parenting a NetworkTransform under a transform with a scale other than Vector3.one would result in incorrect values on non-authoritative instances. (#2538)
- Fixed issue where a server would include scene migrated and then despawned NetworkObjects to a client that was being synchronized. (#2532)
- Fixed the inspector throwing exceptions when attempting to render `NetworkVariable`s of enum types. (#2529)
- Making a `NetworkVariable` with an `INetworkSerializable` type that doesn't meet the `new()` constraint will now create a compile-time error instead of an editor crash (#2528)
- Fixed Multiplayer Tools package installation docs page link on the NetworkManager popup. (#2526)
- Fixed an exception and error logging when two different objects are shown and hidden on the same frame (#2524)
- Fixed a memory leak in `UnityTransport` that occurred if `StartClient` failed. (#2518)
- Fixed issue where a client could throw an exception if abruptly disconnected from a network session with one or more spawned `NetworkObject`(s). (#2510)
- Fixed issue where invalid endpoint addresses were not being detected and returning false from NGO UnityTransport. (#2496)
- Fixed some errors that could occur if a connection is lost and the loss is detected when attempting to write to the socket. (#2495)

## Changed

- Adding network prefabs before NetworkManager initialization is now supported. (#2565)
- Connecting clients being synchronized now switch to the server's active scene before spawning and synchronizing NetworkObjects. (#2532)
- Updated `UnityTransport` dependency on `com.unity.transport` to 1.3.4. (#2533)
- Improved performance of NetworkBehaviour initialization by replacing reflection when initializing NetworkVariables with compile-time code generation, which should help reduce hitching during additive scene loads. (#2522)

## [1.4.0] - 2023-04-10

### Added

- Added a way to access the GlobalObjectIdHash via PrefabIdHash for use in the Connection Approval Callback. (#2437)
- Added `OnServerStarted` and `OnServerStopped` events that will trigger only on the server (or host player) to notify that the server just started or is no longer active (#2420)
- Added `OnClientStarted` and `OnClientStopped` events that will trigger only on the client (or host player) to notify that the client just started or is no longer active (#2420)
- Added `NetworkTransform.UseHalfFloatPrecision` property that, when enabled, will use half float values for position, rotation, and scale. This yields a 50% bandwidth savings a the cost of precision. (#2388)
- Added `NetworkTransform.UseQuaternionSynchronization` property that, when enabled, will synchronize the entire quaternion. (#2388)
- Added `NetworkTransform.UseQuaternionCompression` property that, when enabled, will use a smallest three implementation reducing a full quaternion synchronization update to the size of an unsigned integer. (#2388)
- Added `NetworkTransform.SlerpPosition` property that, when enabled along with interpolation being enabled, will interpolate using `Vector3.Slerp`. (#2388)
- Added `BufferedLinearInterpolatorVector3` that replaces the float version, is now used by `NetworkTransform`, and provides the ability to enable or disable `Slerp`. (#2388)
- Added `HalfVector3` used for scale when half float precision is enabled. (#2388)
- Added `HalfVector4` used for rotation when half float precision and quaternion synchronization is enabled. (#2388)
- Added `HalfVector3DeltaPosition` used for position when half float precision is enabled. This handles loss in position precision by updating only the delta position as opposed to the full position. (#2388)
- Added `NetworkTransform.GetSpaceRelativePosition` and `NetworkTransform.GetSpaceRelativeRotation` helper methods to return the proper values depending upon whether local or world space. (#2388)
- Added `NetworkTransform.OnAuthorityPushTransformState` virtual method that is invoked just prior to sending the `NetworkTransformState` to non-authoritative instances. This provides users with the ability to obtain more precise delta values for prediction related calculations. (#2388)
- Added `NetworkTransform.OnNetworkTransformStateUpdated` virtual method that is invoked just after the authoritative `NetworkTransformState` is applied. This provides users with the ability to obtain more precise delta values for prediction related calculations. (#2388)
- Added `NetworkTransform.OnInitialize`virtual method that is invoked after the `NetworkTransform` has been initialized or re-initialized when ownership changes. This provides for a way to make adjustments when `NetworkTransform` is initialized (i.e. resetting client prediction etc) (#2388)
- Added `NetworkObject.SynchronizeTransform` property (default is true) that provides users with another way to help with bandwidth optimizations where, when set to false, the `NetworkObject`'s associated transform will not be included when spawning and/or synchronizing late joining players. (#2388)
- Added `NetworkSceneManager.ActiveSceneSynchronizationEnabled` property, disabled by default, that enables client synchronization of server-side active scene changes. (#2383)
- Added `NetworkObject.ActiveSceneSynchronization`, disabled by default, that will automatically migrate a `NetworkObject` to a newly assigned active scene. (#2383)
- Added `NetworkObject.SceneMigrationSynchronization`, enabled by default, that will synchronize client(s) when a `NetworkObject` is migrated into a new scene on the server side via `SceneManager.MoveGameObjectToScene`. (#2383)

### Changed

- Made sure the `CheckObjectVisibility` delegate is checked and applied, upon `NetworkShow` attempt. Found while supporting (#2454), although this is not a fix for this (already fixed) issue. (#2463)
- Changed `NetworkTransform` authority handles delta checks on each new network tick and no longer consumes processing cycles checking for deltas for all frames in-between ticks. (#2388)
- Changed the `NetworkTransformState` structure is now public and now has public methods that provide access to key properties of the `NetworkTransformState` structure. (#2388)
- Changed `NetworkTransform` interpolation adjusts its interpolation "ticks ago" to be 2 ticks latent if it is owner authoritative and the instance is not the server or 1 tick latent if the instance is the server and/or is server authoritative. (#2388)
- Updated `NetworkSceneManager` to migrate dynamically spawned `NetworkObject`s with `DestroyWithScene` set to false into the active scene if their current scene is unloaded. (#2383)
- Updated the server to synchronize its local `NetworkSceneManager.ClientSynchronizationMode` during the initial client synchronization. (#2383)

### Fixed

- Fixed issue where during client synchronization the synchronizing client could receive a ObjectSceneChanged message before the client-side NetworkObject instance had been instantiated and spawned. (#2502)
- Fixed issue where `NetworkAnimator` was building client RPC parameters to exclude the host from sending itself messages but was not including it in the ClientRpc parameters. (#2492)
- Fixed issue where `NetworkAnimator` was not properly detecting and synchronizing cross fade initiated transitions. (#2481)
- Fixed issue where `NetworkAnimator` was not properly synchronizing animation state updates. (#2481)
- Fixed float NetworkVariables not being rendered properly in the inspector of NetworkObjects. (#2441)
- Fixed an issue where Named Message Handlers could remove themselves causing an exception when the metrics tried to access the name of the message.(#2426)
- Fixed registry of public `NetworkVariable`s in derived `NetworkBehaviour`s (#2423)
- Fixed issue where runtime association of `Animator` properties to `AnimationCurve`s would cause `NetworkAnimator` to attempt to update those changes. (#2416)
- Fixed issue where `NetworkAnimator` would not check if its associated `Animator` was valid during serialization and would spam exceptions in the editor console. (#2416)
- Fixed issue with a child's rotation rolling over when interpolation is enabled on a `NetworkTransform`. Now using half precision or full quaternion synchronization will always update all axis. (#2388)
- Fixed issue where `NetworkTransform` was not setting the teleport flag when the `NetworkTransform.InLocalSpace` value changed. This issue only impacted `NetworkTransform` when interpolation was enabled. (#2388)
- Fixed issue when the `NetworkSceneManager.ClientSynchronizationMode` is `LoadSceneMode.Additive` and the server changes the currently active scene prior to a client connecting then upon a client connecting and being synchronized the NetworkSceneManager would clear its internal ScenePlacedObjects list that could already be populated. (#2383)
- Fixed issue where a client would load duplicate scenes of already preloaded scenes during the initial client synchronization and `NetworkSceneManager.ClientSynchronizationMode` was set to `LoadSceneMode.Additive`. (#2383)

## [1.3.1] - 2023-03-27

### Added

- Added detection and graceful handling of corrupt packets for additional safety. (#2419)

### Changed

- The UTP component UI has been updated to be more user-friendly for new users by adding a simple toggle to switch between local-only (127.0.0.1) and remote (0.0.0.0) binding modes, using the toggle "Allow Remote Connections" (#2408)
- Updated `UnityTransport` dependency on `com.unity.transport` to 1.3.3. (#2450)
- `NetworkShow()` of `NetworkObject`s are delayed until the end of the frame to ensure consistency of delta-driven variables like `NetworkList`.
- Dirty `NetworkObject` are reset at end-of-frame and not at serialization time.
- `NetworkHide()` of an object that was just `NetworkShow()`n produces a warning, as remote clients will _not_ get a spawn/despawn pair.
- Renamed the NetworkTransform.SetState parameter `shouldGhostsInterpolate` to `teleportDisabled` for better clarity of what that parameter does. (#2228)
- Network prefabs are now stored in a ScriptableObject that can be shared between NetworkManagers, and have been exposed for public access. By default, a Default Prefabs List is created that contains all NetworkObject prefabs in the project, and new NetworkManagers will default to using that unless that option is turned off in the Netcode for GameObjects settings. Existing NetworkManagers will maintain their existing lists, which can be migrated to the new format via a button in their inspector. (#2322)

### Fixed

- Fixed issue where changes to a layer's weight would not synchronize unless a state transition was occurring.(#2399)
- Fixed issue where `NetworkManager.LocalClientId` was returning the `NetworkTransport.ServerClientId` as opposed to the `NetworkManager.m_LocalClientId`. (#2398)
- Fixed issue where a dynamically spawned `NetworkObject` parented under an in-scene placed `NetworkObject` would have its `InScenePlaced` value changed to `true`. This would result in a soft synchronization error for late joining clients. (#2396)
- Fixed a UTP test that was failing when you install Unity Transport package 2.0.0 or newer. (#2347)
- Fixed issue where `NetcodeSettingsProvider` would throw an exception in Unity 2020.3.x versions. (#2345)
- Fixed server side issue where, depending upon component ordering, some NetworkBehaviour components might not have their OnNetworkDespawn method invoked if the client side disconnected. (#2323)
- Fixed a case where data corruption could occur when using UnityTransport when reaching a certain level of send throughput. (#2332)
- Fixed an issue in `UnityTransport` where an exception would be thrown if starting a Relay host/server on WebGL. This exception should only be thrown if using direct connections (where WebGL can't act as a host/server). (#2321)
- Fixed `NetworkAnimator` issue where it was not checking for `AnimatorStateTtansition.destinationStateMachine` and any possible sub-states defined within it. (#2309)
- Fixed `NetworkAnimator` issue where the host client was receiving the ClientRpc animation updates when the host was the owner.(#2309)
- Fixed `NetworkAnimator` issue with using pooled objects and when specific properties are cleaned during despawn and destroy.(#2309)
- Fixed issue where `NetworkAnimator` was checking for animation changes when the associated `NetworkObject` was not spawned.(#2309)
- Corrected an issue with the documentation for BufferSerializer (#2401)

## [1.2.0] - 2022-11-21

### Added

- Added protected method `NetworkBehaviour.OnSynchronize` which is invoked during the initial `NetworkObject` synchronization process. This provides users the ability to include custom serialization information that will be applied to the `NetworkBehaviour` prior to the `NetworkObject` being spawned. (#2298)
- Added support for different versions of the SDK to talk to each other in circumstances where changes permit it. Starting with this version and into future versions, patch versions should be compatible as long as the minor version is the same. (#2290)
- Added `NetworkObject` auto-add helper and Multiplayer Tools install reminder settings to Project Settings. (#2285)
- Added `public string DisconnectReason` getter to `NetworkManager` and `string Reason` to `ConnectionApprovalResponse`. Allows connection approval to communicate back a reason. Also added `public void DisconnectClient(ulong clientId, string reason)` allowing setting a disconnection reason, when explicitly disconnecting a client. (#2280)

### Changed

- Changed 3rd-party `XXHash` (32 & 64) implementation with an in-house reimplementation (#2310)
- When `NetworkConfig.EnsureNetworkVariableLengthSafety` is disabled `NetworkVariable` fields do not write the additional `ushort` size value (_which helps to reduce the total synchronization message size_), but when enabled it still writes the additional `ushort` value. (#2298)
- Optimized bandwidth usage by encoding most integer fields using variable-length encoding. (#2276)

### Fixed
- Fixed `IsSpawnedObjectsPendingInDontDestroyOnLoad` is only set to true when loading a scene using `LoadSceneMode.Singleonly`. (#2330)
- Fixed issue where `NetworkTransform` components nested under a parent with a `NetworkObject` component  (i.e. network prefab) would not have their associated `GameObject`'s transform synchronized. (#2298)
- Fixed issue where `NetworkObject`s that failed to instantiate could cause the entire synchronization pipeline to be disrupted/halted for a connecting client. (#2298)
- Fixed issue where in-scene placed `NetworkObject`s nested under a `GameObject` would be added to the orphaned children list causing continual console warning log messages. (#2298)
- Custom messages are now properly received by the local client when they're sent while running in host mode. (#2296)
- Fixed issue where the host would receive more than one event completed notification when loading or unloading a scene only when no clients were connected. (#2292)
- Fixed an issue in `UnityTransport` where an error would be logged if the 'Use Encryption' flag was enabled with a Relay configuration that used a secure protocol. (#2289)
- Fixed issue where in-scene placed `NetworkObjects` were not honoring the `AutoObjectParentSync` property. (#2281)
- Fixed the issue where `NetworkManager.OnClientConnectedCallback` was being invoked before in-scene placed `NetworkObject`s had been spawned when starting `NetworkManager` as a host. (#2277)
- Creating a `FastBufferReader` with `Allocator.None` will not result in extra memory being allocated for the buffer (since it's owned externally in that scenario). (#2265)

### Removed

- Removed the `NetworkObject` auto-add and Multiplayer Tools install reminder settings from the Menu interface. (#2285)

## [1.1.0] - 2022-10-21

### Added

- Added `NetworkManager.IsApproved` flag that is set to `true` a client has been approved.(#2261)
- `UnityTransport` now provides a way to set the Relay server data directly from the `RelayServerData` structure (provided by the Unity Transport package) throuh its `SetRelayServerData` method. This allows making use of the new APIs in UTP 1.3 that simplify integration of the Relay SDK. (#2235)
- IPv6 is now supported for direct connections when using `UnityTransport`. (#2232)
- Added WebSocket support when using UTP 2.0 with `UseWebSockets` property in the `UnityTransport` component of the `NetworkManager` allowing to pick WebSockets for communication. When building for WebGL, this selection happens automatically. (#2201)
- Added position, rotation, and scale to the `ParentSyncMessage` which provides users the ability to specify the final values on the server-side when `OnNetworkObjectParentChanged` is invoked just before the message is created (when the `Transform` values are applied to the message). (#2146)
- Added `NetworkObject.TryRemoveParent` method for convenience purposes opposed to having to cast null to either `GameObject` or `NetworkObject`. (#2146)

### Changed

- Updated `UnityTransport` dependency on `com.unity.transport` to 1.3.0. (#2231)
- The send queues of `UnityTransport` are now dynamically-sized. This means that there shouldn't be any need anymore to tweak the 'Max Send Queue Size' value. In fact, this field is now removed from the inspector and will not be serialized anymore. It is still possible to set it manually using the `MaxSendQueueSize` property, but it is not recommended to do so aside from some specific needs (e.g. limiting the amount of memory used by the send queues in very constrained environments). (#2212)
- As a consequence of the above change, the `UnityTransport.InitialMaxSendQueueSize` field is now deprecated. There is no default value anymore since send queues are dynamically-sized. (#2212)
- The debug simulator in `UnityTransport` is now non-deterministic. Its random number generator used to be seeded with a constant value, leading to the same pattern of packet drops, delays, and jitter in every run. (#2196)
- `NetworkVariable<>` now supports managed `INetworkSerializable` types, as well as other managed types with serialization/deserialization delegates registered to `UserNetworkVariableSerialization<T>.WriteValue` and `UserNetworkVariableSerialization<T>.ReadValue` (#2219)
- `NetworkVariable<>` and `BufferSerializer<BufferSerializerReader>` now deserialize `INetworkSerializable` types in-place, rather than constructing new ones. (#2219)

### Fixed

- Fixed `NetworkManager.ApprovalTimeout` will not timeout due to slower client synchronization times as it now uses the added `NetworkManager.IsApproved` flag to determined if the client has been approved or not.(#2261)
- Fixed issue caused when changing ownership of objects hidden to some clients (#2242)
- Fixed issue where an in-scene placed NetworkObject would not invoke NetworkBehaviour.OnNetworkSpawn if the GameObject was disabled when it was despawned. (#2239)
- Fixed issue where clients were not rebuilding the `NetworkConfig` hash value for each unique connection request. (#2226)
- Fixed the issue where player objects were not taking the `DontDestroyWithOwner` property into consideration when a client disconnected. (#2225)
- Fixed issue where `SceneEventProgress` would not complete if a client late joins while it is still in progress. (#2222)
- Fixed issue where `SceneEventProgress` would not complete if a client disconnects. (#2222)
- Fixed issues with detecting if a `SceneEventProgress` has timed out. (#2222)
- Fixed issue #1924 where `UnityTransport` would fail to restart after a first failure (even if what caused the initial failure was addressed). (#2220)
- Fixed issue where `NetworkTransform.SetStateServerRpc` and `NetworkTransform.SetStateClientRpc` were not honoring local vs world space settings when applying the position and rotation. (#2203)
- Fixed ILPP `TypeLoadException` on WebGL on MacOS Editor and potentially other platforms. (#2199)
- Implicit conversion of NetworkObjectReference to GameObject will now return null instead of throwing an exception if the referenced object could not be found (i.e., was already despawned) (#2158)
- Fixed warning resulting from a stray NetworkAnimator.meta file (#2153)
- Fixed Connection Approval Timeout not working client side. (#2164)
- Fixed issue where the `WorldPositionStays` parenting parameter was not being synchronized with clients. (#2146)
- Fixed issue where parented in-scene placed `NetworkObject`s would fail for late joining clients. (#2146)
- Fixed issue where scale was not being synchronized which caused issues with nested parenting and scale when `WorldPositionStays` was true. (#2146)
- Fixed issue with `NetworkTransform.ApplyTransformToNetworkStateWithInfo` where it was not honoring axis sync settings when `NetworkTransformState.IsTeleportingNextFrame` was true. (#2146)
- Fixed issue with `NetworkTransform.TryCommitTransformToServer` where it was not honoring the `InLocalSpace` setting. (#2146)
- Fixed ClientRpcs always reporting in the profiler view as going to all clients, even when limited to a subset of clients by `ClientRpcParams`. (#2144)
- Fixed RPC codegen failing to choose the correct extension methods for `FastBufferReader` and `FastBufferWriter` when the parameters were a generic type (i.e., List<int>) and extensions for multiple instantiations of that type have been defined (i.e., List<int> and List<string>) (#2142)
- Fixed the issue where running a server (i.e. not host) the second player would not receive updates (unless a third player joined). (#2127)
- Fixed issue where late-joining client transition synchronization could fail when more than one transition was occurring.(#2127)
- Fixed throwing an exception in `OnNetworkUpdate` causing other `OnNetworkUpdate` calls to not be executed. (#1739)
- Fixed synchronization when Time.timeScale is set to 0. This changes timing update to use unscaled deltatime. Now network updates rate are independent from the local time scale. (#2171)
- Fixed not sending all NetworkVariables to all clients when a client connects to a server. (#1987)
- Fixed IsOwner/IsOwnedByServer being wrong on the server after calling RemoveOwnership (#2211)

## [1.0.2] - 2022-09-12

### Fixed

- Fixed issue where `NetworkTransform` was not honoring the InLocalSpace property on the authority side during OnNetworkSpawn. (#2170)
- Fixed issue where `NetworkTransform` was not ending extrapolation for the previous state causing non-authoritative instances to become out of synch. (#2170)
- Fixed issue where `NetworkTransform` was not continuing to interpolate for the remainder of the associated tick period. (#2170)
- Fixed issue during `NetworkTransform.OnNetworkSpawn` for non-authoritative instances where it was initializing interpolators with the replicated network state which now only contains the transform deltas that occurred during a network tick and not the entire transform state. (#2170)

## [1.0.1] - 2022-08-23

### Changed

- Changed version to 1.0.1. (#2131)
- Updated dependency on `com.unity.transport` to 1.2.0. (#2129)
- When using `UnityTransport`, _reliable_ payloads are now allowed to exceed the configured 'Max Payload Size'. Unreliable payloads remain bounded by this setting. (#2081)
- Performance improvements for cases with large number of NetworkObjects, by not iterating over all unchanged NetworkObjects

### Fixed

- Fixed an issue where reading/writing more than 8 bits at a time with BitReader/BitWriter would write/read from the wrong place, returning and incorrect result. (#2130)
- Fixed issue with the internal `NetworkTransformState.m_Bitset` flag not getting cleared upon the next tick advancement. (#2110)
- Fixed interpolation issue with `NetworkTransform.Teleport`. (#2110)
- Fixed issue where the authoritative side was interpolating its transform. (#2110)
- Fixed Owner-written NetworkVariable infinitely write themselves (#2109)
- Fixed NetworkList issue that showed when inserting at the very end of a NetworkList (#2099)
- Fixed issue where a client owner of a `NetworkVariable` with both owner read and write permissions would not update the server side when changed. (#2097)
- Fixed issue when attempting to spawn a parent `GameObject`, with `NetworkObject` component attached, that has one or more child `GameObject`s, that are inactive in the hierarchy, with `NetworkBehaviour` components it will no longer attempt to spawn the associated `NetworkBehaviour`(s) or invoke ownership changed notifications but will log a warning message. (#2096)
- Fixed an issue where destroying a NetworkBehaviour would not deregister it from the parent NetworkObject, leading to exceptions when the parent was later destroyed. (#2091)
- Fixed issue where `NetworkObject.NetworkHide` was despawning and destroying, as opposed to only despawning, in-scene placed `NetworkObject`s. (#2086)
- Fixed `NetworkAnimator` synchronizing transitions twice due to it detecting the change in animation state once a transition is started by a trigger. (#2084)
- Fixed issue where `NetworkAnimator` would not synchronize a looping animation for late joining clients if it was at the very end of its loop. (#2076)
- Fixed issue where `NetworkAnimator` was not removing its subscription from `OnClientConnectedCallback` when despawned during the shutdown sequence. (#2074)
- Fixed IsServer and IsClient being set to false before object despawn during the shutdown sequence. (#2074)
- Fixed NetworkList Value event on the server. PreviousValue is now set correctly when a new value is set through property setter. (#2067)
- Fixed NetworkLists not populating on client. NetworkList now uses the most recent list as opposed to the list at the end of previous frame, when sending full updates to dynamically spawned NetworkObject. The difference in behaviour is required as scene management spawns those objects at a different time in the frame, relative to updates. (#2062)

## [1.0.0] - 2022-06-27

### Changed

- Changed version to 1.0.0. (#2046)

## [1.0.0-pre.10] - 2022-06-21

### Added

- Added a new `OnTransportFailure` callback to `NetworkManager`. This callback is invoked when the manager's `NetworkTransport` encounters an unrecoverable error. Transport failures also cause the `NetworkManager` to shut down. Currently, this is only used by `UnityTransport` to signal a timeout of its connection to the Unity Relay servers. (#1994)
- Added `NetworkEvent.TransportFailure`, which can be used by implementations of `NetworkTransport` to signal to `NetworkManager` that an unrecoverable error was encountered. (#1994)
- Added test to ensure a warning occurs when nesting NetworkObjects in a NetworkPrefab (#1969)
- Added `NetworkManager.RemoveNetworkPrefab(...)` to remove a prefab from the prefabs list (#1950)

### Changed

- Updated `UnityTransport` dependency on `com.unity.transport` to 1.1.0. (#2025)
- (API Breaking) `ConnectionApprovalCallback` is no longer an `event` and will not allow more than 1 handler registered at a time. Also, `ConnectionApprovalCallback` is now an `Action<>` taking a `ConnectionApprovalRequest` and a `ConnectionApprovalResponse` that the client code must fill (#1972) (#2002)

### Removed

### Fixed
- Fixed issue where dynamically spawned `NetworkObject`s could throw an exception if the scene of origin handle was zero (0) and the `NetworkObject` was already spawned. (#2017)
- Fixed issue where `NetworkObject.Observers` was not being cleared when despawned. (#2009)
- Fixed `NetworkAnimator` could not run in the server authoritative mode. (#2003)
- Fixed issue where late joining clients would get a soft synchronization error if any in-scene placed NetworkObjects were parented under another `NetworkObject`. (#1985)
- Fixed issue where `NetworkBehaviourReference` would throw a type cast exception if using `NetworkBehaviourReference.TryGet` and the component type was not found. (#1984)
- Fixed `NetworkSceneManager` was not sending scene event notifications for the currently active scene and any additively loaded scenes when loading a new scene in `LoadSceneMode.Single` mode. (#1975)
- Fixed issue where one or more clients disconnecting during a scene event would cause `LoadEventCompleted` or `UnloadEventCompleted` to wait until the `NetworkConfig.LoadSceneTimeOut` period before being triggered. (#1973)
- Fixed issues when multiple `ConnectionApprovalCallback`s were registered (#1972)
- Fixed a regression in serialization support: `FixedString`, `Vector2Int`, and `Vector3Int` types can now be used in NetworkVariables and RPCs again without requiring a `ForceNetworkSerializeByMemcpy<>` wrapper. (#1961)
- Fixed generic types that inherit from NetworkBehaviour causing crashes at compile time. (#1976)
- Fixed endless dialog boxes when adding a `NetworkBehaviour` to a `NetworkManager` or vice-versa. (#1947)
- Fixed `NetworkAnimator` issue where it was only synchronizing parameters if the layer or state changed or was transitioning between states. (#1946)
- Fixed `NetworkAnimator` issue where when it did detect a parameter had changed it would send all parameters as opposed to only the parameters that changed. (#1946)
- Fixed `NetworkAnimator` issue where it was not always disposing the `NativeArray` that is allocated when spawned. (#1946)
- Fixed `NetworkAnimator` issue where it was not taking the animation speed or state speed multiplier into consideration. (#1946)
- Fixed `NetworkAnimator` issue where it was not properly synchronizing late joining clients if they joined while `Animator` was transitioning between states. (#1946)
- Fixed `NetworkAnimator` issue where the server was not relaying changes to non-owner clients when a client was the owner. (#1946)
- Fixed issue where the `PacketLoss` metric for tools would return the packet loss over a connection lifetime instead of a single frame. (#2004)

## [1.0.0-pre.9] - 2022-05-10

### Fixed

- Fixed Hosting again after failing to host now works correctly (#1938)
- Fixed NetworkManager to cleanup connected client lists after stopping (#1945)
- Fixed NetworkHide followed by NetworkShow on the same frame works correctly (#1940)

## [1.0.0-pre.8] - 2022-04-27

### Changed

- `unmanaged` structs are no longer universally accepted as RPC parameters because some structs (i.e., structs with pointers in them, such as `NativeList<T>`) can't be supported by the default memcpy struct serializer. Structs that are intended to be serialized across the network must add `INetworkSerializeByMemcpy` to the interface list (i.e., `struct Foo : INetworkSerializeByMemcpy`). This interface is empty and just serves to mark the struct as compatible with memcpy serialization. For external structs you can't edit, you can pass them to RPCs by wrapping them in `ForceNetworkSerializeByMemcpy<T>`. (#1901)
- Changed requirement to register in-scene placed NetworkObjects with `NetworkManager` in order to respawn them.  In-scene placed NetworkObjects are now automatically tracked during runtime and no longer need to be registered as a NetworkPrefab.  (#1898)

### Removed

- Removed `SIPTransport` (#1870)
- Removed `ClientNetworkTransform` from the package samples and moved to Boss Room's Utilities package which can be found [here](https://github.com/Unity-Technologies/com.unity.multiplayer.samples.coop/blob/main/Packages/com.unity.multiplayer.samples.coop/Utilities/Net/ClientAuthority/ClientNetworkTransform.cs) (#1912)

### Fixed

- Fixed issue where `NetworkSceneManager` did not synchronize despawned in-scene placed NetworkObjects. (#1898)
- Fixed `NetworkTransform` generating false positive rotation delta checks when rolling over between 0 and 360 degrees. (#1890)
- Fixed client throwing an exception if it has messages in the outbound queue when processing the `NetworkEvent.Disconnect` event and is using UTP. (#1884)
- Fixed issue during client synchronization if 'ValidateSceneBeforeLoading' returned false it would halt the client synchronization process resulting in a client that was approved but not synchronized or fully connected with the server. (#1883)
- Fixed an issue where UNetTransport.StartServer would return success even if the underlying transport failed to start (#854)
- Passing generic types to RPCs no longer causes a native crash (#1901)
- Fixed a compile failure when compiling against com.unity.nuget.mono-cecil >= 1.11.4 (#1920)
- Fixed an issue where calling `Shutdown` on a `NetworkManager` that was already shut down would cause an immediate shutdown the next time it was started (basically the fix makes `Shutdown` idempotent). (#1877)

## [1.0.0-pre.7] - 2022-04-06

### Added

- Added editor only check prior to entering into play mode if the currently open and active scene is in the build list and if not displays a dialog box asking the user if they would like to automatically add it prior to entering into play mode. (#1828)
- Added `UnityTransport` implementation and `com.unity.transport` package dependency (#1823)
- Added `NetworkVariableWritePermission` to `NetworkVariableBase` and implemented `Owner` client writable netvars. (#1762)
- `UnityTransport` settings can now be set programmatically. (#1845)
- `FastBufferWriter` and Reader IsInitialized property. (#1859)
- Prefabs can now be added to the network at **runtime** (i.e., from an addressable asset). If `ForceSamePrefabs` is false, this can happen after a connection has been formed. (#1882)
- When `ForceSamePrefabs` is false, a configurable delay (default 1 second, configurable via `NetworkConfig.SpawnTimeout`) has been introduced to gracefully handle race conditions where a spawn call has been received for an object whose prefab is still being loaded. (#1882)

### Changed

- Changed `NetcodeIntegrationTestHelpers` to use `UnityTransport` (#1870)
- Updated `UnityTransport` dependency on `com.unity.transport` to 1.0.0 (#1849)

### Removed

- Removed `SnapshotSystem` (#1852)
- Removed `com.unity.modules.animation`, `com.unity.modules.physics` and `com.unity.modules.physics2d` dependencies from the package (#1812)
- Removed `com.unity.collections` dependency from the package (#1849)

### Fixed

- Fixed in-scene placed NetworkObjects not being found/ignored after a client disconnects and then reconnects. (#1850)
- Fixed issue where `UnityTransport` send queues were not flushed when calling `DisconnectLocalClient` or `DisconnectRemoteClient`. (#1847)
- Fixed NetworkBehaviour dependency verification check for an existing NetworkObject not searching from root parent transform relative GameObject. (#1841)
- Fixed issue where entries were not being removed from the NetworkSpawnManager.OwnershipToObjectsTable. (#1838)
- Fixed ClientRpcs would always send to all connected clients by default as opposed to only sending to the NetworkObject's Observers list by default. (#1836)
- Fixed clarity for NetworkSceneManager client side notification when it receives a scene hash value that does not exist in its local hash table. (#1828)
- Fixed client throws a key not found exception when it times out using UNet or UTP. (#1821)
- Fixed network variable updates are no longer limited to 32,768 bytes when NetworkConfig.EnsureNetworkVariableLengthSafety is enabled. The limits are now determined by what the transport can send in a message. (#1811)
- Fixed in-scene NetworkObjects get destroyed if a client fails to connect and shuts down the NetworkManager. (#1809)
- Fixed user never being notified in the editor that a NetworkBehaviour requires a NetworkObject to function properly. (#1808)
- Fixed PlayerObjects and dynamically spawned NetworkObjects not being added to the NetworkClient's OwnedObjects (#1801)
- Fixed issue where NetworkManager would continue starting even if the NetworkTransport selected failed. (#1780)
- Fixed issue when spawning new player if an already existing player exists it does not remove IsPlayer from the previous player (#1779)
- Fixed lack of notification that NetworkManager and NetworkObject cannot be added to the same GameObject with in-editor notifications (#1777)
- Fixed parenting warning printing for false positives (#1855)

## [1.0.0-pre.6] - 2022-03-02

### Added

- NetworkAnimator now properly synchrhonizes all animation layers as well as runtime-adjusted weighting between them (#1765)
- Added first set of tests for NetworkAnimator - parameter syncing, trigger set / reset, override network animator (#1735)

### Fixed

- Fixed an issue where sometimes the first client to connect to the server could see messages from the server as coming from itself. (#1683)
- Fixed an issue where clients seemed to be able to send messages to ClientId 1, but these messages would actually still go to the server (id 0) instead of that client. (#1683)
- Improved clarity of error messaging when a client attempts to send a message to a destination other than the server, which isn't allowed. (#1683)
- Disallowed async keyword in RPCs (#1681)
- Fixed an issue where Alpha release versions of Unity (version 2022.2.0a5 and later) will not compile due to the UNet Transport no longer existing (#1678)
- Fixed messages larger than 64k being written with incorrectly truncated message size in header (#1686) (credit: @kaen)
- Fixed overloading RPC methods causing collisions and failing on IL2CPP targets. (#1694)
- Fixed spawn flow to propagate `IsSceneObject` down to children NetworkObjects, decouple implicit relationship between object spawning & `IsSceneObject` flag (#1685)
- Fixed error when serializing ConnectionApprovalMessage with scene management disabled when one or more objects is hidden via the CheckObjectVisibility delegate (#1720)
- Fixed CheckObjectVisibility delegate not being properly invoked for connecting clients when Scene Management is enabled. (#1680)
- Fixed NetworkList to properly call INetworkSerializable's NetworkSerialize() method (#1682)
- Fixed NetworkVariables containing more than 1300 bytes of data (such as large NetworkLists) no longer cause an OverflowException (the limit on data size is now whatever limit the chosen transport imposes on fragmented NetworkDelivery mechanisms) (#1725)
- Fixed ServerRpcParams and ClientRpcParams must be the last parameter of an RPC in order to function properly. Added a compile-time check to ensure this is the case and trigger an error if they're placed elsewhere (#1721)
- Fixed FastBufferReader being created with a length of 1 if provided an input of length 0 (#1724)
- Fixed The NetworkConfig's checksum hash includes the NetworkTick so that clients with a different tickrate than the server are identified and not allowed to connect (#1728)
- Fixed OwnedObjects not being properly modified when using ChangeOwnership (#1731)
- Improved performance in NetworkAnimator (#1735)
- Removed the "always sync" network animator (aka "autosend") parameters (#1746)
- Fixed in-scene placed NetworkObjects not respawning after shutting down the NetworkManager and then starting it back up again (#1769)

## [1.0.0-pre.5] - 2022-01-26

### Added

- Added `PreviousValue` in `NetworkListEvent`, when `Value` has changed (#1528)

### Changed

- NetworkManager's GameObject is no longer allowed to be nested under one or more GameObject(s).(#1484)
- NetworkManager DontDestroy property was removed and now NetworkManager always is migrated into the DontDestroyOnLoad scene. (#1484)'

### Fixed

- Fixed network tick value sometimes being duplicated or skipped. (#1614)
- Fixed The ClientNetworkTransform sample script to allow for owner changes at runtime. (#1606)
- Fixed When the LogLevel is set to developer NetworkBehaviour generates warning messages when it should not (#1631)
- Fixed NetworkTransport Initialize now can receive the associated NetworkManager instance to avoid using NetworkManager.Singleton in transport layer (#1677)
- Fixed a bug where NetworkList.Contains value was inverted (#1363)

## [1.0.0-pre.4] - 2021-01-04

### Added

- Added `com.unity.modules.physics` and `com.unity.modules.physics2d` package dependencies (#1565)

### Removed

- Removed `com.unity.modules.ai` package dependency (#1565)
- Removed `FixedQueue`, `StreamExtensions`, `TypeExtensions` (#1398)

### Fixed

- Fixed in-scene NetworkObjects that are moved into the DDOL scene not getting restored to their original active state (enabled/disabled) after a full scene transition (#1354)
- Fixed invalid IL code being generated when using `this` instead of `this ref` for the FastBufferReader/FastBufferWriter parameter of an extension method. (#1393)
- Fixed an issue where if you are running as a server (not host) the LoadEventCompleted and UnloadEventCompleted events would fire early by the NetworkSceneManager (#1379)
- Fixed a runtime error when sending an array of an INetworkSerializable type that's implemented as a struct (#1402)
- NetworkConfig will no longer throw an OverflowException in GetConfig() when ForceSamePrefabs is enabled and the number of prefabs causes the config blob size to exceed 1300 bytes. (#1385)
- Fixed NetworkVariable not calling NetworkSerialize on INetworkSerializable types (#1383)
- Fixed NullReferenceException on ImportReferences call in NetworkBehaviourILPP (#1434)
- Fixed NetworkObjects not being despawned before they are destroyed during shutdown for client, host, and server instances. (#1390)
- Fixed KeyNotFound exception when removing ownership of a newly spawned NetworkObject that is already owned by the server. (#1500)
- Fixed NetworkManager.LocalClient not being set when starting as a host. (#1511)
- Fixed a few memory leak cases when shutting down NetworkManager during Incoming Message Queue processing. (#1323)
- Fixed network tick value sometimes being duplicated or skipped. (#1614)

### Changed

- The SDK no longer limits message size to 64k. (The transport may still impose its own limits, but the SDK no longer does.) (#1384)
- Updated com.unity.collections to 1.1.0 (#1451)
- NetworkManager's GameObject is no longer allowed to be nested under one or more GameObject(s).(#1484)
- NetworkManager DontDestroy property was removed and now NetworkManager always is migrated into the DontDestroyOnLoad scene. (#1484)

## [1.0.0-pre.3] - 2021-10-22

### Added

- ResetTrigger function to NetworkAnimator (#1327)

### Fixed

- Overflow exception when syncing Animator state. (#1327)
- Added `try`/`catch` around RPC calls, preventing exception from causing further RPC calls to fail (#1329)
- Fixed an issue where ServerClientId and LocalClientId could have the same value, causing potential confusion, and also fixed an issue with the UNet where the server could be identified with two different values, one of which might be the same as LocalClientId, and the other of which would not.(#1368)
- IL2CPP would not properly compile (#1359)

## [1.0.0-pre.2] - 2021-10-19


### Added

- Associated Known Issues for the 1.0.0-pre.1 release in the changelog

### Changed

- Updated label for `1.0.0-pre.1` changelog section

## [1.0.0-pre.1] - 2021-10-19

### Added

- Added `ClientNetworkTransform` sample to the SDK package (#1168)
- Added `Bootstrap` sample to the SDK package (#1140)
- Enhanced `NetworkSceneManager` implementation with additive scene loading capabilities (#1080, #955, #913)
  - `NetworkSceneManager.OnSceneEvent` provides improved scene event notificaitons
- Enhanced `NetworkTransform` implementation with per axis/component based and threshold based state replication (#1042, #1055, #1061, #1084, #1101)
- Added a jitter-resistent `BufferedLinearInterpolator<T>` for `NetworkTransform` (#1060)
- Implemented `NetworkPrefabHandler` that provides support for object pooling and `NetworkPrefab` overrides (#1073, #1004, #977, #905,#749, #727)
- Implemented auto `NetworkObject` transform parent synchronization at runtime over the network (#855)
- Adopted Unity C# Coding Standards in the codebase with `.editorconfig` ruleset (#666, #670)
- When a client tries to spawn a `NetworkObject` an exception is thrown to indicate unsupported behavior. (#981)
- Added a `NetworkTime` and `NetworkTickSystem` which allows for improved control over time and ticks. (#845)
- Added a `OnNetworkDespawn` function to `NetworkObject` which gets called when a `NetworkObject` gets despawned and can be overriden. (#865)
- Added `SnapshotSystem` that would allow variables and spawn/despawn messages to be sent in blocks (#805, #852, #862, #963, #1012, #1013, #1021, #1040, #1062, #1064, #1083, #1091, #1111, #1129, #1166, #1192)
  - Disabled by default for now, except spawn/despawn messages
  - Will leverage unreliable messages with eventual consistency
- `NetworkBehaviour` and `NetworkObject`'s `NetworkManager` instances can now be overriden (#762)
- Added metrics reporting for the new network profiler if the Multiplayer Tools package is present (#1104, #1089, #1096, #1086, #1072, #1058, #960, #897, #891, #878)
- `NetworkBehaviour.IsSpawned` a quick (and stable) way to determine if the associated NetworkObject is spawned (#1190)
- Added `NetworkRigidbody` and `NetworkRigidbody2D` components to support networking `Rigidbody` and `Rigidbody2D` components (#1202, #1175)
- Added `NetworkObjectReference` and `NetworkBehaviourReference` structs which allow to sending `NetworkObject/Behaviours` over RPCs/`NetworkVariable`s (#1173)
- Added `NetworkAnimator` component to support networking `Animator` component (#1281, #872)

### Changed

- Bumped minimum Unity version, renamed package as "Unity Netcode for GameObjects", replaced `MLAPI` namespace and its variants with `Unity.Netcode` namespace and per asm-def variants (#1007, #1009, #1015, #1017, #1019, #1025, #1026, #1065)
  - Minimum Unity version:
    - 2019.4 → 2020.3+
  - Package rename:
    - Display name: `MLAPI Networking Library` → `Netcode for GameObjects`
    - Name: `com.unity.multiplayer.mlapi` → `com.unity.netcode.gameobjects`
    - Updated package description
  - All `MLAPI.x` namespaces are replaced with `Unity.Netcode`
    - `MLAPI.Messaging` → `Unity.Netcode`
    - `MLAPI.Connection` → `Unity.Netcode`
    - `MLAPI.Logging` → `Unity.Netcode`
    - `MLAPI.SceneManagement` → `Unity.Netcode`
    - and other `MLAPI.x` variants to `Unity.Netcode`
  - All assembly definitions are renamed with `Unity.Netcode.x` variants
    - `Unity.Multiplayer.MLAPI.Runtime` → `Unity.Netcode.Runtime`
    - `Unity.Multiplayer.MLAPI.Editor` → `Unity.Netcode.Editor`
    - and other `Unity.Multiplayer.MLAPI.x` variants to `Unity.Netcode.x` variants
- Renamed `Prototyping` namespace and assembly definition to `Components` (#1145)
- Changed `NetworkObject.Despawn(bool destroy)` API to default to `destroy = true` for better usability (#1217)
- Scene registration in `NetworkManager` is now replaced by Build Setttings → Scenes in Build List (#1080)
- `NetworkSceneManager.SwitchScene` has been replaced by `NetworkSceneManager.LoadScene` (#955)
- `NetworkManager, NetworkConfig, and NetworkSceneManager` scene registration replaced with scenes in build list (#1080)
- `GlobalObjectIdHash` replaced `PrefabHash` and `PrefabHashGenerator` for stability and consistency (#698)
- `NetworkStart` has been renamed to `OnNetworkSpawn`. (#865)
- Network variable cleanup - eliminated shared mode, variables are server-authoritative (#1059, #1074)
- `NetworkManager` and other systems are no longer singletons/statics (#696, #705, #706, #737, #738, #739, #746, #747, #763, #765, #766, #783, #784, #785, #786, #787, #788)
- Changed `INetworkSerializable.NetworkSerialize` method signature to use `BufferSerializer<T>` instead of `NetworkSerializer` (#1187)
- Changed `CustomMessagingManager`'s methods to use `FastBufferWriter` and `FastBufferReader` instead of `Stream` (#1187)
- Reduced internal runtime allocations by removing LINQ calls and replacing managed lists/arrays with native collections (#1196)

### Removed

- Removed `NetworkNavMeshAgent` (#1150)
- Removed `NetworkDictionary`, `NetworkSet` (#1149)
- Removed `NetworkVariableSettings` (#1097)
- Removed predefined `NetworkVariable<T>` types (#1093)
  - Removed `NetworkVariableBool`, `NetworkVariableByte`, `NetworkVariableSByte`, `NetworkVariableUShort`, `NetworkVariableShort`, `NetworkVariableUInt`, `NetworkVariableInt`, `NetworkVariableULong`, `NetworkVariableLong`, `NetworkVariableFloat`, `NetworkVariableDouble`, `NetworkVariableVector2`, `NetworkVariableVector3`, `NetworkVariableVector4`, `NetworkVariableColor`, `NetworkVariableColor32`, `NetworkVariableRay`, `NetworkVariableQuaternion`
- Removed `NetworkChannel` and `MultiplexTransportAdapter` (#1133)
- Removed ILPP backend for 2019.4, minimum required version is 2020.3+ (#895)
- `NetworkManager.NetworkConfig` had the following properties removed: (#1080)
  - Scene Registrations no longer exists
  - Allow Runtime Scene Changes was no longer needed and was removed
- Removed the NetworkObject.Spawn payload parameter (#1005)
- Removed `ProfilerCounter`, the original MLAPI network profiler, and the built-in network profiler module (2020.3). A replacement can now be found in the Multiplayer Tools package. (#1048)
- Removed UNet RelayTransport and related relay functionality in UNetTransport (#1081)
- Removed `UpdateStage` parameter from `ServerRpcSendParams` and `ClientRpcSendParams` (#1187)
- Removed `NetworkBuffer`, `NetworkWriter`, `NetworkReader`, `NetworkSerializer`, `PooledNetworkBuffer`, `PooledNetworkWriter`, and `PooledNetworkReader` (#1187)
- Removed `EnableNetworkVariable` in `NetworkConfig`, it is always enabled now (#1179)
- Removed `NetworkTransform`'s FixedSendsPerSecond, AssumeSyncedSends, InterpolateServer, ExtrapolatePosition, MaxSendsToExtrapolate, Channel, EnableNonProvokedResendChecks, DistanceSendrate (#1060) (#826) (#1042, #1055, #1061, #1084, #1101)
- Removed `NetworkManager`'s `StopServer()`, `StopClient()` and `StopHost()` methods and replaced with single `NetworkManager.Shutdown()` method for all (#1108)

### Fixed

- Fixed ServerRpc ownership check to `Debug.LogError` instead of `Debug.LogWarning` (#1126)
- Fixed `NetworkObject.OwnerClientId` property changing before `NetworkBehaviour.OnGainedOwnership()` callback (#1092)
- Fixed `NetworkBehaviourILPP` to iterate over all types in an assembly (#803)
- Fixed cross-asmdef RPC ILPP by importing types into external assemblies (#678)
- Fixed `NetworkManager` shutdown when quitting the application or switching scenes (#1011)
  - Now `NetworkManager` shutdowns correctly and despawns existing `NetworkObject`s
- Fixed Only one `PlayerPrefab` can be selected on `NetworkManager` inspector UI in the editor (#676)
- Fixed connection approval not being triggered for host (#675)
- Fixed various situations where messages could be processed in an invalid order, resulting in errors (#948, #1187, #1218)
- Fixed `NetworkVariable`s being default-initialized on the client instead of being initialized with the desired value (#1266)
- Improved runtime performance and reduced GC pressure (#1187)
- Fixed #915 - clients are receiving data from objects not visible to them (#1099)
- Fixed `NetworkTransform`'s "late join" issues, `NetworkTransform` now uses `NetworkVariable`s instead of RPCs (#826)
- Throw an exception for silent failure when a client tries to get another player's `PlayerObject`, it is now only allowed on the server-side (#844)

### Known Issues

- `NetworkVariable` does not serialize `INetworkSerializable` types through their `NetworkSerialize` implementation
- `NetworkObjects` marked as `DontDestroyOnLoad` are disabled during some network scene transitions
- `NetworkTransform` interpolates from the origin when switching Local Space synchronization
- Exceptions thrown in `OnNetworkSpawn` user code for an object will prevent the callback in other objects
- Cannot send an array of `INetworkSerializable` in RPCs
- ILPP generation fails with special characters in project path

## [0.2.0] - 2021-06-03

WIP version increment to pass package validation checks. Changelog & final version number TBD.

## [0.1.1] - 2021-06-01

This is hotfix v0.1.1 for the initial experimental Unity MLAPI Package.

### Changed

- Fixed issue with the Unity Registry package version missing some fixes from the v0.1.0 release.

## [0.1.0] - 2021-03-23

This is the initial experimental Unity MLAPI Package, v0.1.0.

### Added

- Refactored a new standard for Remote Procedure Call (RPC) in MLAPI which provides increased performance, significantly reduced boilerplate code, and extensibility for future-proofed code. MLAPI RPC includes `ServerRpc` and `ClientRpc` to execute logic on the server and client-side. This provides a single performant unified RPC solution, replacing MLAPI Convenience and Performance RPC (see [here](#removed-features)).
- Added standarized serialization types, including built-in and custom serialization flows. See [RFC #2](https://github.com/Unity-Technologies/com.unity.multiplayer.rfcs/blob/master/text/0002-serializable-types.md) for details.
- `INetworkSerializable` interface replaces `IBitWritable`.
- Added `NetworkSerializer`..., which is the main aggregator that implements serialization code for built-in supported types and holds `NetworkReader` and `NetworkWriter` instances internally.
- Added a Network Update Loop infrastructure that aids Netcode systems to update (such as RPC queue and transport) outside of the standard `MonoBehaviour` event cycle. See [RFC #8](https://github.com/Unity-Technologies/com.unity.multiplayer.rfcs/blob/master/text/0008-network-update-loop.md) and the following details:
  - It uses Unity's [low-level Player Loop API](https://docs.unity3d.com/ScriptReference/LowLevel.PlayerLoop.html) and allows for registering `INetworkUpdateSystem`s with `NetworkUpdate` methods to be executed at specific `NetworkUpdateStage`s, which may also be before or after `MonoBehaviour`-driven game logic execution.
  - You will typically interact with `NetworkUpdateLoop` for registration and `INetworkUpdateSystem` for implementation.
  - `NetworkVariable`s are now tick-based using the `NetworkTickSystem`, tracking time through network interactions and syncs.
- Added message batching to handle consecutive RPC requests sent to the same client. `RpcBatcher` sends batches based on requests from the `RpcQueueProcessing`, by batch size threshold or immediately.
- [GitHub 494](https://github.com/Unity-Technologies/com.unity.multiplayer.mlapi/pull/494): Added a constraint to allow one `NetworkObject` per `GameObject`, set through the `DisallowMultipleComponent` attribute.
- Integrated MLAPI with the Unity Profiler for versions 2020.2 and later:
  - Added new profiler modules for MLAPI that report important network data.
  - Attached the profiler to a remote player to view network data over the wire.
- A test project is available for building and experimenting with MLAPI features. This project is available in the MLAPI GitHub [testproject folder](https://github.com/Unity-Technologies/com.unity.multiplayer.mlapi/tree/release/0.1.0/testproject).
- Added a [MLAPI Community Contributions](https://github.com/Unity-Technologies/mlapi-community-contributions/tree/master/com.mlapi.contrib.extensions) new GitHub repository to accept extensions from the MLAPI community. Current extensions include moved MLAPI features for lag compensation (useful for Server Authoritative actions) and `TrackedObject`.

### Changed

- [GitHub 520](https://github.com/Unity-Technologies/com.unity.multiplayer.mlapi/pull/520): MLAPI now uses the Unity Package Manager for installation management.
- Added functionality and usability to `NetworkVariable`, previously called `NetworkVar`. Updates enhance options and fully replace the need for `SyncedVar`s.
- [GitHub 507](https://github.com/Unity-Technologies/com.unity.multiplayer.mlapi/pull/507): Reimplemented `NetworkAnimator`, which synchronizes animation states for networked objects.
- GitHub [444](https://github.com/Unity-Technologies/com.unity.multiplayer.mlapi/pull/444) and [455](https://github.com/Unity-Technologies/com.unity.multiplayer.mlapi/pull/455): Channels are now represented as bytes instead of strings.

For users of previous versions of MLAPI, this release renames APIs due to refactoring. All obsolete marked APIs have been removed as per [GitHub 513](https://github.com/Unity-Technologies/com.unity.multiplayer.mlapi/pull/513) and [GitHub 514](https://github.com/Unity-Technologies/com.unity.multiplayer.mlapi/pull/514).

| Previous MLAPI Versions | V 0.1.0 Name |
| -- | -- |
| `NetworkingManager` | `NetworkManager` |
| `NetworkedObject` | `NetworkObject` |
| `NetworkedBehaviour` | `NetworkBehaviour` |
| `NetworkedClient` | `NetworkClient` |
| `NetworkedPrefab` | `NetworkPrefab` |
| `NetworkedVar` | `NetworkVariable` |
| `NetworkedTransform` | `NetworkTransform` |
| `NetworkedAnimator` | `NetworkAnimator` |
| `NetworkedAnimatorEditor` | `NetworkAnimatorEditor` |
| `NetworkedNavMeshAgent` | `NetworkNavMeshAgent` |
| `SpawnManager` | `NetworkSpawnManager` |
| `BitStream` | `NetworkBuffer` |
| `BitReader` | `NetworkReader` |
| `BitWriter` | `NetworkWriter` |
| `NetEventType` | `NetworkEventType` |
| `ChannelType` | `NetworkDelivery` |
| `Channel` | `NetworkChannel` |
| `Transport` | `NetworkTransport` |
| `NetworkedDictionary` | `NetworkDictionary` |
| `NetworkedList` | `NetworkList` |
| `NetworkedSet` | `NetworkSet` |
| `MLAPIConstants` | `NetworkConstants` |
| `UnetTransport` | `UNetTransport` |

### Fixed

- [GitHub 460](https://github.com/Unity-Technologies/com.unity.multiplayer.mlapi/pull/460): Fixed an issue for RPC where the host-server was not receiving RPCs from the host-client and vice versa without the loopback flag set in `NetworkingManager`.
- Fixed an issue where data in the Profiler was incorrectly aggregated and drawn, which caused the profiler data to increment indefinitely instead of resetting each frame.
- Fixed an issue the client soft-synced causing PlayMode client-only scene transition issues, caused when running the client in the editor and the host as a release build. Users may have encountered a soft sync of `NetworkedInstanceId` issues in the `SpawnManager.ClientCollectSoftSyncSceneObjectSweep` method.
- [GitHub 458](https://github.com/Unity-Technologies/com.unity.multiplayer.mlapi/pull/458): Fixed serialization issues in `NetworkList` and `NetworkDictionary` when running in Server mode.
- [GitHub 498](https://github.com/Unity-Technologies/com.unity.multiplayer.mlapi/pull/498): Fixed numerical precision issues to prevent not a number (NaN) quaternions.
- [GitHub 438](https://github.com/Unity-Technologies/com.unity.multiplayer.mlapi/pull/438): Fixed booleans by reaching or writing bytes instead of bits.
- [GitHub 519](https://github.com/Unity-Technologies/com.unity.multiplayer.mlapi/pull/519): Fixed an issue where calling `Shutdown()` before making `NetworkManager.Singleton = null` is null on `NetworkManager.OnDestroy()`.

### Removed

With a new release of MLAPI in Unity, some features have been removed:

- SyncVars have been removed from MLAPI. Use `NetworkVariable`s in place of this functionality. <!-- MTT54 -->
- [GitHub 527](https://github.com/Unity-Technologies/com.unity.multiplayer.mlapi/pull/527): Lag compensation systems and `TrackedObject` have moved to the new [MLAPI Community Contributions](https://github.com/Unity-Technologies/mlapi-community-contributions/tree/master/com.mlapi.contrib.extensions) repo.
- [GitHub 509](https://github.com/Unity-Technologies/com.unity.multiplayer.mlapi/pull/509): Encryption has been removed from MLAPI. The `Encryption` option in `NetworkConfig` on the `NetworkingManager` is not available in this release. This change will not block game creation or running. A current replacement for this functionality is not available, and may be developed in future releases. See the following changes:
  - Removed `SecuritySendFlags` from all APIs.
  - Removed encryption, cryptography, and certificate configurations from APIs including `NetworkManager` and `NetworkConfig`.
  - Removed "hail handshake", including `NetworkManager` implementation and `NetworkConstants` entries.
  - Modified `RpcQueue` and `RpcBatcher` internals to remove encryption and authentication from reading and writing.
- Removed the previous MLAPI Profiler editor window from Unity versions 2020.2 and later.
- Removed previous MLAPI Convenience and Performance RPC APIs with the new standard RPC API. See [RFC #1](https://github.com/Unity-Technologies/com.unity.multiplayer.rfcs/blob/master/text/0001-std-rpc-api.md) for details.
- [GitHub 520](https://github.com/Unity-Technologies/com.unity.multiplayer.mlapi/pull/520): Removed the MLAPI Installer.

### Known Issues

- `NetworkNavMeshAgent` does not synchronize mesh data, Agent Size, Steering, Obstacle Avoidance, or Path Finding settings. It only synchronizes the destination and velocity, not the path to the destination.
- For `RPC`, methods with a `ClientRpc` or `ServerRpc` suffix which are not marked with [ServerRpc] or [ClientRpc] will cause a compiler error.
- For `NetworkAnimator`, Animator Overrides are not supported. Triggers do not work.
- For `NetworkVariable`, the `NetworkDictionary` `List` and `Set` must use the `reliableSequenced` channel.
- `NetworkObjects`s are supported but when spawning a prefab with nested child network objects you have to manually call spawn on them
- `NetworkTransform` have the following issues:
  - Replicated objects may have jitter.
  - The owner is always authoritative about the object's position.
  - Scale is not synchronized.
- Connection Approval is not called on the host client.
- For `NamedMessages`, always use `NetworkBuffer` as the underlying stream for sending named and unnamed messages.
- For `NetworkManager`, connection management is limited. Use `IsServer`, `IsClient`, `IsConnectedClient`, or other code to check if MLAPI connected correctly.

## [0.0.1-preview.1] - 2020-12-20

This was an internally-only-used version of the Unity MLAPI Package<|MERGE_RESOLUTION|>--- conflicted
+++ resolved
@@ -14,11 +14,8 @@
 
 ### Fixed
 
-<<<<<<< HEAD
 - Fixed issue where nested `NetworkTransform` components were not getting updated. (#3016)
-=======
 - Fixed issue by adding null checks in `NetworkVariableBase.CanClientRead` and `NetworkVariableBase.CanClientWrite` methods to ensure safe access to `NetworkBehaviour`. (#3012)
->>>>>>> 285e3078
 - Fixed issue where `FixedStringSerializer<T>` was using `NetworkVariableSerialization<byte>.AreEqual` to determine if two bytes were equal causes an exception to be thrown due to no byte serializer having been defined. (#3009)
 - Fixed Issue where a state with dual triggers, inbound and outbound, could cause a false layer to layer state transition message to be sent to non-authority `NetworkAnimator` instances and cause a warning message to be logged. (#3008)
 - Fixed issue using collections within `NetworkVariable` where the collection would not detect changes to items or nested items. (#3004)
