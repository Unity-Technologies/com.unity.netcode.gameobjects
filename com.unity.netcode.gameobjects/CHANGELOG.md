--- conflicted
+++ resolved
@@ -8,11 +8,11 @@
 
 ## [Unreleased]
 
-<<<<<<< HEAD
-### Added
-
-### Fixed
-
+### Added
+
+### Fixed
+
+- Fixed a bug where having a class with Rpcs that inherits from a class without Rpcs that inherits from NetworkVariable would cause a compile error. (#2751)
 - Fixed issue where a parented in-scene placed NetworkObject would be destroyed upon a client or server exiting a network session but not unloading the original scene in which the NetworkObject was placed. (#2737)
 - Fixed issue where during client synchronization and scene loading, when client synchronization or the scene loading mode are set to `LoadSceneMode.Single`, a `CreateObjectMessage` could be received, processed, and the resultant spawned `NetworkObject` could be instantiated in the client's currently active scene that could, towards the end of the client synchronization or loading process, be unloaded and cause the newly created `NetworkObject` to be destroyed (and throw and exception). (#2735)
 - Fixed issue where a `NetworkTransform` instance with interpolation enabled would result in wide visual motion gaps (stuttering) under above normal latency conditions and a 1-5% or higher packet are drop rate. (#2713)
@@ -20,11 +20,6 @@
 ### Changed
 
 - Changed `NetworkTransform` authoritative instance tick registration so a single `NetworkTransform` specific tick event update will update all authoritative instances to improve perofmance. (#2713)
-=======
-### Fixed
-
-- Fixed a bug where having a class with Rpcs that inherits from a class without Rpcs that inherits from NetworkVariable would cause a compile error. (#2751)
->>>>>>> 4e246ff8
 
 ## [1.7.0] - 2023-10-11
 
