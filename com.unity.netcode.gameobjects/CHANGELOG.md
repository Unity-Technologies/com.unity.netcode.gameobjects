# Changelog

All notable changes to this project will be documented in this file.

The format is based on [Keep a Changelog](https://keepachangelog.com/en/1.0.0/) and this project adheres to [Semantic Versioning](https://semver.org/spec/v2.0.0.html).

Additional documentation and release notes are available at [Multiplayer Documentation](https://docs-multiplayer.unity3d.com).

## [Unreleased]

### Added
<<<<<<< HEAD
- Added NetworkManager.RemoveNetworkPrefab to remove a prefab from the prefabs list (#1950)
=======

### Changed

### Removed
>>>>>>> d0786542

### Fixed

- Fixed endless dialog boxes when adding a NetworkBehaviour to a NetworkManager or vice-versa (#1947)

## [1.0.0-pre.9] - 2022-05-10

### Fixed

- Fixed Hosting again after failing to host now works correctly (#1938)
- Fixed NetworkManager to cleanup connected client lists after stopping (#1945)
- Fixed NetworkHide followed by NetworkShow on the same frame works correctly (#1940)

## [1.0.0-pre.8] - 2022-04-27

### Changed

- `unmanaged` structs are no longer universally accepted as RPC parameters because some structs (i.e., structs with pointers in them, such as `NativeList<T>`) can't be supported by the default memcpy struct serializer. Structs that are intended to be serialized across the network must add `INetworkSerializeByMemcpy` to the interface list (i.e., `struct Foo : INetworkSerializeByMemcpy`). This interface is empty and just serves to mark the struct as compatible with memcpy serialization. For external structs you can't edit, you can pass them to RPCs by wrapping them in `ForceNetworkSerializeByMemcpy<T>`. (#1901)
- Changed requirement to register in-scene placed NetworkObjects with `NetworkManager` in order to respawn them.  In-scene placed NetworkObjects are now automatically tracked during runtime and no longer need to be registered as a NetworkPrefab.  (#1898)

### Removed

- Removed `SIPTransport` (#1870)
- Removed `ClientNetworkTransform` from the package samples and moved to Boss Room's Utilities package which can be found [here](https://github.com/Unity-Technologies/com.unity.multiplayer.samples.coop/blob/main/Packages/com.unity.multiplayer.samples.coop/Utilities/Net/ClientAuthority/ClientNetworkTransform.cs) (#1912)

### Fixed
- Fixed issue where `NetworkSceneManager` did not synchronize despawned in-scene placed NetworkObjects. (#1898)
- Fixed `NetworkTransform` generating false positive rotation delta checks when rolling over between 0 and 360 degrees. (#1890)
- Fixed client throwing an exception if it has messages in the outbound queue when processing the `NetworkEvent.Disconnect` event and is using UTP. (#1884)
- Fixed issue during client synchronization if 'ValidateSceneBeforeLoading' returned false it would halt the client synchronization process resulting in a client that was approved but not synchronized or fully connected with the server. (#1883)
- Fixed an issue where UNetTransport.StartServer would return success even if the underlying transport failed to start (#854)
- Passing generic types to RPCs no longer causes a native crash (#1901)
- Fixed a compile failure when compiling against com.unity.nuget.mono-cecil >= 1.11.4 (#1920)
- Fixed an issue where calling `Shutdown` on a `NetworkManager` that was already shut down would cause an immediate shutdown the next time it was started (basically the fix makes `Shutdown` idempotent). (#1877)

## [1.0.0-pre.7] - 2022-04-06

### Added

- Added editor only check prior to entering into play mode if the currently open and active scene is in the build list and if not displays a dialog box asking the user if they would like to automatically add it prior to entering into play mode. (#1828)
- Added `UnityTransport` implementation and `com.unity.transport` package dependency (#1823)
- Added `NetworkVariableWritePermission` to `NetworkVariableBase` and implemented `Owner` client writable netvars. (#1762)
- `UnityTransport` settings can now be set programmatically. (#1845)
- `FastBufferWriter` and Reader IsInitialized property. (#1859)
- Prefabs can now be added to the network at **runtime** (i.e., from an addressable asset). If `ForceSamePrefabs` is false, this can happen after a connection has been formed. (#1882)
- When `ForceSamePrefabs` is false, a configurable delay (default 1 second, configurable via `NetworkConfig.SpawnTimeout`) has been introduced to gracefully handle race conditions where a spawn call has been received for an object whose prefab is still being loaded. (#1882)

### Changed

- Changed `NetcodeIntegrationTestHelpers` to use `UnityTransport` (#1870)
- Updated `UnityTransport` dependency on `com.unity.transport` to 1.0.0 (#1849)

### Removed

- Removed `SnapshotSystem` (#1852)
- Removed `com.unity.modules.animation`, `com.unity.modules.physics` and `com.unity.modules.physics2d` dependencies from the package (#1812)
- Removed `com.unity.collections` dependency from the package (#1849)

### Fixed

- Fixed in-scene placed NetworkObjects not being found/ignored after a client disconnects and then reconnects. (#1850)
- Fixed issue where `UnityTransport` send queues were not flushed when calling `DisconnectLocalClient` or `DisconnectRemoteClient`. (#1847)
- Fixed NetworkBehaviour dependency verification check for an existing NetworkObject not searching from root parent transform relative GameObject. (#1841)
- Fixed issue where entries were not being removed from the NetworkSpawnManager.OwnershipToObjectsTable. (#1838)
- Fixed ClientRpcs would always send to all connected clients by default as opposed to only sending to the NetworkObject's Observers list by default. (#1836)
- Fixed clarity for NetworkSceneManager client side notification when it receives a scene hash value that does not exist in its local hash table. (#1828)
- Fixed client throws a key not found exception when it times out using UNet or UTP. (#1821)
- Fixed network variable updates are no longer limited to 32,768 bytes when NetworkConfig.EnsureNetworkVariableLengthSafety is enabled. The limits are now determined by what the transport can send in a message. (#1811)
- Fixed in-scene NetworkObjects get destroyed if a client fails to connect and shuts down the NetworkManager. (#1809)
- Fixed user never being notified in the editor that a NetworkBehaviour requires a NetworkObject to function properly. (#1808)
- Fixed PlayerObjects and dynamically spawned NetworkObjects not being added to the NetworkClient's OwnedObjects (#1801)
- Fixed issue where NetworkManager would continue starting even if the NetworkTransport selected failed. (#1780)
- Fixed issue when spawning new player if an already existing player exists it does not remove IsPlayer from the previous player (#1779)
- Fixed lack of notification that NetworkManager and NetworkObject cannot be added to the same GameObject with in-editor notifications (#1777)
- Fixed parenting warning printing for false positives (#1855)

## [1.0.0-pre.6] - 2022-03-02

### Added
- NetworkAnimator now properly synchrhonizes all animation layers as well as runtime-adjusted weighting between them (#1765)
- Added first set of tests for NetworkAnimator - parameter syncing, trigger set / reset, override network animator (#1735)

### Fixed
- Fixed an issue where sometimes the first client to connect to the server could see messages from the server as coming from itself. (#1683)
- Fixed an issue where clients seemed to be able to send messages to ClientId 1, but these messages would actually still go to the server (id 0) instead of that client. (#1683)
- Improved clarity of error messaging when a client attempts to send a message to a destination other than the server, which isn't allowed. (#1683)
- Disallowed async keyword in RPCs (#1681)
- Fixed an issue where Alpha release versions of Unity (version 2022.2.0a5 and later) will not compile due to the UNet Transport no longer existing (#1678)
- Fixed messages larger than 64k being written with incorrectly truncated message size in header (#1686) (credit: @kaen)
- Fixed overloading RPC methods causing collisions and failing on IL2CPP targets. (#1694)
- Fixed spawn flow to propagate `IsSceneObject` down to children NetworkObjects, decouple implicit relationship between object spawning & `IsSceneObject` flag (#1685)
- Fixed error when serializing ConnectionApprovalMessage with scene management disabled when one or more objects is hidden via the CheckObjectVisibility delegate (#1720)
- Fixed CheckObjectVisibility delegate not being properly invoked for connecting clients when Scene Management is enabled. (#1680)
- Fixed NetworkList to properly call INetworkSerializable's NetworkSerialize() method (#1682)
- Fixed NetworkVariables containing more than 1300 bytes of data (such as large NetworkLists) no longer cause an OverflowException (the limit on data size is now whatever limit the chosen transport imposes on fragmented NetworkDelivery mechanisms) (#1725)
- Fixed ServerRpcParams and ClientRpcParams must be the last parameter of an RPC in order to function properly. Added a compile-time check to ensure this is the case and trigger an error if they're placed elsewhere (#1721)
- Fixed FastBufferReader being created with a length of 1 if provided an input of length 0 (#1724)
- Fixed The NetworkConfig's checksum hash includes the NetworkTick so that clients with a different tickrate than the server are identified and not allowed to connect (#1728)
- Fixed OwnedObjects not being properly modified when using ChangeOwnership (#1731)
- Improved performance in NetworkAnimator (#1735)
- Removed the "always sync" network animator (aka "autosend") parameters (#1746)
- Fixed in-scene placed NetworkObjects not respawning after shutting down the NetworkManager and then starting it back up again (#1769)

## [1.0.0-pre.5] - 2022-01-26

### Added

- Added `PreviousValue` in `NetworkListEvent`, when `Value` has changed (#1528)

### Changed

- NetworkManager's GameObject is no longer allowed to be nested under one or more GameObject(s).(#1484)
- NetworkManager DontDestroy property was removed and now NetworkManager always is migrated into the DontDestroyOnLoad scene. (#1484)'

### Fixed

- Fixed network tick value sometimes being duplicated or skipped. (#1614)
- Fixed The ClientNetworkTransform sample script to allow for owner changes at runtime. (#1606)
- Fixed When the LogLevel is set to developer NetworkBehaviour generates warning messages when it should not (#1631)
- Fixed NetworkTransport Initialize now can receive the associated NetworkManager instance to avoid using NetworkManager.Singleton in transport layer (#1677)
- Fixed a bug where NetworkList.Contains value was inverted (#1363)

## [1.0.0-pre.4] - 2021-01-04

### Added

- Added `com.unity.modules.physics` and `com.unity.modules.physics2d` package dependencies (#1565)

### Removed

- Removed `com.unity.modules.ai` package dependency (#1565)
- Removed `FixedQueue`, `StreamExtensions`, `TypeExtensions` (#1398)

### Fixed
- Fixed in-scene NetworkObjects that are moved into the DDOL scene not getting restored to their original active state (enabled/disabled) after a full scene transition (#1354)
- Fixed invalid IL code being generated when using `this` instead of `this ref` for the FastBufferReader/FastBufferWriter parameter of an extension method. (#1393)
- Fixed an issue where if you are running as a server (not host) the LoadEventCompleted and UnloadEventCompleted events would fire early by the NetworkSceneManager (#1379)
- Fixed a runtime error when sending an array of an INetworkSerializable type that's implemented as a struct (#1402)
- NetworkConfig will no longer throw an OverflowException in GetConfig() when ForceSamePrefabs is enabled and the number of prefabs causes the config blob size to exceed 1300 bytes. (#1385)
- Fixed NetworkVariable not calling NetworkSerialize on INetworkSerializable types (#1383)
- Fixed NullReferenceException on ImportReferences call in NetworkBehaviourILPP (#1434)
- Fixed NetworkObjects not being despawned before they are destroyed during shutdown for client, host, and server instances. (#1390)
- Fixed KeyNotFound exception when removing ownership of a newly spawned NetworkObject that is already owned by the server. (#1500)
- Fixed NetworkManager.LocalClient not being set when starting as a host. (#1511)
- Fixed a few memory leak cases when shutting down NetworkManager during Incoming Message Queue processing. (#1323)
- Fixed network tick value sometimes being duplicated or skipped. (#1614)

### Changed
- The SDK no longer limits message size to 64k. (The transport may still impose its own limits, but the SDK no longer does.) (#1384)
- Updated com.unity.collections to 1.1.0 (#1451)
- NetworkManager's GameObject is no longer allowed to be nested under one or more GameObject(s).(#1484)
- NetworkManager DontDestroy property was removed and now NetworkManager always is migrated into the DontDestroyOnLoad scene. (#1484)

## [1.0.0-pre.3] - 2021-10-22

### Added

- ResetTrigger function to NetworkAnimator (#1327)

### Fixed 

- Overflow exception when syncing Animator state. (#1327)
- Added `try`/`catch` around RPC calls, preventing exception from causing further RPC calls to fail (#1329)
- Fixed an issue where ServerClientId and LocalClientId could have the same value, causing potential confusion, and also fixed an issue with the UNet where the server could be identified with two different values, one of which might be the same as LocalClientId, and the other of which would not.(#1368)
- IL2CPP would not properly compile (#1359)

## [1.0.0-pre.2] - 2021-10-19


### Added

- Associated Known Issues for the 1.0.0-pre.1 release in the changelog

### Changed

- Updated label for `1.0.0-pre.1` changelog section

## [1.0.0-pre.1] - 2021-10-19

### Added

- Added `ClientNetworkTransform` sample to the SDK package (#1168)
- Added `Bootstrap` sample to the SDK package (#1140)
- Enhanced `NetworkSceneManager` implementation with additive scene loading capabilities (#1080, #955, #913)
  - `NetworkSceneManager.OnSceneEvent` provides improved scene event notificaitons  
- Enhanced `NetworkTransform` implementation with per axis/component based and threshold based state replication (#1042, #1055, #1061, #1084, #1101)
- Added a jitter-resistent `BufferedLinearInterpolator<T>` for `NetworkTransform` (#1060)
- Implemented `NetworkPrefabHandler` that provides support for object pooling and `NetworkPrefab` overrides (#1073, #1004, #977, #905,#749, #727)
- Implemented auto `NetworkObject` transform parent synchronization at runtime over the network (#855)
- Adopted Unity C# Coding Standards in the codebase with `.editorconfig` ruleset (#666, #670)
- When a client tries to spawn a `NetworkObject` an exception is thrown to indicate unsupported behavior. (#981)
- Added a `NetworkTime` and `NetworkTickSystem` which allows for improved control over time and ticks. (#845)
- Added a `OnNetworkDespawn` function to `NetworkObject` which gets called when a `NetworkObject` gets despawned and can be overriden. (#865)
- Added `SnapshotSystem` that would allow variables and spawn/despawn messages to be sent in blocks (#805, #852, #862, #963, #1012, #1013, #1021, #1040, #1062, #1064, #1083, #1091, #1111, #1129, #1166, #1192)
  - Disabled by default for now, except spawn/despawn messages
  - Will leverage unreliable messages with eventual consistency
- `NetworkBehaviour` and `NetworkObject`'s `NetworkManager` instances can now be overriden (#762)
- Added metrics reporting for the new network profiler if the Multiplayer Tools package is present (#1104, #1089, #1096, #1086, #1072, #1058, #960, #897, #891, #878)
- `NetworkBehaviour.IsSpawned` a quick (and stable) way to determine if the associated NetworkObject is spawned (#1190)
- Added `NetworkRigidbody` and `NetworkRigidbody2D` components to support networking `Rigidbody` and `Rigidbody2D` components (#1202, #1175)
- Added `NetworkObjectReference` and `NetworkBehaviourReference` structs which allow to sending `NetworkObject/Behaviours` over RPCs/`NetworkVariable`s (#1173)
- Added `NetworkAnimator` component to support networking `Animator` component (#1281, #872)

### Changed

- Bumped minimum Unity version, renamed package as "Unity Netcode for GameObjects", replaced `MLAPI` namespace and its variants with `Unity.Netcode` namespace and per asm-def variants (#1007, #1009, #1015, #1017, #1019, #1025, #1026, #1065)
  - Minimum Unity version:
    - 2019.4 → 2020.3+
  - Package rename:
    - Display name: `MLAPI Networking Library` → `Netcode for GameObjects`
    - Name: `com.unity.multiplayer.mlapi` → `com.unity.netcode.gameobjects`
    - Updated package description
  - All `MLAPI.x` namespaces are replaced with `Unity.Netcode`
    - `MLAPI.Messaging` → `Unity.Netcode`
    - `MLAPI.Connection` → `Unity.Netcode`
    - `MLAPI.Logging` → `Unity.Netcode`
    - `MLAPI.SceneManagement` → `Unity.Netcode`
    - and other `MLAPI.x` variants to `Unity.Netcode`
  - All assembly definitions are renamed with `Unity.Netcode.x` variants
    - `Unity.Multiplayer.MLAPI.Runtime` → `Unity.Netcode.Runtime`
    - `Unity.Multiplayer.MLAPI.Editor` → `Unity.Netcode.Editor`
    - and other `Unity.Multiplayer.MLAPI.x` variants to `Unity.Netcode.x` variants
- Renamed `Prototyping` namespace and assembly definition to `Components` (#1145)
- Changed `NetworkObject.Despawn(bool destroy)` API to default to `destroy = true` for better usability (#1217)
- Scene registration in `NetworkManager` is now replaced by Build Setttings → Scenes in Build List (#1080)
- `NetworkSceneManager.SwitchScene` has been replaced by `NetworkSceneManager.LoadScene` (#955)
- `NetworkManager, NetworkConfig, and NetworkSceneManager` scene registration replaced with scenes in build list (#1080)
- `GlobalObjectIdHash` replaced `PrefabHash` and `PrefabHashGenerator` for stability and consistency (#698)
- `NetworkStart` has been renamed to `OnNetworkSpawn`. (#865)
- Network variable cleanup - eliminated shared mode, variables are server-authoritative (#1059, #1074)
- `NetworkManager` and other systems are no longer singletons/statics (#696, #705, #706, #737, #738, #739, #746, #747, #763, #765, #766, #783, #784, #785, #786, #787, #788)
- Changed `INetworkSerializable.NetworkSerialize` method signature to use `BufferSerializer<T>` instead of `NetworkSerializer` (#1187)
- Changed `CustomMessagingManager`'s methods to use `FastBufferWriter` and `FastBufferReader` instead of `Stream` (#1187)
- Reduced internal runtime allocations by removing LINQ calls and replacing managed lists/arrays with native collections (#1196)

### Removed

- Removed `NetworkNavMeshAgent` (#1150)
- Removed `NetworkDictionary`, `NetworkSet` (#1149)
- Removed `NetworkVariableSettings` (#1097)
- Removed predefined `NetworkVariable<T>` types (#1093)
    - Removed `NetworkVariableBool`, `NetworkVariableByte`, `NetworkVariableSByte`, `NetworkVariableUShort`, `NetworkVariableShort`, `NetworkVariableUInt`, `NetworkVariableInt`, `NetworkVariableULong`, `NetworkVariableLong`, `NetworkVariableFloat`, `NetworkVariableDouble`, `NetworkVariableVector2`, `NetworkVariableVector3`, `NetworkVariableVector4`, `NetworkVariableColor`, `NetworkVariableColor32`, `NetworkVariableRay`, `NetworkVariableQuaternion`
- Removed `NetworkChannel` and `MultiplexTransportAdapter` (#1133)
- Removed ILPP backend for 2019.4, minimum required version is 2020.3+ (#895)
- `NetworkManager.NetworkConfig` had the following properties removed: (#1080)
  - Scene Registrations no longer exists
  - Allow Runtime Scene Changes was no longer needed and was removed
- Removed the NetworkObject.Spawn payload parameter (#1005)
- Removed `ProfilerCounter`, the original MLAPI network profiler, and the built-in network profiler module (2020.3). A replacement can now be found in the Multiplayer Tools package. (#1048)
- Removed UNet RelayTransport and related relay functionality in UNetTransport (#1081)
- Removed `UpdateStage` parameter from `ServerRpcSendParams` and `ClientRpcSendParams` (#1187)
- Removed `NetworkBuffer`, `NetworkWriter`, `NetworkReader`, `NetworkSerializer`, `PooledNetworkBuffer`, `PooledNetworkWriter`, and `PooledNetworkReader` (#1187)
- Removed `EnableNetworkVariable` in `NetworkConfig`, it is always enabled now (#1179)
- Removed `NetworkTransform`'s FixedSendsPerSecond, AssumeSyncedSends, InterpolateServer, ExtrapolatePosition, MaxSendsToExtrapolate, Channel, EnableNonProvokedResendChecks, DistanceSendrate (#1060) (#826) (#1042, #1055, #1061, #1084, #1101)
- Removed `NetworkManager`'s `StopServer()`, `StopClient()` and `StopHost()` methods and replaced with single `NetworkManager.Shutdown()` method for all (#1108)

### Fixed

- Fixed ServerRpc ownership check to `Debug.LogError` instead of `Debug.LogWarning` (#1126)
- Fixed `NetworkObject.OwnerClientId` property changing before `NetworkBehaviour.OnGainedOwnership()` callback (#1092)
- Fixed `NetworkBehaviourILPP` to iterate over all types in an assembly (#803)
- Fixed cross-asmdef RPC ILPP by importing types into external assemblies (#678)
- Fixed `NetworkManager` shutdown when quitting the application or switching scenes (#1011)
  - Now `NetworkManager` shutdowns correctly and despawns existing `NetworkObject`s
- Fixed Only one `PlayerPrefab` can be selected on `NetworkManager` inspector UI in the editor (#676)
- Fixed connection approval not being triggered for host (#675)
- Fixed various situations where messages could be processed in an invalid order, resulting in errors (#948, #1187, #1218)
- Fixed `NetworkVariable`s being default-initialized on the client instead of being initialized with the desired value (#1266)
- Improved runtime performance and reduced GC pressure (#1187)
- Fixed #915 - clients are receiving data from objects not visible to them (#1099)
- Fixed `NetworkTransform`'s "late join" issues, `NetworkTransform` now uses `NetworkVariable`s instead of RPCs (#826)
- Throw an exception for silent failure when a client tries to get another player's `PlayerObject`, it is now only allowed on the server-side (#844)

### Known Issues

- `NetworkVariable` does not serialize `INetworkSerializable` types through their `NetworkSerialize` implementation
- `NetworkObjects` marked as `DontDestroyOnLoad` are disabled during some network scene transitions
- `NetworkTransform` interpolates from the origin when switching Local Space synchronization
- Exceptions thrown in `OnNetworkSpawn` user code for an object will prevent the callback in other objects
- Cannot send an array of `INetworkSerializable` in RPCs
- ILPP generation fails with special characters in project path

## [0.2.0] - 2021-06-03

WIP version increment to pass package validation checks. Changelog & final version number TBD.

## [0.1.1] - 2021-06-01

This is hotfix v0.1.1 for the initial experimental Unity MLAPI Package.

### Changed

- Fixed issue with the Unity Registry package version missing some fixes from the v0.1.0 release.

## [0.1.0] - 2021-03-23

This is the initial experimental Unity MLAPI Package, v0.1.0.

### Added

- Refactored a new standard for Remote Procedure Call (RPC) in MLAPI which provides increased performance, significantly reduced boilerplate code, and extensibility for future-proofed code. MLAPI RPC includes `ServerRpc` and `ClientRpc` to execute logic on the server and client-side. This provides a single performant unified RPC solution, replacing MLAPI Convenience and Performance RPC (see [here](#removed-features)).
- Added standarized serialization types, including built-in and custom serialization flows. See [RFC #2](https://github.com/Unity-Technologies/com.unity.multiplayer.rfcs/blob/master/text/0002-serializable-types.md) for details.
- `INetworkSerializable` interface replaces `IBitWritable`.
- Added `NetworkSerializer`..., which is the main aggregator that implements serialization code for built-in supported types and holds `NetworkReader` and `NetworkWriter` instances internally.
- Added a Network Update Loop infrastructure that aids Netcode systems to update (such as RPC queue and transport) outside of the standard `MonoBehaviour` event cycle. See [RFC #8](https://github.com/Unity-Technologies/com.unity.multiplayer.rfcs/blob/master/text/0008-network-update-loop.md) and the following details:
  - It uses Unity's [low-level Player Loop API](https://docs.unity3d.com/ScriptReference/LowLevel.PlayerLoop.html) and allows for registering `INetworkUpdateSystem`s with `NetworkUpdate` methods to be executed at specific `NetworkUpdateStage`s, which may also be before or after `MonoBehaviour`-driven game logic execution.
  - You will typically interact with `NetworkUpdateLoop` for registration and `INetworkUpdateSystem` for implementation.
  - `NetworkVariable`s are now tick-based using the `NetworkTickSystem`, tracking time through network interactions and syncs.
- Added message batching to handle consecutive RPC requests sent to the same client. `RpcBatcher` sends batches based on requests from the `RpcQueueProcessing`, by batch size threshold or immediately.
- [GitHub 494](https://github.com/Unity-Technologies/com.unity.multiplayer.mlapi/pull/494): Added a constraint to allow one `NetworkObject` per `GameObject`, set through the `DisallowMultipleComponent` attribute.
- Integrated MLAPI with the Unity Profiler for versions 2020.2 and later:
  - Added new profiler modules for MLAPI that report important network data.
  - Attached the profiler to a remote player to view network data over the wire.
- A test project is available for building and experimenting with MLAPI features. This project is available in the MLAPI GitHub [testproject folder](https://github.com/Unity-Technologies/com.unity.multiplayer.mlapi/tree/release/0.1.0/testproject). 
- Added a [MLAPI Community Contributions](https://github.com/Unity-Technologies/mlapi-community-contributions/tree/master/com.mlapi.contrib.extensions) new GitHub repository to accept extensions from the MLAPI community. Current extensions include moved MLAPI features for lag compensation (useful for Server Authoritative actions) and `TrackedObject`.

### Changed

- [GitHub 520](https://github.com/Unity-Technologies/com.unity.multiplayer.mlapi/pull/520): MLAPI now uses the Unity Package Manager for installation management.
- Added functionality and usability to `NetworkVariable`, previously called `NetworkVar`. Updates enhance options and fully replace the need for `SyncedVar`s. 
- [GitHub 507](https://github.com/Unity-Technologies/com.unity.multiplayer.mlapi/pull/507): Reimplemented `NetworkAnimator`, which synchronizes animation states for networked objects. 
- GitHub [444](https://github.com/Unity-Technologies/com.unity.multiplayer.mlapi/pull/444) and [455](https://github.com/Unity-Technologies/com.unity.multiplayer.mlapi/pull/455): Channels are now represented as bytes instead of strings.

For users of previous versions of MLAPI, this release renames APIs due to refactoring. All obsolete marked APIs have been removed as per [GitHub 513](https://github.com/Unity-Technologies/com.unity.multiplayer.mlapi/pull/513) and [GitHub 514](https://github.com/Unity-Technologies/com.unity.multiplayer.mlapi/pull/514).

| Previous MLAPI Versions | V 0.1.0 Name |
| -- | -- |
| `NetworkingManager` | `NetworkManager` |
| `NetworkedObject` | `NetworkObject` |
| `NetworkedBehaviour` | `NetworkBehaviour` |
| `NetworkedClient` | `NetworkClient` |
| `NetworkedPrefab` | `NetworkPrefab` |
| `NetworkedVar` | `NetworkVariable` |
| `NetworkedTransform` | `NetworkTransform` |
| `NetworkedAnimator` | `NetworkAnimator` |
| `NetworkedAnimatorEditor` | `NetworkAnimatorEditor` |
| `NetworkedNavMeshAgent` | `NetworkNavMeshAgent` |
| `SpawnManager` | `NetworkSpawnManager` |
| `BitStream` | `NetworkBuffer` |
| `BitReader` | `NetworkReader` |
| `BitWriter` | `NetworkWriter` |
| `NetEventType` | `NetworkEventType` |
| `ChannelType` | `NetworkDelivery` |
| `Channel` | `NetworkChannel` |
| `Transport` | `NetworkTransport` |
| `NetworkedDictionary` | `NetworkDictionary` |
| `NetworkedList` | `NetworkList` |
| `NetworkedSet` | `NetworkSet` |
| `MLAPIConstants` | `NetworkConstants` |
| `UnetTransport` | `UNetTransport` |

### Fixed

- [GitHub 460](https://github.com/Unity-Technologies/com.unity.multiplayer.mlapi/pull/460): Fixed an issue for RPC where the host-server was not receiving RPCs from the host-client and vice versa without the loopback flag set in `NetworkingManager`. 
- Fixed an issue where data in the Profiler was incorrectly aggregated and drawn, which caused the profiler data to increment indefinitely instead of resetting each frame.
- Fixed an issue the client soft-synced causing PlayMode client-only scene transition issues, caused when running the client in the editor and the host as a release build. Users may have encountered a soft sync of `NetworkedInstanceId` issues in the `SpawnManager.ClientCollectSoftSyncSceneObjectSweep` method.
- [GitHub 458](https://github.com/Unity-Technologies/com.unity.multiplayer.mlapi/pull/458): Fixed serialization issues in `NetworkList` and `NetworkDictionary` when running in Server mode.
- [GitHub 498](https://github.com/Unity-Technologies/com.unity.multiplayer.mlapi/pull/498): Fixed numerical precision issues to prevent not a number (NaN) quaternions.
- [GitHub 438](https://github.com/Unity-Technologies/com.unity.multiplayer.mlapi/pull/438): Fixed booleans by reaching or writing bytes instead of bits.
- [GitHub 519](https://github.com/Unity-Technologies/com.unity.multiplayer.mlapi/pull/519): Fixed an issue where calling `Shutdown()` before making `NetworkManager.Singleton = null` is null on `NetworkManager.OnDestroy()`.

### Removed

With a new release of MLAPI in Unity, some features have been removed:

- SyncVars have been removed from MLAPI. Use `NetworkVariable`s in place of this functionality. <!-- MTT54 -->
- [GitHub 527](https://github.com/Unity-Technologies/com.unity.multiplayer.mlapi/pull/527): Lag compensation systems and `TrackedObject` have moved to the new [MLAPI Community Contributions](https://github.com/Unity-Technologies/mlapi-community-contributions/tree/master/com.mlapi.contrib.extensions) repo.
- [GitHub 509](https://github.com/Unity-Technologies/com.unity.multiplayer.mlapi/pull/509): Encryption has been removed from MLAPI. The `Encryption` option in `NetworkConfig` on the `NetworkingManager` is not available in this release. This change will not block game creation or running. A current replacement for this functionality is not available, and may be developed in future releases. See the following changes:
    - Removed `SecuritySendFlags` from all APIs.
    - Removed encryption, cryptography, and certificate configurations from APIs including `NetworkManager` and `NetworkConfig`.
    - Removed "hail handshake", including `NetworkManager` implementation and `NetworkConstants` entries.
    - Modified `RpcQueue` and `RpcBatcher` internals to remove encryption and authentication from reading and writing.
- Removed the previous MLAPI Profiler editor window from Unity versions 2020.2 and later.
- Removed previous MLAPI Convenience and Performance RPC APIs with the new standard RPC API. See [RFC #1](https://github.com/Unity-Technologies/com.unity.multiplayer.rfcs/blob/master/text/0001-std-rpc-api.md) for details.
- [GitHub 520](https://github.com/Unity-Technologies/com.unity.multiplayer.mlapi/pull/520): Removed the MLAPI Installer.

### Known Issues

- `NetworkNavMeshAgent` does not synchronize mesh data, Agent Size, Steering, Obstacle Avoidance, or Path Finding settings. It only synchronizes the destination and velocity, not the path to the destination.
- For `RPC`, methods with a `ClientRpc` or `ServerRpc` suffix which are not marked with [ServerRpc] or [ClientRpc] will cause a compiler error.
- For `NetworkAnimator`, Animator Overrides are not supported. Triggers do not work.
- For `NetworkVariable`, the `NetworkDictionary` `List` and `Set` must use the `reliableSequenced` channel.
- `NetworkObjects`s are supported but when spawning a prefab with nested child network objects you have to manually call spawn on them
- `NetworkTransform` have the following issues:
  - Replicated objects may have jitter. 
  - The owner is always authoritative about the object's position.
  - Scale is not synchronized.
- Connection Approval is not called on the host client.
- For `NamedMessages`, always use `NetworkBuffer` as the underlying stream for sending named and unnamed messages.
- For `NetworkManager`, connection management is limited. Use `IsServer`, `IsClient`, `IsConnectedClient`, or other code to check if MLAPI connected correctly.

## [0.0.1-preview.1] - 2020-12-20

This was an internally-only-used version of the Unity MLAPI Package<|MERGE_RESOLUTION|>--- conflicted
+++ resolved
@@ -9,14 +9,12 @@
 ## [Unreleased]
 
 ### Added
-<<<<<<< HEAD
-- Added NetworkManager.RemoveNetworkPrefab to remove a prefab from the prefabs list (#1950)
-=======
-
-### Changed
-
-### Removed
->>>>>>> d0786542
+
+- Added `NetworkManager.RemoveNetworkPrefab(...)` to remove a prefab from the prefabs list (#1950)
+
+### Changed
+
+### Removed
 
 ### Fixed
 
