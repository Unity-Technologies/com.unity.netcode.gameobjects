
# Changelog

All notable changes to this project will be documented in this file.

The format is based on [Keep a Changelog](https://keepachangelog.com/en/1.0.0/) and this project adheres to [Semantic Versioning](https://semver.org/spec/v2.0.0.html).

Additional documentation and release notes are available at [Multiplayer Documentation](https://docs-multiplayer.unity3d.com).

## [Unreleased]

### Changed

- Updated dependency on `com.unity.transport` to 1.2.0. (#2129)
- When using `UnityTransport`, _reliable_ payloads are now allowed to exceed the configured 'Max Payload Size'. Unreliable payloads remain bounded by this setting. (#2081)
- Preformance improvements for cases with large number of NetworkObjects, by not iterating over all unchanged NetworkObjects 

### Fixed

<<<<<<< HEAD
- Fixed issue with the internal `NetworkTransformState.m_Bitset` flag not getting cleared upon the next tick advancement. (#2110)
- Fixed interpolation issue with `NetworkTransform.Teleport`. (#2110)
- Fixed issue where the authoritative side was interpolating its transform. (#2110)
=======
- Fixed an issue where reading/writing more than 8 bits at a time with BitReader/BitWriter would write/read from the wrong place, returning and incorrect result. (#2130)
>>>>>>> 7b6bcc62
- Fixed Owner-written NetworkVariable infinitely write themselves (#2109)
- Fixed NetworkList issue that showed when inserting at the very end of a NetworkList (#2099)
- Fixed issue where a client owner of a `NetworkVariable` with both owner read and write permissions would not update the server side when changed. (#2097)
- Fixed issue when attempting to spawn a parent `GameObject`, with `NetworkObject` component attached, that has one or more child `GameObject`s, that are inactive in the hierarchy, with `NetworkBehaviour` components it will no longer attempt to spawn the associated `NetworkBehaviour`(s) or invoke ownership changed notifications but will log a warning message. (#2096)
- Fixed an issue where destroying a NetworkBehaviour would not deregister it from the parent NetworkObject, leading to exceptions when the parent was later destroyed. (#2091)
- Fixed issue where `NetworkObject.NetworkHide` was despawning and destroying, as opposed to only despawning, in-scene placed `NetworkObject`s. (#2086)
- Fixed `NetworkAnimator` synchronizing transitions twice due to it detecting the change in animation state once a transition is started by a trigger. (#2084)
- Fixed issue where `NetworkAnimator` would not synchronize a looping animation for late joining clients if it was at the very end of its loop. (#2076)
- Fixed issue where `NetworkAnimator` was not removing its subscription from `OnClientConnectedCallback` when despawned during the shutdown sequence. (#2074)
- Fixed IsServer and IsClient being set to false before object despawn during the shutdown sequence. (#2074)
- Fixed NetworkList Value event on the server. PreviousValue is now set correctly when a new value is set through property setter. (#2067)
- Fixed NetworkLists not populating on client. NetworkList now uses the most recent list as opposed to the list at the end of previous frame, when sending full updates to dynamically spawned NetworkObject. The difference in behaviour is required as scene management spawns those objects at a different time in the frame, relative to updates. (#2062)

## [1.0.0] - 2022-06-27

### Changed

- Changed version to 1.0.0. (#2046)

## [1.0.0-pre.10] - 2022-06-21

### Added

- Added a new `OnTransportFailure` callback to `NetworkManager`. This callback is invoked when the manager's `NetworkTransport` encounters an unrecoverable error. Transport failures also cause the `NetworkManager` to shut down. Currently, this is only used by `UnityTransport` to signal a timeout of its connection to the Unity Relay servers. (#1994)
- Added `NetworkEvent.TransportFailure`, which can be used by implementations of `NetworkTransport` to signal to `NetworkManager` that an unrecoverable error was encountered. (#1994)
- Added test to ensure a warning occurs when nesting NetworkObjects in a NetworkPrefab (#1969)
- Added `NetworkManager.RemoveNetworkPrefab(...)` to remove a prefab from the prefabs list (#1950)

### Changed

- Updated `UnityTransport` dependency on `com.unity.transport` to 1.1.0. (#2025)
- (API Breaking) `ConnectionApprovalCallback` is no longer an `event` and will not allow more than 1 handler registered at a time. Also, `ConnectionApprovalCallback` is now an `Action<>` taking a `ConnectionApprovalRequest` and a `ConnectionApprovalResponse` that the client code must fill (#1972) (#2002)

### Removed

### Fixed
- Fixed issue where dynamically spawned `NetworkObject`s could throw an exception if the scene of origin handle was zero (0) and the `NetworkObject` was already spawned. (#2017)
- Fixed issue where `NetworkObject.Observers` was not being cleared when despawned. (#2009)
- Fixed `NetworkAnimator` could not run in the server authoritative mode. (#2003)
- Fixed issue where late joining clients would get a soft synchronization error if any in-scene placed NetworkObjects were parented under another `NetworkObject`. (#1985)
- Fixed issue where `NetworkBehaviourReference` would throw a type cast exception if using `NetworkBehaviourReference.TryGet` and the component type was not found. (#1984)
- Fixed `NetworkSceneManager` was not sending scene event notifications for the currently active scene and any additively loaded scenes when loading a new scene in `LoadSceneMode.Single` mode. (#1975)
- Fixed issue where one or more clients disconnecting during a scene event would cause `LoadEventCompleted` or `UnloadEventCompleted` to wait until the `NetworkConfig.LoadSceneTimeOut` period before being triggered. (#1973)
- Fixed issues when multiple `ConnectionApprovalCallback`s were registered (#1972)
- Fixed a regression in serialization support: `FixedString`, `Vector2Int`, and `Vector3Int` types can now be used in NetworkVariables and RPCs again without requiring a `ForceNetworkSerializeByMemcpy<>` wrapper. (#1961)
- Fixed generic types that inherit from NetworkBehaviour causing crashes at compile time. (#1976)
- Fixed endless dialog boxes when adding a `NetworkBehaviour` to a `NetworkManager` or vice-versa. (#1947)
- Fixed `NetworkAnimator` issue where it was only synchronizing parameters if the layer or state changed or was transitioning between states. (#1946)
- Fixed `NetworkAnimator` issue where when it did detect a parameter had changed it would send all parameters as opposed to only the parameters that changed. (#1946)
- Fixed `NetworkAnimator` issue where it was not always disposing the `NativeArray` that is allocated when spawned. (#1946)
- Fixed `NetworkAnimator` issue where it was not taking the animation speed or state speed multiplier into consideration. (#1946)
- Fixed `NetworkAnimator` issue where it was not properly synchronizing late joining clients if they joined while `Animator` was transitioning between states. (#1946)
- Fixed `NetworkAnimator` issue where the server was not relaying changes to non-owner clients when a client was the owner. (#1946)
- Fixed issue where the `PacketLoss` metric for tools would return the packet loss over a connection lifetime instead of a single frame. (#2004)

## [1.0.0-pre.9] - 2022-05-10

### Fixed

- Fixed Hosting again after failing to host now works correctly (#1938)
- Fixed NetworkManager to cleanup connected client lists after stopping (#1945)
- Fixed NetworkHide followed by NetworkShow on the same frame works correctly (#1940)

## [1.0.0-pre.8] - 2022-04-27

### Changed

- `unmanaged` structs are no longer universally accepted as RPC parameters because some structs (i.e., structs with pointers in them, such as `NativeList<T>`) can't be supported by the default memcpy struct serializer. Structs that are intended to be serialized across the network must add `INetworkSerializeByMemcpy` to the interface list (i.e., `struct Foo : INetworkSerializeByMemcpy`). This interface is empty and just serves to mark the struct as compatible with memcpy serialization. For external structs you can't edit, you can pass them to RPCs by wrapping them in `ForceNetworkSerializeByMemcpy<T>`. (#1901)
- Changed requirement to register in-scene placed NetworkObjects with `NetworkManager` in order to respawn them.  In-scene placed NetworkObjects are now automatically tracked during runtime and no longer need to be registered as a NetworkPrefab.  (#1898)

### Removed

- Removed `SIPTransport` (#1870)
- Removed `ClientNetworkTransform` from the package samples and moved to Boss Room's Utilities package which can be found [here](https://github.com/Unity-Technologies/com.unity.multiplayer.samples.coop/blob/main/Packages/com.unity.multiplayer.samples.coop/Utilities/Net/ClientAuthority/ClientNetworkTransform.cs) (#1912)

### Fixed
- Fixed issue where `NetworkSceneManager` did not synchronize despawned in-scene placed NetworkObjects. (#1898)
- Fixed `NetworkTransform` generating false positive rotation delta checks when rolling over between 0 and 360 degrees. (#1890)
- Fixed client throwing an exception if it has messages in the outbound queue when processing the `NetworkEvent.Disconnect` event and is using UTP. (#1884)
- Fixed issue during client synchronization if 'ValidateSceneBeforeLoading' returned false it would halt the client synchronization process resulting in a client that was approved but not synchronized or fully connected with the server. (#1883)
- Fixed an issue where UNetTransport.StartServer would return success even if the underlying transport failed to start (#854)
- Passing generic types to RPCs no longer causes a native crash (#1901)
- Fixed a compile failure when compiling against com.unity.nuget.mono-cecil >= 1.11.4 (#1920)
- Fixed an issue where calling `Shutdown` on a `NetworkManager` that was already shut down would cause an immediate shutdown the next time it was started (basically the fix makes `Shutdown` idempotent). (#1877)

## [1.0.0-pre.7] - 2022-04-06

### Added

- Added editor only check prior to entering into play mode if the currently open and active scene is in the build list and if not displays a dialog box asking the user if they would like to automatically add it prior to entering into play mode. (#1828)
- Added `UnityTransport` implementation and `com.unity.transport` package dependency (#1823)
- Added `NetworkVariableWritePermission` to `NetworkVariableBase` and implemented `Owner` client writable netvars. (#1762)
- `UnityTransport` settings can now be set programmatically. (#1845)
- `FastBufferWriter` and Reader IsInitialized property. (#1859)
- Prefabs can now be added to the network at **runtime** (i.e., from an addressable asset). If `ForceSamePrefabs` is false, this can happen after a connection has been formed. (#1882)
- When `ForceSamePrefabs` is false, a configurable delay (default 1 second, configurable via `NetworkConfig.SpawnTimeout`) has been introduced to gracefully handle race conditions where a spawn call has been received for an object whose prefab is still being loaded. (#1882)

### Changed

- Changed `NetcodeIntegrationTestHelpers` to use `UnityTransport` (#1870)
- Updated `UnityTransport` dependency on `com.unity.transport` to 1.0.0 (#1849)

### Removed

- Removed `SnapshotSystem` (#1852)
- Removed `com.unity.modules.animation`, `com.unity.modules.physics` and `com.unity.modules.physics2d` dependencies from the package (#1812)
- Removed `com.unity.collections` dependency from the package (#1849)

### Fixed

- Fixed in-scene placed NetworkObjects not being found/ignored after a client disconnects and then reconnects. (#1850)
- Fixed issue where `UnityTransport` send queues were not flushed when calling `DisconnectLocalClient` or `DisconnectRemoteClient`. (#1847)
- Fixed NetworkBehaviour dependency verification check for an existing NetworkObject not searching from root parent transform relative GameObject. (#1841)
- Fixed issue where entries were not being removed from the NetworkSpawnManager.OwnershipToObjectsTable. (#1838)
- Fixed ClientRpcs would always send to all connected clients by default as opposed to only sending to the NetworkObject's Observers list by default. (#1836)
- Fixed clarity for NetworkSceneManager client side notification when it receives a scene hash value that does not exist in its local hash table. (#1828)
- Fixed client throws a key not found exception when it times out using UNet or UTP. (#1821)
- Fixed network variable updates are no longer limited to 32,768 bytes when NetworkConfig.EnsureNetworkVariableLengthSafety is enabled. The limits are now determined by what the transport can send in a message. (#1811)
- Fixed in-scene NetworkObjects get destroyed if a client fails to connect and shuts down the NetworkManager. (#1809)
- Fixed user never being notified in the editor that a NetworkBehaviour requires a NetworkObject to function properly. (#1808)
- Fixed PlayerObjects and dynamically spawned NetworkObjects not being added to the NetworkClient's OwnedObjects (#1801)
- Fixed issue where NetworkManager would continue starting even if the NetworkTransport selected failed. (#1780)
- Fixed issue when spawning new player if an already existing player exists it does not remove IsPlayer from the previous player (#1779)
- Fixed lack of notification that NetworkManager and NetworkObject cannot be added to the same GameObject with in-editor notifications (#1777)
- Fixed parenting warning printing for false positives (#1855)

## [1.0.0-pre.6] - 2022-03-02

### Added
- NetworkAnimator now properly synchrhonizes all animation layers as well as runtime-adjusted weighting between them (#1765)
- Added first set of tests for NetworkAnimator - parameter syncing, trigger set / reset, override network animator (#1735)

### Fixed
- Fixed an issue where sometimes the first client to connect to the server could see messages from the server as coming from itself. (#1683)
- Fixed an issue where clients seemed to be able to send messages to ClientId 1, but these messages would actually still go to the server (id 0) instead of that client. (#1683)
- Improved clarity of error messaging when a client attempts to send a message to a destination other than the server, which isn't allowed. (#1683)
- Disallowed async keyword in RPCs (#1681)
- Fixed an issue where Alpha release versions of Unity (version 2022.2.0a5 and later) will not compile due to the UNet Transport no longer existing (#1678)
- Fixed messages larger than 64k being written with incorrectly truncated message size in header (#1686) (credit: @kaen)
- Fixed overloading RPC methods causing collisions and failing on IL2CPP targets. (#1694)
- Fixed spawn flow to propagate `IsSceneObject` down to children NetworkObjects, decouple implicit relationship between object spawning & `IsSceneObject` flag (#1685)
- Fixed error when serializing ConnectionApprovalMessage with scene management disabled when one or more objects is hidden via the CheckObjectVisibility delegate (#1720)
- Fixed CheckObjectVisibility delegate not being properly invoked for connecting clients when Scene Management is enabled. (#1680)
- Fixed NetworkList to properly call INetworkSerializable's NetworkSerialize() method (#1682)
- Fixed NetworkVariables containing more than 1300 bytes of data (such as large NetworkLists) no longer cause an OverflowException (the limit on data size is now whatever limit the chosen transport imposes on fragmented NetworkDelivery mechanisms) (#1725)
- Fixed ServerRpcParams and ClientRpcParams must be the last parameter of an RPC in order to function properly. Added a compile-time check to ensure this is the case and trigger an error if they're placed elsewhere (#1721)
- Fixed FastBufferReader being created with a length of 1 if provided an input of length 0 (#1724)
- Fixed The NetworkConfig's checksum hash includes the NetworkTick so that clients with a different tickrate than the server are identified and not allowed to connect (#1728)
- Fixed OwnedObjects not being properly modified when using ChangeOwnership (#1731)
- Improved performance in NetworkAnimator (#1735)
- Removed the "always sync" network animator (aka "autosend") parameters (#1746)
- Fixed in-scene placed NetworkObjects not respawning after shutting down the NetworkManager and then starting it back up again (#1769)

## [1.0.0-pre.5] - 2022-01-26

### Added

- Added `PreviousValue` in `NetworkListEvent`, when `Value` has changed (#1528)

### Changed

- NetworkManager's GameObject is no longer allowed to be nested under one or more GameObject(s).(#1484)
- NetworkManager DontDestroy property was removed and now NetworkManager always is migrated into the DontDestroyOnLoad scene. (#1484)'

### Fixed

- Fixed network tick value sometimes being duplicated or skipped. (#1614)
- Fixed The ClientNetworkTransform sample script to allow for owner changes at runtime. (#1606)
- Fixed When the LogLevel is set to developer NetworkBehaviour generates warning messages when it should not (#1631)
- Fixed NetworkTransport Initialize now can receive the associated NetworkManager instance to avoid using NetworkManager.Singleton in transport layer (#1677)
- Fixed a bug where NetworkList.Contains value was inverted (#1363)

## [1.0.0-pre.4] - 2021-01-04

### Added

- Added `com.unity.modules.physics` and `com.unity.modules.physics2d` package dependencies (#1565)

### Removed

- Removed `com.unity.modules.ai` package dependency (#1565)
- Removed `FixedQueue`, `StreamExtensions`, `TypeExtensions` (#1398)

### Fixed
- Fixed in-scene NetworkObjects that are moved into the DDOL scene not getting restored to their original active state (enabled/disabled) after a full scene transition (#1354)
- Fixed invalid IL code being generated when using `this` instead of `this ref` for the FastBufferReader/FastBufferWriter parameter of an extension method. (#1393)
- Fixed an issue where if you are running as a server (not host) the LoadEventCompleted and UnloadEventCompleted events would fire early by the NetworkSceneManager (#1379)
- Fixed a runtime error when sending an array of an INetworkSerializable type that's implemented as a struct (#1402)
- NetworkConfig will no longer throw an OverflowException in GetConfig() when ForceSamePrefabs is enabled and the number of prefabs causes the config blob size to exceed 1300 bytes. (#1385)
- Fixed NetworkVariable not calling NetworkSerialize on INetworkSerializable types (#1383)
- Fixed NullReferenceException on ImportReferences call in NetworkBehaviourILPP (#1434)
- Fixed NetworkObjects not being despawned before they are destroyed during shutdown for client, host, and server instances. (#1390)
- Fixed KeyNotFound exception when removing ownership of a newly spawned NetworkObject that is already owned by the server. (#1500)
- Fixed NetworkManager.LocalClient not being set when starting as a host. (#1511)
- Fixed a few memory leak cases when shutting down NetworkManager during Incoming Message Queue processing. (#1323)
- Fixed network tick value sometimes being duplicated or skipped. (#1614)

### Changed
- The SDK no longer limits message size to 64k. (The transport may still impose its own limits, but the SDK no longer does.) (#1384)
- Updated com.unity.collections to 1.1.0 (#1451)
- NetworkManager's GameObject is no longer allowed to be nested under one or more GameObject(s).(#1484)
- NetworkManager DontDestroy property was removed and now NetworkManager always is migrated into the DontDestroyOnLoad scene. (#1484)

## [1.0.0-pre.3] - 2021-10-22

### Added

- ResetTrigger function to NetworkAnimator (#1327)

### Fixed 

- Overflow exception when syncing Animator state. (#1327)
- Added `try`/`catch` around RPC calls, preventing exception from causing further RPC calls to fail (#1329)
- Fixed an issue where ServerClientId and LocalClientId could have the same value, causing potential confusion, and also fixed an issue with the UNet where the server could be identified with two different values, one of which might be the same as LocalClientId, and the other of which would not.(#1368)
- IL2CPP would not properly compile (#1359)

## [1.0.0-pre.2] - 2021-10-19


### Added

- Associated Known Issues for the 1.0.0-pre.1 release in the changelog

### Changed

- Updated label for `1.0.0-pre.1` changelog section

## [1.0.0-pre.1] - 2021-10-19

### Added

- Added `ClientNetworkTransform` sample to the SDK package (#1168)
- Added `Bootstrap` sample to the SDK package (#1140)
- Enhanced `NetworkSceneManager` implementation with additive scene loading capabilities (#1080, #955, #913)
  - `NetworkSceneManager.OnSceneEvent` provides improved scene event notificaitons  
- Enhanced `NetworkTransform` implementation with per axis/component based and threshold based state replication (#1042, #1055, #1061, #1084, #1101)
- Added a jitter-resistent `BufferedLinearInterpolator<T>` for `NetworkTransform` (#1060)
- Implemented `NetworkPrefabHandler` that provides support for object pooling and `NetworkPrefab` overrides (#1073, #1004, #977, #905,#749, #727)
- Implemented auto `NetworkObject` transform parent synchronization at runtime over the network (#855)
- Adopted Unity C# Coding Standards in the codebase with `.editorconfig` ruleset (#666, #670)
- When a client tries to spawn a `NetworkObject` an exception is thrown to indicate unsupported behavior. (#981)
- Added a `NetworkTime` and `NetworkTickSystem` which allows for improved control over time and ticks. (#845)
- Added a `OnNetworkDespawn` function to `NetworkObject` which gets called when a `NetworkObject` gets despawned and can be overriden. (#865)
- Added `SnapshotSystem` that would allow variables and spawn/despawn messages to be sent in blocks (#805, #852, #862, #963, #1012, #1013, #1021, #1040, #1062, #1064, #1083, #1091, #1111, #1129, #1166, #1192)
  - Disabled by default for now, except spawn/despawn messages
  - Will leverage unreliable messages with eventual consistency
- `NetworkBehaviour` and `NetworkObject`'s `NetworkManager` instances can now be overriden (#762)
- Added metrics reporting for the new network profiler if the Multiplayer Tools package is present (#1104, #1089, #1096, #1086, #1072, #1058, #960, #897, #891, #878)
- `NetworkBehaviour.IsSpawned` a quick (and stable) way to determine if the associated NetworkObject is spawned (#1190)
- Added `NetworkRigidbody` and `NetworkRigidbody2D` components to support networking `Rigidbody` and `Rigidbody2D` components (#1202, #1175)
- Added `NetworkObjectReference` and `NetworkBehaviourReference` structs which allow to sending `NetworkObject/Behaviours` over RPCs/`NetworkVariable`s (#1173)
- Added `NetworkAnimator` component to support networking `Animator` component (#1281, #872)

### Changed

- Bumped minimum Unity version, renamed package as "Unity Netcode for GameObjects", replaced `MLAPI` namespace and its variants with `Unity.Netcode` namespace and per asm-def variants (#1007, #1009, #1015, #1017, #1019, #1025, #1026, #1065)
  - Minimum Unity version:
    - 2019.4 → 2020.3+
  - Package rename:
    - Display name: `MLAPI Networking Library` → `Netcode for GameObjects`
    - Name: `com.unity.multiplayer.mlapi` → `com.unity.netcode.gameobjects`
    - Updated package description
  - All `MLAPI.x` namespaces are replaced with `Unity.Netcode`
    - `MLAPI.Messaging` → `Unity.Netcode`
    - `MLAPI.Connection` → `Unity.Netcode`
    - `MLAPI.Logging` → `Unity.Netcode`
    - `MLAPI.SceneManagement` → `Unity.Netcode`
    - and other `MLAPI.x` variants to `Unity.Netcode`
  - All assembly definitions are renamed with `Unity.Netcode.x` variants
    - `Unity.Multiplayer.MLAPI.Runtime` → `Unity.Netcode.Runtime`
    - `Unity.Multiplayer.MLAPI.Editor` → `Unity.Netcode.Editor`
    - and other `Unity.Multiplayer.MLAPI.x` variants to `Unity.Netcode.x` variants
- Renamed `Prototyping` namespace and assembly definition to `Components` (#1145)
- Changed `NetworkObject.Despawn(bool destroy)` API to default to `destroy = true` for better usability (#1217)
- Scene registration in `NetworkManager` is now replaced by Build Setttings → Scenes in Build List (#1080)
- `NetworkSceneManager.SwitchScene` has been replaced by `NetworkSceneManager.LoadScene` (#955)
- `NetworkManager, NetworkConfig, and NetworkSceneManager` scene registration replaced with scenes in build list (#1080)
- `GlobalObjectIdHash` replaced `PrefabHash` and `PrefabHashGenerator` for stability and consistency (#698)
- `NetworkStart` has been renamed to `OnNetworkSpawn`. (#865)
- Network variable cleanup - eliminated shared mode, variables are server-authoritative (#1059, #1074)
- `NetworkManager` and other systems are no longer singletons/statics (#696, #705, #706, #737, #738, #739, #746, #747, #763, #765, #766, #783, #784, #785, #786, #787, #788)
- Changed `INetworkSerializable.NetworkSerialize` method signature to use `BufferSerializer<T>` instead of `NetworkSerializer` (#1187)
- Changed `CustomMessagingManager`'s methods to use `FastBufferWriter` and `FastBufferReader` instead of `Stream` (#1187)
- Reduced internal runtime allocations by removing LINQ calls and replacing managed lists/arrays with native collections (#1196)

### Removed

- Removed `NetworkNavMeshAgent` (#1150)
- Removed `NetworkDictionary`, `NetworkSet` (#1149)
- Removed `NetworkVariableSettings` (#1097)
- Removed predefined `NetworkVariable<T>` types (#1093)
    - Removed `NetworkVariableBool`, `NetworkVariableByte`, `NetworkVariableSByte`, `NetworkVariableUShort`, `NetworkVariableShort`, `NetworkVariableUInt`, `NetworkVariableInt`, `NetworkVariableULong`, `NetworkVariableLong`, `NetworkVariableFloat`, `NetworkVariableDouble`, `NetworkVariableVector2`, `NetworkVariableVector3`, `NetworkVariableVector4`, `NetworkVariableColor`, `NetworkVariableColor32`, `NetworkVariableRay`, `NetworkVariableQuaternion`
- Removed `NetworkChannel` and `MultiplexTransportAdapter` (#1133)
- Removed ILPP backend for 2019.4, minimum required version is 2020.3+ (#895)
- `NetworkManager.NetworkConfig` had the following properties removed: (#1080)
  - Scene Registrations no longer exists
  - Allow Runtime Scene Changes was no longer needed and was removed
- Removed the NetworkObject.Spawn payload parameter (#1005)
- Removed `ProfilerCounter`, the original MLAPI network profiler, and the built-in network profiler module (2020.3). A replacement can now be found in the Multiplayer Tools package. (#1048)
- Removed UNet RelayTransport and related relay functionality in UNetTransport (#1081)
- Removed `UpdateStage` parameter from `ServerRpcSendParams` and `ClientRpcSendParams` (#1187)
- Removed `NetworkBuffer`, `NetworkWriter`, `NetworkReader`, `NetworkSerializer`, `PooledNetworkBuffer`, `PooledNetworkWriter`, and `PooledNetworkReader` (#1187)
- Removed `EnableNetworkVariable` in `NetworkConfig`, it is always enabled now (#1179)
- Removed `NetworkTransform`'s FixedSendsPerSecond, AssumeSyncedSends, InterpolateServer, ExtrapolatePosition, MaxSendsToExtrapolate, Channel, EnableNonProvokedResendChecks, DistanceSendrate (#1060) (#826) (#1042, #1055, #1061, #1084, #1101)
- Removed `NetworkManager`'s `StopServer()`, `StopClient()` and `StopHost()` methods and replaced with single `NetworkManager.Shutdown()` method for all (#1108)

### Fixed

- Fixed ServerRpc ownership check to `Debug.LogError` instead of `Debug.LogWarning` (#1126)
- Fixed `NetworkObject.OwnerClientId` property changing before `NetworkBehaviour.OnGainedOwnership()` callback (#1092)
- Fixed `NetworkBehaviourILPP` to iterate over all types in an assembly (#803)
- Fixed cross-asmdef RPC ILPP by importing types into external assemblies (#678)
- Fixed `NetworkManager` shutdown when quitting the application or switching scenes (#1011)
  - Now `NetworkManager` shutdowns correctly and despawns existing `NetworkObject`s
- Fixed Only one `PlayerPrefab` can be selected on `NetworkManager` inspector UI in the editor (#676)
- Fixed connection approval not being triggered for host (#675)
- Fixed various situations where messages could be processed in an invalid order, resulting in errors (#948, #1187, #1218)
- Fixed `NetworkVariable`s being default-initialized on the client instead of being initialized with the desired value (#1266)
- Improved runtime performance and reduced GC pressure (#1187)
- Fixed #915 - clients are receiving data from objects not visible to them (#1099)
- Fixed `NetworkTransform`'s "late join" issues, `NetworkTransform` now uses `NetworkVariable`s instead of RPCs (#826)
- Throw an exception for silent failure when a client tries to get another player's `PlayerObject`, it is now only allowed on the server-side (#844)

### Known Issues

- `NetworkVariable` does not serialize `INetworkSerializable` types through their `NetworkSerialize` implementation
- `NetworkObjects` marked as `DontDestroyOnLoad` are disabled during some network scene transitions
- `NetworkTransform` interpolates from the origin when switching Local Space synchronization
- Exceptions thrown in `OnNetworkSpawn` user code for an object will prevent the callback in other objects
- Cannot send an array of `INetworkSerializable` in RPCs
- ILPP generation fails with special characters in project path

## [0.2.0] - 2021-06-03

WIP version increment to pass package validation checks. Changelog & final version number TBD.

## [0.1.1] - 2021-06-01

This is hotfix v0.1.1 for the initial experimental Unity MLAPI Package.

### Changed

- Fixed issue with the Unity Registry package version missing some fixes from the v0.1.0 release.

## [0.1.0] - 2021-03-23

This is the initial experimental Unity MLAPI Package, v0.1.0.

### Added

- Refactored a new standard for Remote Procedure Call (RPC) in MLAPI which provides increased performance, significantly reduced boilerplate code, and extensibility for future-proofed code. MLAPI RPC includes `ServerRpc` and `ClientRpc` to execute logic on the server and client-side. This provides a single performant unified RPC solution, replacing MLAPI Convenience and Performance RPC (see [here](#removed-features)).
- Added standarized serialization types, including built-in and custom serialization flows. See [RFC #2](https://github.com/Unity-Technologies/com.unity.multiplayer.rfcs/blob/master/text/0002-serializable-types.md) for details.
- `INetworkSerializable` interface replaces `IBitWritable`.
- Added `NetworkSerializer`..., which is the main aggregator that implements serialization code for built-in supported types and holds `NetworkReader` and `NetworkWriter` instances internally.
- Added a Network Update Loop infrastructure that aids Netcode systems to update (such as RPC queue and transport) outside of the standard `MonoBehaviour` event cycle. See [RFC #8](https://github.com/Unity-Technologies/com.unity.multiplayer.rfcs/blob/master/text/0008-network-update-loop.md) and the following details:
  - It uses Unity's [low-level Player Loop API](https://docs.unity3d.com/ScriptReference/LowLevel.PlayerLoop.html) and allows for registering `INetworkUpdateSystem`s with `NetworkUpdate` methods to be executed at specific `NetworkUpdateStage`s, which may also be before or after `MonoBehaviour`-driven game logic execution.
  - You will typically interact with `NetworkUpdateLoop` for registration and `INetworkUpdateSystem` for implementation.
  - `NetworkVariable`s are now tick-based using the `NetworkTickSystem`, tracking time through network interactions and syncs.
- Added message batching to handle consecutive RPC requests sent to the same client. `RpcBatcher` sends batches based on requests from the `RpcQueueProcessing`, by batch size threshold or immediately.
- [GitHub 494](https://github.com/Unity-Technologies/com.unity.multiplayer.mlapi/pull/494): Added a constraint to allow one `NetworkObject` per `GameObject`, set through the `DisallowMultipleComponent` attribute.
- Integrated MLAPI with the Unity Profiler for versions 2020.2 and later:
  - Added new profiler modules for MLAPI that report important network data.
  - Attached the profiler to a remote player to view network data over the wire.
- A test project is available for building and experimenting with MLAPI features. This project is available in the MLAPI GitHub [testproject folder](https://github.com/Unity-Technologies/com.unity.multiplayer.mlapi/tree/release/0.1.0/testproject). 
- Added a [MLAPI Community Contributions](https://github.com/Unity-Technologies/mlapi-community-contributions/tree/master/com.mlapi.contrib.extensions) new GitHub repository to accept extensions from the MLAPI community. Current extensions include moved MLAPI features for lag compensation (useful for Server Authoritative actions) and `TrackedObject`.

### Changed

- [GitHub 520](https://github.com/Unity-Technologies/com.unity.multiplayer.mlapi/pull/520): MLAPI now uses the Unity Package Manager for installation management.
- Added functionality and usability to `NetworkVariable`, previously called `NetworkVar`. Updates enhance options and fully replace the need for `SyncedVar`s. 
- [GitHub 507](https://github.com/Unity-Technologies/com.unity.multiplayer.mlapi/pull/507): Reimplemented `NetworkAnimator`, which synchronizes animation states for networked objects. 
- GitHub [444](https://github.com/Unity-Technologies/com.unity.multiplayer.mlapi/pull/444) and [455](https://github.com/Unity-Technologies/com.unity.multiplayer.mlapi/pull/455): Channels are now represented as bytes instead of strings.

For users of previous versions of MLAPI, this release renames APIs due to refactoring. All obsolete marked APIs have been removed as per [GitHub 513](https://github.com/Unity-Technologies/com.unity.multiplayer.mlapi/pull/513) and [GitHub 514](https://github.com/Unity-Technologies/com.unity.multiplayer.mlapi/pull/514).

| Previous MLAPI Versions | V 0.1.0 Name |
| -- | -- |
| `NetworkingManager` | `NetworkManager` |
| `NetworkedObject` | `NetworkObject` |
| `NetworkedBehaviour` | `NetworkBehaviour` |
| `NetworkedClient` | `NetworkClient` |
| `NetworkedPrefab` | `NetworkPrefab` |
| `NetworkedVar` | `NetworkVariable` |
| `NetworkedTransform` | `NetworkTransform` |
| `NetworkedAnimator` | `NetworkAnimator` |
| `NetworkedAnimatorEditor` | `NetworkAnimatorEditor` |
| `NetworkedNavMeshAgent` | `NetworkNavMeshAgent` |
| `SpawnManager` | `NetworkSpawnManager` |
| `BitStream` | `NetworkBuffer` |
| `BitReader` | `NetworkReader` |
| `BitWriter` | `NetworkWriter` |
| `NetEventType` | `NetworkEventType` |
| `ChannelType` | `NetworkDelivery` |
| `Channel` | `NetworkChannel` |
| `Transport` | `NetworkTransport` |
| `NetworkedDictionary` | `NetworkDictionary` |
| `NetworkedList` | `NetworkList` |
| `NetworkedSet` | `NetworkSet` |
| `MLAPIConstants` | `NetworkConstants` |
| `UnetTransport` | `UNetTransport` |

### Fixed

- [GitHub 460](https://github.com/Unity-Technologies/com.unity.multiplayer.mlapi/pull/460): Fixed an issue for RPC where the host-server was not receiving RPCs from the host-client and vice versa without the loopback flag set in `NetworkingManager`. 
- Fixed an issue where data in the Profiler was incorrectly aggregated and drawn, which caused the profiler data to increment indefinitely instead of resetting each frame.
- Fixed an issue the client soft-synced causing PlayMode client-only scene transition issues, caused when running the client in the editor and the host as a release build. Users may have encountered a soft sync of `NetworkedInstanceId` issues in the `SpawnManager.ClientCollectSoftSyncSceneObjectSweep` method.
- [GitHub 458](https://github.com/Unity-Technologies/com.unity.multiplayer.mlapi/pull/458): Fixed serialization issues in `NetworkList` and `NetworkDictionary` when running in Server mode.
- [GitHub 498](https://github.com/Unity-Technologies/com.unity.multiplayer.mlapi/pull/498): Fixed numerical precision issues to prevent not a number (NaN) quaternions.
- [GitHub 438](https://github.com/Unity-Technologies/com.unity.multiplayer.mlapi/pull/438): Fixed booleans by reaching or writing bytes instead of bits.
- [GitHub 519](https://github.com/Unity-Technologies/com.unity.multiplayer.mlapi/pull/519): Fixed an issue where calling `Shutdown()` before making `NetworkManager.Singleton = null` is null on `NetworkManager.OnDestroy()`.

### Removed

With a new release of MLAPI in Unity, some features have been removed:

- SyncVars have been removed from MLAPI. Use `NetworkVariable`s in place of this functionality. <!-- MTT54 -->
- [GitHub 527](https://github.com/Unity-Technologies/com.unity.multiplayer.mlapi/pull/527): Lag compensation systems and `TrackedObject` have moved to the new [MLAPI Community Contributions](https://github.com/Unity-Technologies/mlapi-community-contributions/tree/master/com.mlapi.contrib.extensions) repo.
- [GitHub 509](https://github.com/Unity-Technologies/com.unity.multiplayer.mlapi/pull/509): Encryption has been removed from MLAPI. The `Encryption` option in `NetworkConfig` on the `NetworkingManager` is not available in this release. This change will not block game creation or running. A current replacement for this functionality is not available, and may be developed in future releases. See the following changes:
    - Removed `SecuritySendFlags` from all APIs.
    - Removed encryption, cryptography, and certificate configurations from APIs including `NetworkManager` and `NetworkConfig`.
    - Removed "hail handshake", including `NetworkManager` implementation and `NetworkConstants` entries.
    - Modified `RpcQueue` and `RpcBatcher` internals to remove encryption and authentication from reading and writing.
- Removed the previous MLAPI Profiler editor window from Unity versions 2020.2 and later.
- Removed previous MLAPI Convenience and Performance RPC APIs with the new standard RPC API. See [RFC #1](https://github.com/Unity-Technologies/com.unity.multiplayer.rfcs/blob/master/text/0001-std-rpc-api.md) for details.
- [GitHub 520](https://github.com/Unity-Technologies/com.unity.multiplayer.mlapi/pull/520): Removed the MLAPI Installer.

### Known Issues

- `NetworkNavMeshAgent` does not synchronize mesh data, Agent Size, Steering, Obstacle Avoidance, or Path Finding settings. It only synchronizes the destination and velocity, not the path to the destination.
- For `RPC`, methods with a `ClientRpc` or `ServerRpc` suffix which are not marked with [ServerRpc] or [ClientRpc] will cause a compiler error.
- For `NetworkAnimator`, Animator Overrides are not supported. Triggers do not work.
- For `NetworkVariable`, the `NetworkDictionary` `List` and `Set` must use the `reliableSequenced` channel.
- `NetworkObjects`s are supported but when spawning a prefab with nested child network objects you have to manually call spawn on them
- `NetworkTransform` have the following issues:
  - Replicated objects may have jitter. 
  - The owner is always authoritative about the object's position.
  - Scale is not synchronized.
- Connection Approval is not called on the host client.
- For `NamedMessages`, always use `NetworkBuffer` as the underlying stream for sending named and unnamed messages.
- For `NetworkManager`, connection management is limited. Use `IsServer`, `IsClient`, `IsConnectedClient`, or other code to check if MLAPI connected correctly.

## [0.0.1-preview.1] - 2020-12-20

This was an internally-only-used version of the Unity MLAPI Package<|MERGE_RESOLUTION|>--- conflicted
+++ resolved
@@ -17,13 +17,10 @@
 
 ### Fixed
 
-<<<<<<< HEAD
+- Fixed an issue where reading/writing more than 8 bits at a time with BitReader/BitWriter would write/read from the wrong place, returning and incorrect result. (#2130)
 - Fixed issue with the internal `NetworkTransformState.m_Bitset` flag not getting cleared upon the next tick advancement. (#2110)
 - Fixed interpolation issue with `NetworkTransform.Teleport`. (#2110)
 - Fixed issue where the authoritative side was interpolating its transform. (#2110)
-=======
-- Fixed an issue where reading/writing more than 8 bits at a time with BitReader/BitWriter would write/read from the wrong place, returning and incorrect result. (#2130)
->>>>>>> 7b6bcc62
 - Fixed Owner-written NetworkVariable infinitely write themselves (#2109)
 - Fixed NetworkList issue that showed when inserting at the very end of a NetworkList (#2099)
 - Fixed issue where a client owner of a `NetworkVariable` with both owner read and write permissions would not update the server side when changed. (#2097)
