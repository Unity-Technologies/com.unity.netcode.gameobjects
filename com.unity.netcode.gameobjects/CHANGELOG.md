--- conflicted
+++ resolved
@@ -10,9 +10,8 @@
 
 ### Added
 
-<<<<<<< HEAD
 - Added support for native containers in FastBufferReader/Writer, BufferSerializer, NetworkVariable, and RPCs. (#2375)
-=======
+
 ### Fixed
 
 - Fixed a memory leak in `UnityTransport` that occurred if `StartClient` failed. (#2518)
@@ -40,7 +39,6 @@
 - Added `NetworkTransform.OnNetworkTransformStateUpdated` virtual method that is invoked just after the authoritative `NetworkTransformState` is applied. This provides users with the ability to obtain more precise delta values for prediction related calculations. (#2388)
 - Added `NetworkTransform.OnInitialize`virtual method that is invoked after the `NetworkTransform` has been initialized or re-initialized when ownership changes. This provides for a way to make adjustments when `NetworkTransform` is initialized (i.e. resetting client prediction etc) (#2388)
 - Added `NetworkObject.SynchronizeTransform` property (default is true) that provides users with another way to help with bandwidth optimizations where, when set to false, the `NetworkObject`'s associated transform will not be included when spawning and/or synchronizing late joining players. (#2388)
->>>>>>> e6514387
 - Added `NetworkSceneManager.ActiveSceneSynchronizationEnabled` property, disabled by default, that enables client synchronization of server-side active scene changes. (#2383)
 - Added `NetworkObject.ActiveSceneSynchronization`, disabled by default, that will automatically migrate a `NetworkObject` to a newly assigned active scene. (#2383)
 - Added `NetworkObject.SceneMigrationSynchronization`, enabled by default, that will synchronize client(s) when a `NetworkObject` is migrated into a new scene on the server side via `SceneManager.MoveGameObjectToScene`. (#2383)
