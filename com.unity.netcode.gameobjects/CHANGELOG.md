--- conflicted
+++ resolved
@@ -25,12 +25,9 @@
 - Fixed `NetworkSceneManager` was not sending scene event notifications for the currently active scene and any additively loaded scenes when loading a new scene in `LoadSceneMode.Single` mode. (#1975)
 - Fixed issue where one or more clients disconnecting during a scene event would cause `LoadEventCompleted` or `UnloadEventCompleted` to wait until the `NetworkConfig.LoadSceneTimeOut` period before being triggered. (#1973)
 - Fixed issues when multiple `ConnectionApprovalCallback`s were registered (#1972)
-<<<<<<< HEAD
-- Fixed endless dialog boxes when adding a NetworkBehaviour to a NetworkManager or vice-versa (#1947)
-- Fixed a regression in serialization support - `FixedString`, `Vector2Int`, and `Vector3Int` types can now be used in NetworkVariables and RPCs again without requiring a `ForceNetworkSerializeByMemcpy<>` wrapper (#1961)
+- Fixed endless dialog boxes when adding a NetworkBehaviour to a NetworkManager or vice-versa. (#1947)
+- Fixed a regression in serialization support -> `FixedString`, `Vector2Int`, and `Vector3Int` types can now be used in NetworkVariables and RPCs again without requiring a `ForceNetworkSerializeByMemcpy<>` wrapper. (#1961)
 - Fixed generic types that inherit from NetworkBehaviour causing crashes at compile time. (#1976)
-=======
-- `FixedString` types can now be used in NetworkVariables and RPCs again without requiring a `ForceNetworkSerializeByMemcpy<>` wrapper (#1961)
 - Fixed endless dialog boxes when adding a `NetworkBehaviour` to a `NetworkManager` or vice-versa. (#1947)
 - Fixed `NetworkAnimator` issue where it was only synchronizing parameters if the layer or state changed or was transitioning between states. (#1946)
 - Fixed `NetworkAnimator` issue where when it did detect a parameter had changed it would send all parameters as opposed to only the parameters that changed. (#1946)
@@ -38,7 +35,6 @@
 - Fixed `NetworkAnimator` issue where it was not taking the animation speed or state speed multiplier into consideration. (#1946)
 - Fixed `NetworkAnimator` issue where it was not properly synchronizing late joining clients if they joined while `Animator` was transitioning between states. (#1946)
 - Fixed `NetworkAnimator` issue where the server was not relaying changes to non-owner clients when a client was the owner. (#1946)
->>>>>>> 71b76e75
 
 ## [1.0.0-pre.9] - 2022-05-10
 
