--- conflicted
+++ resolved
@@ -22,12 +22,8 @@
 ### Fixed
 - Fixed issue where one or more clients disconnecting during a scene event would cause `LoadEventCompleted` or `UnloadEventCompleted` to wait until the `NetworkConfig.LoadSceneTimeOut` period before being triggered. (#1973)
 - Fixed issues when multiple `ConnectionApprovalCallback`s were registered (#1972)
-<<<<<<< HEAD
+- `FixedString` types can now be used in NetworkVariables and RPCs again without requiring a `ForceNetworkSerializeByMemcpy<>` wrapper (#1961)
 - Fixed endless dialog boxes when adding a `NetworkBehaviour` to a `NetworkManager` or vice-versa. (#1947)
-=======
-- Fixed endless dialog boxes when adding a NetworkBehaviour to a NetworkManager or vice-versa (#1947)
-- `FixedString` types can now be used in NetworkVariables and RPCs again without requiring a `ForceNetworkSerializeByMemcpy<>` wrapper (#1961)
->>>>>>> a4edf181
 
 ## [1.0.0-pre.9] - 2022-05-10
 
