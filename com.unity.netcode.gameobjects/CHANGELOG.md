# Changelog

All notable changes to this project will be documented in this file.

The format is based on [Keep a Changelog](https://keepachangelog.com/en/1.0.0/) and this project adheres to [Semantic Versioning](https://semver.org/spec/v2.0.0.html).

Additional documentation and release notes are available at [Multiplayer Documentation](https://docs-multiplayer.unity3d.com).

[Unreleased]

### Added

- Added "Check for NetworkObject Component" property to the Multiplayer->Netcode for GameObjects project settings. When disabled, this will bypass the in-editor `NetworkObject` check on `NetworkBehaviour` components. (#3031)
- Added `NetworkTransform.SwitchTransformSpaceWhenParented` property that, when enabled, will handle the world to local, local to world, and local to local transform space transitions when interpolation is enabled. (#3013)
- Added `NetworkTransform.TickSyncChildren` that, when enabled, will tick synchronize nested and/or child `NetworkTransform` components to eliminate any potential visual jittering that could occur if the `NetworkTransform` instances get into a state where their state updates are landing on different network ticks. (#3013)
- Added `NetworkObject.AllowOwnerToParent` property to provide the ability to allow clients to parent owned objects when running in a client-server network topology. (#3013)
- Added `NetworkObject.SyncOwnerTransformWhenParented` property to provide a way to disable applying the server's transform information in the parenting message on the client owner instance which can be useful for owner authoritative motion models. (#3013)
- Added `NetcodeEditorBase` editor helper class to provide easier modification and extension of the SDK's components. (#3013)

### Fixed

<<<<<<< HEAD
- Fixed issue where setting a prefab hash value during connection approval but not having a player prefab assigned could cause an exception when spawning a player. (#3042)
=======
>>>>>>> aee018c1
- Fixed issue where the `NetworkSpawnManager.HandleNetworkObjectShow` could throw an exception if one of the `NetworkObject` components to show was destroyed during the same frame. (#3030)
- Fixed issue where the `NetworkManagerHelper` was continuing to check for hierarchy changes when in play mode. (#3026)
- Fixed issue with newly/late joined clients and `NetworkTransform` synchronization of parented `NetworkObject` instances. (#3013)
- Fixed issue with smooth transitions between transform spaces when interpolation is enabled (requires `NetworkTransform.SwitchTransformSpaceWhenParented` to be enabled). (#3013)

### Changed

- Changed `NetworkTransformEditor` so it now derives from `NetcodeEditorBase`. (#3013)
- Changed `NetworkRigidbodyBaseEditor` so it now derives from `NetcodeEditorBase`. (#3013)
- Changed `NetworkManagerEditor` so it now derives from `NetcodeEditorBase`. (#3013)


## [2.0.0-pre.4] - 2024-08-21

### Added

- Added `NetworkVariable.CheckDirtyState` that is to be used in tandem with collections in order to detect whether the collection or an item within the collection has changed. (#3004)

### Fixed

- Fixed issue where nested `NetworkTransform` components were not getting updated. (#3016)
- Fixed issue by adding null checks in `NetworkVariableBase.CanClientRead` and `NetworkVariableBase.CanClientWrite` methods to ensure safe access to `NetworkBehaviour`. (#3012)
- Fixed issue where `FixedStringSerializer<T>` was using `NetworkVariableSerialization<byte>.AreEqual` to determine if two bytes were equal causes an exception to be thrown due to no byte serializer having been defined. (#3009)
- Fixed Issue where a state with dual triggers, inbound and outbound, could cause a false layer to layer state transition message to be sent to non-authority `NetworkAnimator` instances and cause a warning message to be logged. (#3008)
- Fixed issue using collections within `NetworkVariable` where the collection would not detect changes to items or nested items. (#3004)
- Fixed issue where `List`, `Dictionary`, and `HashSet` collections would not uniquely duplicate nested collections. (#3004)
- Fixed issue where `NotAuthorityTarget` would include the service observer in the list of targets to send the RPC to as opposed to excluding the service observer as it should. (#3000)
- Fixed issue where `ProxyRpcTargetGroup` could attempt to send a message if there were no targets to send to. (#3000)

### Changed

- Changed `NetworkAnimator` to automatically switch to owner authoritative mode when using a distributed authority network topology. (#3021)
- Changed permissions exception thrown in `NetworkList` to exiting early with a logged error that is now a unified permissions message within `NetworkVariableBase`. (#3004)
- Changed permissions exception thrown in `NetworkVariable.Value` to exiting early with a logged error that is now a unified permissions message within `NetworkVariableBase`. (#3004)


## [2.0.0-pre.3] - 2024-07-23

### Added
- Added: `UnityTransport.GetNetworkDriver` and `UnityTransport.GetLocalEndpoint` methods to expose the driver and local endpoint being used. (#2978)

### Fixed

- Fixed issue where deferred despawn was causing GC allocations when converting an `IEnumerable` to a list. (#2983)
- Fixed issue where the realtime network stats monitor was not able to display RPC traffic in release builds due to those stats being only available in development builds or the editor. (#2979)
- Fixed issue where `NetworkManager.ScenesLoaded` was not being updated if `PostSynchronizationSceneUnloading` was set and any loaded scenes not used during synchronization were unloaded. (#2971)
- Fixed issue where `Rigidbody2d` under Unity 6000.0.11f1 has breaking changes where `velocity` is now `linearVelocity` and `isKinematic` is replaced by `bodyType`. (#2971)
- Fixed issue where `NetworkSpawnManager.InstantiateAndSpawn` and `NetworkObject.InstantiateAndSpawn` were not honoring the ownerClientId parameter when using a client-server network topology. (#2968)
- Fixed issue where internal delta serialization could not have a byte serializer defined when serializing deltas for other types. Added `[GenerateSerializationForType(typeof(byte))]` to both the `NetworkVariable` and `AnticipatedNetworkVariable` classes to assure a byte serializer is defined.(#2962)
- Fixed issue when scene management was disabled and the session owner would still try to synchronize a late joining client. (#2962)
- Fixed issue when using a distributed authority network topology where it would allow a session owner to spawn a `NetworkObject` prior to being approved. Now, an error message is logged and the `NetworkObject` will not be spawned prior to the client being approved.  (#2962)
- Fixed issue where attempting to spawn during `NetworkBehaviour.OnInSceneObjectsSpawned` and `NetworkBehaviour.OnNetworkSessionSynchronized` notifications would throw a collection modified exception.  (#2962)

### Changed

- Changed logic where clients can now set the `NetworkSceneManager` client synchronization mode when using a distributed authority network topology. (#2985)


## [2.0.0-pre.2] - 2024-06-17

### Added

- Added `AnticipatedNetworkVariable<T>`, which adds support for client anticipation of `NetworkVariable` values, allowing for more responsive gameplay. (#2957)
- Added `AnticipatedNetworkTransform`, which adds support for client anticipation of NetworkTransforms. (#2957)
- Added `NetworkVariableBase.ExceedsDirtinessThreshold` to allow network variables to throttle updates by only sending updates when the difference between the current and previous values exceeds a threshold. (This is exposed in `NetworkVariable<T>` with the callback `NetworkVariable<T>.CheckExceedsDirtinessThreshold`). (#2957)
- Added `NetworkVariableUpdateTraits`, which add additional throttling support: `MinSecondsBetweenUpdates` will prevent the `NetworkVariable` from sending updates more often than the specified time period (even if it exceeds the dirtiness threshold), while `MaxSecondsBetweenUpdates` will force a dirty `NetworkVariable` to send an update after the specified time period even if it has not yet exceeded the dirtiness threshold. (#2957)
- Added virtual method `NetworkVariableBase.OnInitialize` which can be used by `NetworkVariable` subclasses to add initialization code. (#2957)
- Added `NetworkTime.TickWithPartial`, which represents the current tick as a double that includes the fractional/partial tick value. (#2957)
- Added `NetworkTickSystem.AnticipationTick`, which can be helpful with implementation of client anticipation. This value represents the tick the current local client was at at the beginning of the most recent network round trip, which enables it to correlate server update ticks with the client tick that may have triggered them. (#2957)
- Added event `NetworkManager.OnSessionOwnerPromoted` that is invoked when a new session owner promotion occurs. (#2948)
- Added `NetworkRigidBodyBase.GetLinearVelocity` and `NetworkRigidBodyBase.SetLinearVelocity` convenience/helper methods. (#2948)
- Added `NetworkRigidBodyBase.GetAngularVelocity` and `NetworkRigidBodyBase.SetAngularVelocity` convenience/helper methods. (#2948)

### Fixed

- Fixed issue when `NetworkTransform` half float precision is enabled and ownership changes the current base position was not being synchronized. (#2948)
- Fixed issue where `OnClientConnected` not being invoked on the session owner when connecting to a new distributed authority session. (#2948)
- Fixed issue where Rigidbody micro-motion (i.e. relatively small velocities) would result in non-authority instances slightly stuttering as the body would come to a rest (i.e. no motion). Now, the threshold value can increase at higher velocities and can decrease slightly below the provided threshold to account for this. (#2948)

### Changed

- Changed `NetworkAnimator` no longer requires the `Animator` component to exist on the same `GameObject`. (#2957)
- Changed `NetworkObjectReference` and `NetworkBehaviourReference` to allow null references when constructing and serializing. (#2957)
- Changed the client's owned objects is now returned (`NetworkClient` and `NetworkSpawnManager`) as an array as opposed to a list for performance purposes. (#2948)
- Changed `NetworkTransfrom.TryCommitTransformToServer` to be internal as it will be removed by the final 2.0.0 release. (#2948)
- Changed `NetworkTransformEditor.OnEnable` to a virtual method to be able to customize a `NetworkTransform` derived class by creating a derived editor control from `NetworkTransformEditor`. (#2948)


## [2.0.0-exp.5] - 2024-06-03

### Added


### Fixed

- Fixed issue where SessionOwner message was being treated as a new entry for the new message indexing when it should have been ordinally sorted with the legacy message indices. (#2942)

### Changed
- Changed `FastBufferReader` and `FastBufferWriter` so that they always ensure the length of items serialized is always serialized as an `uint` and added a check before casting for safe reading and writing.(#2946)


## [2.0.0-exp.4] - 2024-05-31

### Added

- Added `NetworkRigidbodyBase.AttachToFixedJoint` and `NetworkRigidbodyBase.DetachFromFixedJoint` to replace parenting for rigid bodies that have `NetworkRigidbodyBase.UseRigidBodyForMotion` enabled. (#2933)
- Added `NetworkBehaviour.OnNetworkPreSpawn` and `NetworkBehaviour.OnNetworkPostSpawn` methods that provide the ability to handle pre and post spawning actions during the `NetworkObject` spawn sequence. (#2912)
- Added a client-side only `NetworkBehaviour.OnNetworkSessionSynchronized` convenience method that is invoked on all `NetworkBehaviour`s after a newly joined client has finished synchronizing with the network session in progress. (#2912)
- Added `NetworkBehaviour.OnInSceneObjectsSpawned` convenience method that is invoked when all in-scene `NetworkObject`s have been spawned after a scene has been loaded or upon a host or server starting. (#2912)

### Fixed

- Fixed issue where non-authoritative rigid bodies with `NetworkRigidbodyBase.UseRigidBodyForMotion` enabled would constantly log errors about the renderTime being before `StartTimeConsumed`. (#2933)
- Fixed issue where in-scene placed NetworkObjects could be destroyed if a client disconnects early and/or before approval. (#2924)
- Fixed issue where a `NetworkObject` component's associated `NetworkBehaviour` components would not be detected if scene loading is disabled in the editor and the currently loaded scene has in-scene placed `NetworkObject`s. (#2912)
- Fixed issue where an in-scene placed `NetworkObject` with `NetworkTransform` that is also parented under a `GameObject` would not properly synchronize when the parent `GameObject` had a world space position other than 0,0,0. (#2898)

### Changed

- Change all the access modifiers of test class from Public to Internal (#2930)
- Changed messages are now sorted by enum values as opposed to ordinally sorting the messages by their type name. (#2929)
- Changed `NetworkClient.SessionModeTypes` to `NetworkClient.NetworkTopologyTypes`. (#2875)
- Changed `NetworkClient.SessionModeType` to `NetworkClient.NetworkTopologyType`. (#2875)
- Changed `NetworkConfig.SessionMode` to `NeworkConfig.NetworkTopology`. (#2875)

## [2.0.0-exp.2] - 2024-04-02

### Added
- Added updates to all internal messages to account for a distributed authority network session connection.  (#2863)
- Added `NetworkRigidbodyBase` that provides users with a more customizable network rigidbody, handles both `Rigidbody` and `Rigidbody2D`, and provides an option to make `NetworkTransform` use the rigid body for motion.  (#2863)
  - For a customized `NetworkRigidbodyBase` class:
    - `NetworkRigidbodyBase.AutoUpdateKinematicState` provides control on whether the kinematic setting will be automatically set or not when ownership changes.
    - `NetworkRigidbodyBase.AutoSetKinematicOnDespawn` provides control on whether isKinematic will automatically be set to true when the associated `NetworkObject` is despawned.
    - `NetworkRigidbodyBase.Initialize` is a protected method that, when invoked, will initialize the instance. This includes options to:
      - Set whether using a `RigidbodyTypes.Rigidbody` or `RigidbodyTypes.Rigidbody2D`.
      - Includes additional optional parameters to set the `NetworkTransform`, `Rigidbody`, and `Rigidbody2d` to use.
  - Provides additional public methods:
    - `NetworkRigidbodyBase.GetPosition` to return the position of the `Rigidbody` or `Rigidbody2d` (depending upon its initialized setting).
    - `NetworkRigidbodyBase.GetRotation` to return the rotation of the `Rigidbody` or `Rigidbody2d` (depending upon its initialized setting).
    - `NetworkRigidbodyBase.MovePosition` to move to the position of the `Rigidbody` or `Rigidbody2d` (depending upon its initialized setting).
    - `NetworkRigidbodyBase.MoveRotation` to move to the rotation of the `Rigidbody` or `Rigidbody2d` (depending upon its initialized setting).
    - `NetworkRigidbodyBase.Move` to move to the position and rotation of the `Rigidbody` or `Rigidbody2d` (depending upon its initialized setting).
    - `NetworkRigidbodyBase.Move` to move to the position and rotation of the `Rigidbody` or `Rigidbody2d` (depending upon its initialized setting).
    - `NetworkRigidbodyBase.SetPosition` to set the position of the `Rigidbody` or `Rigidbody2d` (depending upon its initialized setting).
    - `NetworkRigidbodyBase.SetRotation` to set the rotation of the `Rigidbody` or `Rigidbody2d` (depending upon its initialized setting).
    - `NetworkRigidbodyBase.ApplyCurrentTransform` to set the position and rotation of the `Rigidbody` or `Rigidbody2d` based on the associated `GameObject` transform (depending upon its initialized setting).
    - `NetworkRigidbodyBase.WakeIfSleeping` to wake up the rigid body if sleeping.
    - `NetworkRigidbodyBase.SleepRigidbody` to put the rigid body to sleep.
    - `NetworkRigidbodyBase.IsKinematic` to determine if the `Rigidbody` or `Rigidbody2d` (depending upon its initialized setting) is currently kinematic.
    - `NetworkRigidbodyBase.SetIsKinematic` to set the `Rigidbody` or `Rigidbody2d` (depending upon its initialized setting) current kinematic state.
    - `NetworkRigidbodyBase.ResetInterpolation` to reset the `Rigidbody` or `Rigidbody2d` (depending upon its initialized setting) back to its original interpolation value when initialized.
  - Now includes a `MonoBehaviour.FixedUpdate` implementation that will update the assigned `NetworkTransform` when `NetworkRigidbodyBase.UseRigidBodyForMotion` is true. (#2863)
- Added `RigidbodyContactEventManager` that provides a more optimized way to process collision enter and collision stay events as opposed to the `Monobehaviour` approach. (#2863)
  - Can be used in client-server and distributed authority modes, but is particularly useful in distributed authority.
- Added rigid body motion updates to `NetworkTransform` which allows users to set interolation on rigid bodies. (#2863)
  - Extrapolation is only allowed on authoritative instances, but custom class derived from `NetworkRigidbodyBase` or `NetworkRigidbody` or `NetworkRigidbody2D` automatically switches non-authoritative instances to interpolation if set to extrapolation.
- Added distributed authority mode support to `NetworkAnimator`. (#2863)
- Added session mode selection to `NetworkManager` inspector view. (#2863)
- Added distributed authority permissions feature. (#2863)
- Added distributed authority mode specific `NetworkObject` permissions flags (Distributable, Transferable, and RequestRequired). (#2863)
- Added distributed authority mode specific `NetworkObject.SetOwnershipStatus` method that applies one or more `NetworkObject` instance's ownership flags. If updated when spawned, the ownership permission changes are synchronized with the other connected clients. (#2863)
- Added distributed authority mode specific `NetworkObject.RemoveOwnershipStatus` method that removes one or more `NetworkObject` instance's ownership flags. If updated when spawned, the ownership permission changes are synchronized with the other connected clients. (#2863)
- Added distributed authority mode specific `NetworkObject.HasOwnershipStatus` method that will return (true or false) whether one or more ownership flags is set. (#2863)
- Added distributed authority mode specific `NetworkObject.SetOwnershipLock` method that locks ownership of a `NetworkObject` to prevent ownership from changing until the current owner releases the lock. (#2863)
- Added distributed authority mode specific `NetworkObject.RequestOwnership` method that sends an ownership request to the current owner of a spawned `NetworkObject` instance. (#2863)
- Added distributed authority mode specific `NetworkObject.OnOwnershipRequested` callback handler that is invoked on the owner/authoritative side when a non-owner requests ownership. Depending upon the boolean returned value depends upon whether the request is approved or denied. (#2863)
- Added distributed authority mode specific `NetworkObject.OnOwnershipRequestResponse` callback handler that is invoked when a non-owner's request has been processed. This callback includes a `NetworkObjet.OwnershipRequestResponseStatus` response parameter that describes whether the request was approved or the reason why it was not approved. (#2863)
- Added distributed authority mode specific `NetworkObject.DeferDespawn` method that defers the despawning of `NetworkObject` instances on non-authoritative clients based on the tick offset parameter. (#2863)
- Added distributed authority mode specific `NetworkObject.OnDeferredDespawnComplete` callback handler that can be used to further control when deferring the despawning of a `NetworkObject` on non-authoritative instances. (#2863)
- Added `NetworkClient.SessionModeType` as one way to determine the current session mode of the network session a client is connected to. (#2863)
- Added distributed authority mode specific `NetworkClient.IsSessionOwner` property to determine if the current local client is the current session owner of a distributed authority session. (#2863)
- Added distributed authority mode specific client side spawning capabilities. When running in distributed authority mode, clients can instantiate and spawn `NetworkObject` instances (the local client is automatically the owner of the spawned object). (#2863)
  - This is useful to better visually synchronize owner authoritative motion models and newly spawned `NetworkObject` instances (i.e. projectiles for example).
- Added distributed authority mode specific client side player spawning capabilities. Clients will automatically spawn their associated player object locally. (#2863)
- Added distributed authority mode specific `NetworkConfig.AutoSpawnPlayerPrefabClientSide` property (default is true) to provide control over the automatic spawning of player prefabs on the local client side. (#2863)
- Added distributed authority mode specific `NetworkManager.OnFetchLocalPlayerPrefabToSpawn` callback that, when assigned, will allow the local client to provide the player prefab to be spawned for the local client. (#2863)
  - This is only invoked if the `NetworkConfig.AutoSpawnPlayerPrefabClientSide` property is set to true.
- Added distributed authority mode specific `NetworkBehaviour.HasAuthority` property that determines if the local client has authority over the associated `NetworkObject` instance (typical use case is within a `NetworkBehaviour` script much like that of `IsServer` or `IsClient`). (#2863)
- Added distributed authority mode specific `NetworkBehaviour.IsSessionOwner` property that determines if the local client is the session owner (typical use case would be to determine if the local client can has scene management authority within a `NetworkBehaviour` script). (#2863)
- Added support for distributed authority mode scene management where the currently assigned session owner can start scene events (i.e. scene loading and scene unloading). (#2863)

### Fixed

- Fixed issue where the host was not invoking `OnClientDisconnectCallback` for its own local client when internally shutting down. (#2822)
- Fixed issue where NetworkTransform could potentially attempt to "unregister" a named message prior to it being registered. (#2807)
- Fixed issue where in-scene placed `NetworkObject`s with complex nested children `NetworkObject`s (more than one child in depth) would not synchronize properly if WorldPositionStays was set to true. (#2796)

### Changed
- Changed client side awareness of other clients is now the same as a server or host. (#2863)
- Changed `NetworkManager.ConnectedClients` can now be accessed by both server and clients. (#2863)
- Changed `NetworkManager.ConnectedClientsList` can now be accessed by both server and clients. (#2863)
- Changed `NetworkTransform` defaults to owner authoritative when connected to a distributed authority session. (#2863)
- Changed `NetworkVariable` defaults to owner write and everyone read permissions when connected to a distributed authority session (even if declared with server read or write permissions).  (#2863)
- Changed `NetworkObject` no longer implements the `MonoBehaviour.Update` method in order to determine whether a `NetworkObject` instance has been migrated to a different scene. Instead, only `NetworkObjects` with the `SceneMigrationSynchronization` property set will be updated internally during the `NetworkUpdateStage.PostLateUpdate` by `NetworkManager`. (#2863)
- Changed `NetworkManager` inspector view layout where properties are now organized by category. (#2863)
- Changed `NetworkTransform` to now use `NetworkTransformMessage` as opposed to named messages for NetworkTransformState updates. (#2810)
- Changed `CustomMessageManager` so it no longer attempts to register or "unregister" a null or empty string and will log an error if this condition occurs. (#2807)

## [1.9.1] - 2024-04-18

### Added
- Added `AnticipatedNetworkVariable<T>`, which adds support for client anticipation of NetworkVariable values, allowing for more responsive game play (#2820)
- Added `AnticipatedNetworkTransform`, which adds support for client anticipation of `NetworkTransform`s (#2820)
- Added `NetworkVariableBase.ExceedsDirtinessThreshold` to allow network variables to throttle updates by only sending updates when the difference between the current and previous values exceeds a threshold. (This is exposed in NetworkVariable<T> with the callback NetworkVariable<T>.CheckExceedsDirtinessThreshold) (#2820)
- Added `NetworkVariableUpdateTraits`, which add additional throttling support: `MinSecondsBetweenUpdates` will prevent the `NetworkVariable` from sending updates more often than the specified time period (even if it exceeds the dirtiness threshold), while `MaxSecondsBetweenUpdates` will force a dirty `NetworkVariable` to send an update after the specified time period even if it has not yet exceeded the dirtiness threshold. (#2820)
- Added virtual method `NetworkVariableBase.OnInitialize()` which can be used by `NetworkVariable` subclasses to add initialization code (#2820)
- Added virtual method `NetworkVariableBase.Update()`, which is called once per frame to support behaviors such as interpolation between an anticipated value and an authoritative one. (#2820)
- Added `NetworkTime.TickWithPartial`, which represents the current tick as a double that includes the fractional/partial tick value. (#2820)
- `NetworkVariable` now includes built-in support for `NativeHashSet`, `NativeHashMap`, `List`, `HashSet`, and `Dictionary` (#2813)
- `NetworkVariable` now includes delta compression for collection values (`NativeList`, `NativeArray`, `NativeHashSet`, `NativeHashMap`, `List`, `HashSet`, `Dictionary`, and `FixedString` types) to save bandwidth by only sending the values that changed. (Note: For `NativeList`, `NativeArray`, and `List`, this algorithm works differently than that used in `NetworkList`. This algorithm will use less bandwidth for "set" and "add" operations, but `NetworkList` is more bandwidth-efficient if you are performing frequent "insert" operations.) (#2813)
- `UserNetworkVariableSerialization` now has optional callbacks for `WriteDelta` and `ReadDelta`. If both are provided, they will be used for all serialization operations on NetworkVariables of that type except for the first one for each client. If either is missing, the existing `Write` and `Read` will always be used. (#2813)
- Network variables wrapping `INetworkSerializable` types can perform delta serialization by setting `UserNetworkVariableSerialization<T>.WriteDelta` and `UserNetworkVariableSerialization<T>.ReadDelta` for those types. The built-in `INetworkSerializable` serializer will continue to be used for all other serialization operations, but if those callbacks are set, it will call into them on all but the initial serialization to perform delta serialization. (This could be useful if you have a large struct where most values do not change regularly and you want to send only the fields that did change.) (#2813)

### Fixed

- Fixed issue where `NetworkTransformEditor` would throw and exception if you excluded the physics package. (#2871)
- Fixed issue where `NetworkTransform` could not properly synchronize its base position when using half float precision. (#2845)
- Fixed issue where the host was not invoking `OnClientDisconnectCallback` for its own local client when internally shutting down. (#2822)
- Fixed issue where NetworkTransform could potentially attempt to "unregister" a named message prior to it being registered. (#2807)
- Fixed issue where in-scene placed `NetworkObject`s with complex nested children `NetworkObject`s (more than one child in depth) would not synchronize properly if WorldPositionStays was set to true. (#2796)

### Changed

- Changed `NetworkObjectReference` and `NetworkBehaviourReference` to allow null references when constructing and serializing. (#2874)
- Changed `NetworkAnimator` no longer requires the `Animator` component to exist on the same `GameObject`. (#2872)
- Changed `NetworkTransform` to now use `NetworkTransformMessage` as opposed to named messages for NetworkTransformState updates. (#2810)
- Changed `CustomMessageManager` so it no longer attempts to register or "unregister" a null or empty string and will log an error if this condition occurs. (#2807)

## [1.8.1] - 2024-02-05

### Fixed

- Fixed a compile error when compiling for IL2CPP targets when using the new `[Rpc]` attribute. (#2824)

## [1.8.0] - 2023-12-12

### Added

- Added a new RPC attribute, which is simply `Rpc`. (#2762)
  - This is a generic attribute that can perform the functions of both Server and Client RPCs, as well as enabling client-to-client RPCs. Includes several default targets: `Server`, `NotServer`, `Owner`, `NotOwner`, `Me`, `NotMe`, `ClientsAndHost`, and `Everyone`. Runtime overrides are available for any of these targets, as well as for sending to a specific ID or groups of IDs.
  - This attribute also includes the ability to defer RPCs that are sent to the local process to the start of the next frame instead of executing them immediately, treating them as if they had gone across the network. The default behavior is to execute immediately.
  - This attribute effectively replaces `ServerRpc` and `ClientRpc`. `ServerRpc` and `ClientRpc` remain in their existing forms for backward compatibility, but `Rpc` will be the recommended and most supported option.
- Added `NetworkManager.OnConnectionEvent` as a unified connection event callback to notify clients and servers of all client connections and disconnections within the session (#2762)
- Added `NetworkManager.ServerIsHost` and `NetworkBehaviour.ServerIsHost` to allow a client to tell if it is connected to a host or to a dedicated server (#2762)
- Added `SceneEventProgress.SceneManagementNotEnabled` return status to be returned when a `NetworkSceneManager` method is invoked and scene management is not enabled. (#2735)
- Added `SceneEventProgress.ServerOnlyAction` return status to be returned when a `NetworkSceneManager` method is invoked by a client. (#2735)
- Added `NetworkObject.InstantiateAndSpawn` and `NetworkSpawnManager.InstantiateAndSpawn` methods to simplify prefab spawning by assuring that the prefab is valid and applies any override prior to instantiating the `GameObject` and spawning the `NetworkObject` instance. (#2710)

### Fixed

- Fixed issue where a client disconnected by a server-host would not receive a local notification. (#2789)
- Fixed issue where a server-host could shutdown during a relay connection but periodically the transport disconnect message sent to any connected clients could be dropped. (#2789)
- Fixed issue where a host could disconnect its local client but remain running as a server. (#2789)
- Fixed issue where `OnClientDisconnectedCallback` was not being invoked under certain conditions. (#2789)
- Fixed issue where `OnClientDisconnectedCallback` was always returning 0 as the client identifier. (#2789)
- Fixed issue where if a host or server shutdown while a client owned NetworkObjects (other than the player) it would throw an exception. (#2789)
- Fixed issue where setting values on a `NetworkVariable` or `NetworkList` within `OnNetworkDespawn` during a shutdown sequence would throw an exception. (#2789)
- Fixed issue where a teleport state could potentially be overridden by a previous unreliable delta state. (#2777)
- Fixed issue where `NetworkTransform` was using the `NetworkManager.ServerTime.Tick` as opposed to `NetworkManager.NetworkTickSystem.ServerTime.Tick` during the authoritative side's tick update where it performed a delta state check. (#2777)
- Fixed issue where a parented in-scene placed NetworkObject would be destroyed upon a client or server exiting a network session but not unloading the original scene in which the NetworkObject was placed. (#2737)
- Fixed issue where during client synchronization and scene loading, when client synchronization or the scene loading mode are set to `LoadSceneMode.Single`, a `CreateObjectMessage` could be received, processed, and the resultant spawned `NetworkObject` could be instantiated in the client's currently active scene that could, towards the end of the client synchronization or loading process, be unloaded and cause the newly created `NetworkObject` to be destroyed (and throw and exception). (#2735)
- Fixed issue where a `NetworkTransform` instance with interpolation enabled would result in wide visual motion gaps (stuttering) under above normal latency conditions and a 1-5% or higher packet are drop rate. (#2713)
- Fixed issue where  you could not have multiple source network prefab overrides targeting the same network prefab as their override. (#2710)

### Changed
- Changed the server or host shutdown so it will now perform a "soft shutdown" when `NetworkManager.Shutdown` is invoked. This will send a disconnect notification to all connected clients and the server-host will wait for all connected clients to disconnect or timeout after a 5 second period before completing the shutdown process. (#2789)
- Changed `OnClientDisconnectedCallback` will now return the assigned client identifier on the local client side if the client was approved and assigned one prior to being disconnected. (#2789)
- Changed `NetworkTransform.SetState` (and related methods) now are cumulative during a fractional tick period and sent on the next pending tick. (#2777)
- `NetworkManager.ConnectedClientsIds` is now accessible on the client side and will contain the list of all clients in the session, including the host client if the server is operating in host mode (#2762)
- Changed `NetworkSceneManager` to return a `SceneEventProgress` status and not throw exceptions for methods invoked when scene management is disabled and when a client attempts to access a `NetworkSceneManager` method by a client. (#2735)
- Changed `NetworkTransform` authoritative instance tick registration so a single `NetworkTransform` specific tick event update will update all authoritative instances to improve perofmance. (#2713)
- Changed `NetworkPrefabs.OverrideToNetworkPrefab` dictionary is no longer used/populated due to it ending up being related to a regression bug and not allowing more than one override to be assigned to a network prefab asset. (#2710)
- Changed in-scene placed `NetworkObject`s now store their source network prefab asset's `GlobalObjectIdHash` internally that is used, when scene management is disabled, by clients to spawn the correct prefab even if the `NetworkPrefab` entry has an override. This does not impact dynamically spawning the same prefab which will yield the override on both host and client. (#2710)
- Changed in-scene placed `NetworkObject`s no longer require a `NetworkPrefab` entry with `GlobalObjectIdHash` override in order for clients to properly synchronize. (#2710)
- Changed in-scene placed `NetworkObject`s now set their `IsSceneObject` value when generating their `GlobalObjectIdHash` value. (#2710)
- Changed the default `NetworkConfig.SpawnTimeout` value from 1.0s to 10.0s. (#2710)

## [1.7.1] - 2023-11-15

### Added

### Fixed

- Fixed a bug where having a class with Rpcs that inherits from a class without Rpcs that inherits from NetworkVariable would cause a compile error. (#2751)
- Fixed issue where `NetworkBehaviour.Synchronize` was not truncating the write buffer if nothing was serialized during `NetworkBehaviour.OnSynchronize` causing an additional 6 bytes to be written per `NetworkBehaviour` component instance. (#2749)

## [1.7.0] - 2023-10-11

### Added

- exposed NetworkObject.GetNetworkBehaviourAtOrderIndex as a public API (#2724)
- Added context menu tool that provides users with the ability to quickly update the GlobalObjectIdHash value for all in-scene placed prefab instances that were created prior to adding a NetworkObject component to it. (#2707)
- Added methods NetworkManager.SetPeerMTU and NetworkManager.GetPeerMTU to be able to set MTU sizes per-peer (#2676)
- Added `GenerateSerializationForGenericParameterAttribute`, which can be applied to user-created Network Variable types to ensure the codegen generates serialization for the generic types they wrap. (#2694)
- Added `GenerateSerializationForTypeAttribute`, which can be applied to any class or method to ensure the codegen generates serialization for the specific provided type. (#2694)
- Exposed `NetworkVariableSerialization<T>.Read`, `NetworkVariableSerialization<T>.Write`, `NetworkVariableSerialization<T>.AreEqual`, and `NetworkVariableSerialization<T>.Duplicate` to further support the creation of user-created network variables by allowing users to access the generated serialization methods and serialize generic types efficiently without boxing. (#2694)
- Added `NetworkVariableBase.MarkNetworkBehaviourDirty` so that user-created network variable types can mark their containing `NetworkBehaviour` to be processed by the update loop. (#2694)

### Fixed

- Fixed issue where the server side `NetworkSceneManager` instance was not adding the currently active scene to its list of scenes loaded. (#2723)
- Generic NetworkBehaviour types no longer result in compile errors or runtime errors (#2720)
- Rpcs within Generic NetworkBehaviour types can now serialize parameters of the class's generic types (but may not have generic types of their own) (#2720)
- Errors are no longer thrown when entering play mode with domain reload disabled (#2720)
- NetworkSpawn is now correctly called each time when entering play mode with scene reload disabled (#2720)
- NetworkVariables of non-integer types will no longer break the inspector (#2714)
- NetworkVariables with NonSerializedAttribute will not appear in the inspector (#2714)
- Fixed issue where `UnityTransport` would attempt to establish WebSocket connections even if using UDP/DTLS Relay allocations when the build target was WebGL. This only applied to working in the editor since UDP/DTLS can't work in the browser. (#2695)
- Fixed issue where a `NetworkBehaviour` component's `OnNetworkDespawn` was not being invoked on the host-server side for an in-scene placed `NetworkObject` when a scene was unloaded (during a scene transition) and the `NetworkBehaviour` component was positioned/ordered before the `NetworkObject` component. (#2685)
- Fixed issue where `SpawnWithObservers` was not being honored when `NetworkConfig.EnableSceneManagement` was disabled. (#2682)
- Fixed issue where `NetworkAnimator` was not internally tracking changes to layer weights which prevented proper layer weight synchronization back to the original layer weight value. (#2674)
- Fixed "writing past the end of the buffer" error when calling ResetDirty() on managed network variables that are larger than 256 bytes when serialized. (#2670)
- Fixed issue where generation of the `DefaultNetworkPrefabs` asset was not enabled by default. (#2662)
- Fixed issue where the `GlobalObjectIdHash` value could be updated but the asset not marked as dirty. (#2662)
- Fixed issue where the `GlobalObjectIdHash` value of a (network) prefab asset could be assigned an incorrect value when editing the prefab in a temporary scene. (#2662)
- Fixed issue where the `GlobalObjectIdHash` value generated after creating a (network) prefab from an object constructed within the scene would not be the correct final value in a stand alone build. (#2662)

### Changed

- Updated dependency on `com.unity.transport` to version 1.4.0. (#2716)

## [1.6.0] - 2023-08-09

### Added

- Added a protected virtual method `NetworkTransform.OnInitialize(ref NetworkTransformState replicatedState)` that just returns the replicated state reference.
  
### Fixed

- Fixed issue where invoking `NetworkManager.Shutdown` within `NetworkManager.OnClientStopped` or `NetworkManager.OnServerStopped` would force `NetworkManager.ShutdownInProgress` to remain true after completing the shutdown process. (#2661)
- Fixed issue where ARMv7 Android builds would crash when trying to validate the batch header. (#2654)
- Fixed issue with client synchronization of position when using half precision and the delta position reaches the maximum value and is collapsed on the host prior to being forwarded to the non-owner clients. (#2636)
- Fixed issue with scale not synchronizing properly depending upon the spawn order of NetworkObjects. (#2636)
- Fixed issue position was not properly transitioning between ownership changes with an owner authoritative NetworkTransform. (#2636)
- Fixed issue where a late joining non-owner client could update an owner authoritative NetworkTransform if ownership changed without any updates to position prior to the non-owner client joining. (#2636)

### Changed

## [1.5.2] - 2023-07-24

### Added

### Fixed
- Bumped minimum Unity version supported to 2021.3 LTS
- Fixed issue where `NetworkClient.OwnedObjects` was not returning any owned objects due to the `NetworkClient.IsConnected` not being properly set. (#2631)
- Fixed a crash when calling TrySetParent with a null Transform (#2625)
- Fixed issue where a `NetworkTransform` using full precision state updates was losing transform state updates when interpolation was enabled. (#2624)
- Fixed issue where `NetworkObject.SpawnWithObservers` was not being honored for late joining clients. (#2623)
- Fixed issue where invoking `NetworkManager.Shutdown` multiple times, depending upon the timing, could cause an exception. (#2622)
- Fixed issue where removing ownership would not notify the server that it gained ownership. This also resolves the issue where an owner authoritative NetworkTransform would not properly initialize upon removing ownership from a remote client. (#2618)
- Fixed ILPP issues when using CoreCLR and for certain dedicated server builds. (#2614)
- Fixed an ILPP compile error when creating a generic NetworkBehaviour singleton with a static T instance. (#2603)

### Changed

## [1.5.1] - 2023-06-07

### Added

- Added support for serializing `NativeArray<>` and `NativeList<>` in `FastBufferReader`/`FastBufferWriter`, `BufferSerializer`, `NetworkVariable`, and RPCs. (To use `NativeList<>`, add `UNITY_NETCODE_NATIVE_COLLECTION_SUPPORT` to your Scripting Define Symbols in `Project Settings > Player`) (#2375)
- The location of the automatically-created default network prefab list can now be configured (#2544)
- Added: Message size limits (max single message and max fragmented message) can now be set using NetworkManager.MaximumTransmissionUnitSize and NetworkManager.MaximumFragmentedMessageSize for transports that don't work with the default values (#2530)
- Added `NetworkObject.SpawnWithObservers` property (default is true) that when set to false will spawn a `NetworkObject` with no observers and will not be spawned on any client until `NetworkObject.NetworkShow` is invoked. (#2568)

### Fixed

- Fixed: Fixed a null reference in codegen in some projects (#2581)
- Fixed issue where the `OnClientDisconnected` client identifier was incorrect after a pending client connection was denied. (#2569)
- Fixed warning "Runtime Network Prefabs was not empty at initialization time." being erroneously logged when no runtime network prefabs had been added (#2565)
- Fixed issue where some temporary debug console logging was left in a merged PR. (#2562)
- Fixed the "Generate Default Network Prefabs List" setting not loading correctly and always reverting to being checked. (#2545)
- Fixed issue where users could not use NetworkSceneManager.VerifySceneBeforeLoading to exclude runtime generated scenes from client synchronization. (#2550)
- Fixed missing value on `NetworkListEvent` for `EventType.RemoveAt` events.  (#2542,#2543)
- Fixed issue where parenting a NetworkTransform under a transform with a scale other than Vector3.one would result in incorrect values on non-authoritative instances. (#2538)
- Fixed issue where a server would include scene migrated and then despawned NetworkObjects to a client that was being synchronized. (#2532)
- Fixed the inspector throwing exceptions when attempting to render `NetworkVariable`s of enum types. (#2529)
- Making a `NetworkVariable` with an `INetworkSerializable` type that doesn't meet the `new()` constraint will now create a compile-time error instead of an editor crash (#2528)
- Fixed Multiplayer Tools package installation docs page link on the NetworkManager popup. (#2526)
- Fixed an exception and error logging when two different objects are shown and hidden on the same frame (#2524)
- Fixed a memory leak in `UnityTransport` that occurred if `StartClient` failed. (#2518)
- Fixed issue where a client could throw an exception if abruptly disconnected from a network session with one or more spawned `NetworkObject`(s). (#2510)
- Fixed issue where invalid endpoint addresses were not being detected and returning false from NGO UnityTransport. (#2496)
- Fixed some errors that could occur if a connection is lost and the loss is detected when attempting to write to the socket. (#2495)

## Changed

- Adding network prefabs before NetworkManager initialization is now supported. (#2565)
- Connecting clients being synchronized now switch to the server's active scene before spawning and synchronizing NetworkObjects. (#2532)
- Updated `UnityTransport` dependency on `com.unity.transport` to 1.3.4. (#2533)
- Improved performance of NetworkBehaviour initialization by replacing reflection when initializing NetworkVariables with compile-time code generation, which should help reduce hitching during additive scene loads. (#2522)

## [1.4.0] - 2023-04-10

### Added

- Added a way to access the GlobalObjectIdHash via PrefabIdHash for use in the Connection Approval Callback. (#2437)
- Added `OnServerStarted` and `OnServerStopped` events that will trigger only on the server (or host player) to notify that the server just started or is no longer active (#2420)
- Added `OnClientStarted` and `OnClientStopped` events that will trigger only on the client (or host player) to notify that the client just started or is no longer active (#2420)
- Added `NetworkTransform.UseHalfFloatPrecision` property that, when enabled, will use half float values for position, rotation, and scale. This yields a 50% bandwidth savings a the cost of precision. (#2388)
- Added `NetworkTransform.UseQuaternionSynchronization` property that, when enabled, will synchronize the entire quaternion. (#2388)
- Added `NetworkTransform.UseQuaternionCompression` property that, when enabled, will use a smallest three implementation reducing a full quaternion synchronization update to the size of an unsigned integer. (#2388)
- Added `NetworkTransform.SlerpPosition` property that, when enabled along with interpolation being enabled, will interpolate using `Vector3.Slerp`. (#2388)
- Added `BufferedLinearInterpolatorVector3` that replaces the float version, is now used by `NetworkTransform`, and provides the ability to enable or disable `Slerp`. (#2388)
- Added `HalfVector3` used for scale when half float precision is enabled. (#2388)
- Added `HalfVector4` used for rotation when half float precision and quaternion synchronization is enabled. (#2388)
- Added `HalfVector3DeltaPosition` used for position when half float precision is enabled. This handles loss in position precision by updating only the delta position as opposed to the full position. (#2388)
- Added `NetworkTransform.GetSpaceRelativePosition` and `NetworkTransform.GetSpaceRelativeRotation` helper methods to return the proper values depending upon whether local or world space. (#2388)
- Added `NetworkTransform.OnAuthorityPushTransformState` virtual method that is invoked just prior to sending the `NetworkTransformState` to non-authoritative instances. This provides users with the ability to obtain more precise delta values for prediction related calculations. (#2388)
- Added `NetworkTransform.OnNetworkTransformStateUpdated` virtual method that is invoked just after the authoritative `NetworkTransformState` is applied. This provides users with the ability to obtain more precise delta values for prediction related calculations. (#2388)
- Added `NetworkTransform.OnInitialize`virtual method that is invoked after the `NetworkTransform` has been initialized or re-initialized when ownership changes. This provides for a way to make adjustments when `NetworkTransform` is initialized (i.e. resetting client prediction etc) (#2388)
- Added `NetworkObject.SynchronizeTransform` property (default is true) that provides users with another way to help with bandwidth optimizations where, when set to false, the `NetworkObject`'s associated transform will not be included when spawning and/or synchronizing late joining players. (#2388)
- Added `NetworkSceneManager.ActiveSceneSynchronizationEnabled` property, disabled by default, that enables client synchronization of server-side active scene changes. (#2383)
- Added `NetworkObject.ActiveSceneSynchronization`, disabled by default, that will automatically migrate a `NetworkObject` to a newly assigned active scene. (#2383)
- Added `NetworkObject.SceneMigrationSynchronization`, enabled by default, that will synchronize client(s) when a `NetworkObject` is migrated into a new scene on the server side via `SceneManager.MoveGameObjectToScene`. (#2383)

### Changed

- Made sure the `CheckObjectVisibility` delegate is checked and applied, upon `NetworkShow` attempt. Found while supporting (#2454), although this is not a fix for this (already fixed) issue. (#2463)
- Changed `NetworkTransform` authority handles delta checks on each new network tick and no longer consumes processing cycles checking for deltas for all frames in-between ticks. (#2388)
- Changed the `NetworkTransformState` structure is now public and now has public methods that provide access to key properties of the `NetworkTransformState` structure. (#2388)
- Changed `NetworkTransform` interpolation adjusts its interpolation "ticks ago" to be 2 ticks latent if it is owner authoritative and the instance is not the server or 1 tick latent if the instance is the server and/or is server authoritative. (#2388)
- Updated `NetworkSceneManager` to migrate dynamically spawned `NetworkObject`s with `DestroyWithScene` set to false into the active scene if their current scene is unloaded. (#2383)
- Updated the server to synchronize its local `NetworkSceneManager.ClientSynchronizationMode` during the initial client synchronization. (#2383)

### Fixed

- Fixed issue where during client synchronization the synchronizing client could receive a ObjectSceneChanged message before the client-side NetworkObject instance had been instantiated and spawned. (#2502)
- Fixed issue where `NetworkAnimator` was building client RPC parameters to exclude the host from sending itself messages but was not including it in the ClientRpc parameters. (#2492)
- Fixed issue where `NetworkAnimator` was not properly detecting and synchronizing cross fade initiated transitions. (#2481)
- Fixed issue where `NetworkAnimator` was not properly synchronizing animation state updates. (#2481)
- Fixed float NetworkVariables not being rendered properly in the inspector of NetworkObjects. (#2441)
- Fixed an issue where Named Message Handlers could remove themselves causing an exception when the metrics tried to access the name of the message.(#2426)
- Fixed registry of public `NetworkVariable`s in derived `NetworkBehaviour`s (#2423)
- Fixed issue where runtime association of `Animator` properties to `AnimationCurve`s would cause `NetworkAnimator` to attempt to update those changes. (#2416)
- Fixed issue where `NetworkAnimator` would not check if its associated `Animator` was valid during serialization and would spam exceptions in the editor console. (#2416)
- Fixed issue with a child's rotation rolling over when interpolation is enabled on a `NetworkTransform`. Now using half precision or full quaternion synchronization will always update all axis. (#2388)
- Fixed issue where `NetworkTransform` was not setting the teleport flag when the `NetworkTransform.InLocalSpace` value changed. This issue only impacted `NetworkTransform` when interpolation was enabled. (#2388)
- Fixed issue when the `NetworkSceneManager.ClientSynchronizationMode` is `LoadSceneMode.Additive` and the server changes the currently active scene prior to a client connecting then upon a client connecting and being synchronized the NetworkSceneManager would clear its internal ScenePlacedObjects list that could already be populated. (#2383)
- Fixed issue where a client would load duplicate scenes of already preloaded scenes during the initial client synchronization and `NetworkSceneManager.ClientSynchronizationMode` was set to `LoadSceneMode.Additive`. (#2383)

## [1.3.1] - 2023-03-27

### Added

- Added detection and graceful handling of corrupt packets for additional safety. (#2419)

### Changed

- The UTP component UI has been updated to be more user-friendly for new users by adding a simple toggle to switch between local-only (127.0.0.1) and remote (0.0.0.0) binding modes, using the toggle "Allow Remote Connections" (#2408)
- Updated `UnityTransport` dependency on `com.unity.transport` to 1.3.3. (#2450)
- `NetworkShow()` of `NetworkObject`s are delayed until the end of the frame to ensure consistency of delta-driven variables like `NetworkList`.
- Dirty `NetworkObject` are reset at end-of-frame and not at serialization time.
- `NetworkHide()` of an object that was just `NetworkShow()`n produces a warning, as remote clients will _not_ get a spawn/despawn pair.
- Renamed the NetworkTransform.SetState parameter `shouldGhostsInterpolate` to `teleportDisabled` for better clarity of what that parameter does. (#2228)
- Network prefabs are now stored in a ScriptableObject that can be shared between NetworkManagers, and have been exposed for public access. By default, a Default Prefabs List is created that contains all NetworkObject prefabs in the project, and new NetworkManagers will default to using that unless that option is turned off in the Netcode for GameObjects settings. Existing NetworkManagers will maintain their existing lists, which can be migrated to the new format via a button in their inspector. (#2322)

### Fixed

- Fixed issue where changes to a layer's weight would not synchronize unless a state transition was occurring.(#2399)
- Fixed issue where `NetworkManager.LocalClientId` was returning the `NetworkTransport.ServerClientId` as opposed to the `NetworkManager.m_LocalClientId`. (#2398)
- Fixed issue where a dynamically spawned `NetworkObject` parented under an in-scene placed `NetworkObject` would have its `InScenePlaced` value changed to `true`. This would result in a soft synchronization error for late joining clients. (#2396)
- Fixed a UTP test that was failing when you install Unity Transport package 2.0.0 or newer. (#2347)
- Fixed issue where `NetcodeSettingsProvider` would throw an exception in Unity 2020.3.x versions. (#2345)
- Fixed server side issue where, depending upon component ordering, some NetworkBehaviour components might not have their OnNetworkDespawn method invoked if the client side disconnected. (#2323)
- Fixed a case where data corruption could occur when using UnityTransport when reaching a certain level of send throughput. (#2332)
- Fixed an issue in `UnityTransport` where an exception would be thrown if starting a Relay host/server on WebGL. This exception should only be thrown if using direct connections (where WebGL can't act as a host/server). (#2321)
- Fixed `NetworkAnimator` issue where it was not checking for `AnimatorStateTtansition.destinationStateMachine` and any possible sub-states defined within it. (#2309)
- Fixed `NetworkAnimator` issue where the host client was receiving the ClientRpc animation updates when the host was the owner.(#2309)
- Fixed `NetworkAnimator` issue with using pooled objects and when specific properties are cleaned during despawn and destroy.(#2309)
- Fixed issue where `NetworkAnimator` was checking for animation changes when the associated `NetworkObject` was not spawned.(#2309)
- Corrected an issue with the documentation for BufferSerializer (#2401)

## [1.2.0] - 2022-11-21

### Added

- Added protected method `NetworkBehaviour.OnSynchronize` which is invoked during the initial `NetworkObject` synchronization process. This provides users the ability to include custom serialization information that will be applied to the `NetworkBehaviour` prior to the `NetworkObject` being spawned. (#2298)
- Added support for different versions of the SDK to talk to each other in circumstances where changes permit it. Starting with this version and into future versions, patch versions should be compatible as long as the minor version is the same. (#2290)
- Added `NetworkObject` auto-add helper and Multiplayer Tools install reminder settings to Project Settings. (#2285)
- Added `public string DisconnectReason` getter to `NetworkManager` and `string Reason` to `ConnectionApprovalResponse`. Allows connection approval to communicate back a reason. Also added `public void DisconnectClient(ulong clientId, string reason)` allowing setting a disconnection reason, when explicitly disconnecting a client. (#2280)

### Changed

- Changed 3rd-party `XXHash` (32 & 64) implementation with an in-house reimplementation (#2310)
- When `NetworkConfig.EnsureNetworkVariableLengthSafety` is disabled `NetworkVariable` fields do not write the additional `ushort` size value (_which helps to reduce the total synchronization message size_), but when enabled it still writes the additional `ushort` value. (#2298)
- Optimized bandwidth usage by encoding most integer fields using variable-length encoding. (#2276)

### Fixed
- Fixed `IsSpawnedObjectsPendingInDontDestroyOnLoad` is only set to true when loading a scene using `LoadSceneMode.Singleonly`. (#2330)
- Fixed issue where `NetworkTransform` components nested under a parent with a `NetworkObject` component  (i.e. network prefab) would not have their associated `GameObject`'s transform synchronized. (#2298)
- Fixed issue where `NetworkObject`s that failed to instantiate could cause the entire synchronization pipeline to be disrupted/halted for a connecting client. (#2298)
- Fixed issue where in-scene placed `NetworkObject`s nested under a `GameObject` would be added to the orphaned children list causing continual console warning log messages. (#2298)
- Custom messages are now properly received by the local client when they're sent while running in host mode. (#2296)
- Fixed issue where the host would receive more than one event completed notification when loading or unloading a scene only when no clients were connected. (#2292)
- Fixed an issue in `UnityTransport` where an error would be logged if the 'Use Encryption' flag was enabled with a Relay configuration that used a secure protocol. (#2289)
- Fixed issue where in-scene placed `NetworkObjects` were not honoring the `AutoObjectParentSync` property. (#2281)
- Fixed the issue where `NetworkManager.OnClientConnectedCallback` was being invoked before in-scene placed `NetworkObject`s had been spawned when starting `NetworkManager` as a host. (#2277)
- Creating a `FastBufferReader` with `Allocator.None` will not result in extra memory being allocated for the buffer (since it's owned externally in that scenario). (#2265)

### Removed

- Removed the `NetworkObject` auto-add and Multiplayer Tools install reminder settings from the Menu interface. (#2285)

## [1.1.0] - 2022-10-21

### Added

- Added `NetworkManager.IsApproved` flag that is set to `true` a client has been approved.(#2261)
- `UnityTransport` now provides a way to set the Relay server data directly from the `RelayServerData` structure (provided by the Unity Transport package) throuh its `SetRelayServerData` method. This allows making use of the new APIs in UTP 1.3 that simplify integration of the Relay SDK. (#2235)
- IPv6 is now supported for direct connections when using `UnityTransport`. (#2232)
- Added WebSocket support when using UTP 2.0 with `UseWebSockets` property in the `UnityTransport` component of the `NetworkManager` allowing to pick WebSockets for communication. When building for WebGL, this selection happens automatically. (#2201)
- Added position, rotation, and scale to the `ParentSyncMessage` which provides users the ability to specify the final values on the server-side when `OnNetworkObjectParentChanged` is invoked just before the message is created (when the `Transform` values are applied to the message). (#2146)
- Added `NetworkObject.TryRemoveParent` method for convenience purposes opposed to having to cast null to either `GameObject` or `NetworkObject`. (#2146)

### Changed

- Updated `UnityTransport` dependency on `com.unity.transport` to 1.3.0. (#2231)
- The send queues of `UnityTransport` are now dynamically-sized. This means that there shouldn't be any need anymore to tweak the 'Max Send Queue Size' value. In fact, this field is now removed from the inspector and will not be serialized anymore. It is still possible to set it manually using the `MaxSendQueueSize` property, but it is not recommended to do so aside from some specific needs (e.g. limiting the amount of memory used by the send queues in very constrained environments). (#2212)
- As a consequence of the above change, the `UnityTransport.InitialMaxSendQueueSize` field is now deprecated. There is no default value anymore since send queues are dynamically-sized. (#2212)
- The debug simulator in `UnityTransport` is now non-deterministic. Its random number generator used to be seeded with a constant value, leading to the same pattern of packet drops, delays, and jitter in every run. (#2196)
- `NetworkVariable<>` now supports managed `INetworkSerializable` types, as well as other managed types with serialization/deserialization delegates registered to `UserNetworkVariableSerialization<T>.WriteValue` and `UserNetworkVariableSerialization<T>.ReadValue` (#2219)
- `NetworkVariable<>` and `BufferSerializer<BufferSerializerReader>` now deserialize `INetworkSerializable` types in-place, rather than constructing new ones. (#2219)

### Fixed

- Fixed `NetworkManager.ApprovalTimeout` will not timeout due to slower client synchronization times as it now uses the added `NetworkManager.IsApproved` flag to determined if the client has been approved or not.(#2261)
- Fixed issue caused when changing ownership of objects hidden to some clients (#2242)
- Fixed issue where an in-scene placed NetworkObject would not invoke NetworkBehaviour.OnNetworkSpawn if the GameObject was disabled when it was despawned. (#2239)
- Fixed issue where clients were not rebuilding the `NetworkConfig` hash value for each unique connection request. (#2226)
- Fixed the issue where player objects were not taking the `DontDestroyWithOwner` property into consideration when a client disconnected. (#2225)
- Fixed issue where `SceneEventProgress` would not complete if a client late joins while it is still in progress. (#2222)
- Fixed issue where `SceneEventProgress` would not complete if a client disconnects. (#2222)
- Fixed issues with detecting if a `SceneEventProgress` has timed out. (#2222)
- Fixed issue #1924 where `UnityTransport` would fail to restart after a first failure (even if what caused the initial failure was addressed). (#2220)
- Fixed issue where `NetworkTransform.SetStateServerRpc` and `NetworkTransform.SetStateClientRpc` were not honoring local vs world space settings when applying the position and rotation. (#2203)
- Fixed ILPP `TypeLoadException` on WebGL on MacOS Editor and potentially other platforms. (#2199)
- Implicit conversion of NetworkObjectReference to GameObject will now return null instead of throwing an exception if the referenced object could not be found (i.e., was already despawned) (#2158)
- Fixed warning resulting from a stray NetworkAnimator.meta file (#2153)
- Fixed Connection Approval Timeout not working client side. (#2164)
- Fixed issue where the `WorldPositionStays` parenting parameter was not being synchronized with clients. (#2146)
- Fixed issue where parented in-scene placed `NetworkObject`s would fail for late joining clients. (#2146)
- Fixed issue where scale was not being synchronized which caused issues with nested parenting and scale when `WorldPositionStays` was true. (#2146)
- Fixed issue with `NetworkTransform.ApplyTransformToNetworkStateWithInfo` where it was not honoring axis sync settings when `NetworkTransformState.IsTeleportingNextFrame` was true. (#2146)
- Fixed issue with `NetworkTransform.TryCommitTransformToServer` where it was not honoring the `InLocalSpace` setting. (#2146)
- Fixed ClientRpcs always reporting in the profiler view as going to all clients, even when limited to a subset of clients by `ClientRpcParams`. (#2144)
- Fixed RPC codegen failing to choose the correct extension methods for `FastBufferReader` and `FastBufferWriter` when the parameters were a generic type (i.e., List<int>) and extensions for multiple instantiations of that type have been defined (i.e., List<int> and List<string>) (#2142)
- Fixed the issue where running a server (i.e. not host) the second player would not receive updates (unless a third player joined). (#2127)
- Fixed issue where late-joining client transition synchronization could fail when more than one transition was occurring.(#2127)
- Fixed throwing an exception in `OnNetworkUpdate` causing other `OnNetworkUpdate` calls to not be executed. (#1739)
- Fixed synchronization when Time.timeScale is set to 0. This changes timing update to use unscaled deltatime. Now network updates rate are independent from the local time scale. (#2171)
- Fixed not sending all NetworkVariables to all clients when a client connects to a server. (#1987)
- Fixed IsOwner/IsOwnedByServer being wrong on the server after calling RemoveOwnership (#2211)

## [1.0.2] - 2022-09-12

### Fixed

- Fixed issue where `NetworkTransform` was not honoring the InLocalSpace property on the authority side during OnNetworkSpawn. (#2170)
- Fixed issue where `NetworkTransform` was not ending extrapolation for the previous state causing non-authoritative instances to become out of synch. (#2170)
- Fixed issue where `NetworkTransform` was not continuing to interpolate for the remainder of the associated tick period. (#2170)
- Fixed issue during `NetworkTransform.OnNetworkSpawn` for non-authoritative instances where it was initializing interpolators with the replicated network state which now only contains the transform deltas that occurred during a network tick and not the entire transform state. (#2170)

## [1.0.1] - 2022-08-23

### Changed

- Changed version to 1.0.1. (#2131)
- Updated dependency on `com.unity.transport` to 1.2.0. (#2129)
- When using `UnityTransport`, _reliable_ payloads are now allowed to exceed the configured 'Max Payload Size'. Unreliable payloads remain bounded by this setting. (#2081)
- Performance improvements for cases with large number of NetworkObjects, by not iterating over all unchanged NetworkObjects

### Fixed

- Fixed an issue where reading/writing more than 8 bits at a time with BitReader/BitWriter would write/read from the wrong place, returning and incorrect result. (#2130)
- Fixed issue with the internal `NetworkTransformState.m_Bitset` flag not getting cleared upon the next tick advancement. (#2110)
- Fixed interpolation issue with `NetworkTransform.Teleport`. (#2110)
- Fixed issue where the authoritative side was interpolating its transform. (#2110)
- Fixed Owner-written NetworkVariable infinitely write themselves (#2109)
- Fixed NetworkList issue that showed when inserting at the very end of a NetworkList (#2099)
- Fixed issue where a client owner of a `NetworkVariable` with both owner read and write permissions would not update the server side when changed. (#2097)
- Fixed issue when attempting to spawn a parent `GameObject`, with `NetworkObject` component attached, that has one or more child `GameObject`s, that are inactive in the hierarchy, with `NetworkBehaviour` components it will no longer attempt to spawn the associated `NetworkBehaviour`(s) or invoke ownership changed notifications but will log a warning message. (#2096)
- Fixed an issue where destroying a NetworkBehaviour would not deregister it from the parent NetworkObject, leading to exceptions when the parent was later destroyed. (#2091)
- Fixed issue where `NetworkObject.NetworkHide` was despawning and destroying, as opposed to only despawning, in-scene placed `NetworkObject`s. (#2086)
- Fixed `NetworkAnimator` synchronizing transitions twice due to it detecting the change in animation state once a transition is started by a trigger. (#2084)
- Fixed issue where `NetworkAnimator` would not synchronize a looping animation for late joining clients if it was at the very end of its loop. (#2076)
- Fixed issue where `NetworkAnimator` was not removing its subscription from `OnClientConnectedCallback` when despawned during the shutdown sequence. (#2074)
- Fixed IsServer and IsClient being set to false before object despawn during the shutdown sequence. (#2074)
- Fixed NetworkList Value event on the server. PreviousValue is now set correctly when a new value is set through property setter. (#2067)
- Fixed NetworkLists not populating on client. NetworkList now uses the most recent list as opposed to the list at the end of previous frame, when sending full updates to dynamically spawned NetworkObject. The difference in behaviour is required as scene management spawns those objects at a different time in the frame, relative to updates. (#2062)

## [1.0.0] - 2022-06-27

### Changed

- Changed version to 1.0.0. (#2046)

## [1.0.0-pre.10] - 2022-06-21

### Added

- Added a new `OnTransportFailure` callback to `NetworkManager`. This callback is invoked when the manager's `NetworkTransport` encounters an unrecoverable error. Transport failures also cause the `NetworkManager` to shut down. Currently, this is only used by `UnityTransport` to signal a timeout of its connection to the Unity Relay servers. (#1994)
- Added `NetworkEvent.TransportFailure`, which can be used by implementations of `NetworkTransport` to signal to `NetworkManager` that an unrecoverable error was encountered. (#1994)
- Added test to ensure a warning occurs when nesting NetworkObjects in a NetworkPrefab (#1969)
- Added `NetworkManager.RemoveNetworkPrefab(...)` to remove a prefab from the prefabs list (#1950)

### Changed

- Updated `UnityTransport` dependency on `com.unity.transport` to 1.1.0. (#2025)
- (API Breaking) `ConnectionApprovalCallback` is no longer an `event` and will not allow more than 1 handler registered at a time. Also, `ConnectionApprovalCallback` is now an `Action<>` taking a `ConnectionApprovalRequest` and a `ConnectionApprovalResponse` that the client code must fill (#1972) (#2002)

### Removed

### Fixed
- Fixed issue where dynamically spawned `NetworkObject`s could throw an exception if the scene of origin handle was zero (0) and the `NetworkObject` was already spawned. (#2017)
- Fixed issue where `NetworkObject.Observers` was not being cleared when despawned. (#2009)
- Fixed `NetworkAnimator` could not run in the server authoritative mode. (#2003)
- Fixed issue where late joining clients would get a soft synchronization error if any in-scene placed NetworkObjects were parented under another `NetworkObject`. (#1985)
- Fixed issue where `NetworkBehaviourReference` would throw a type cast exception if using `NetworkBehaviourReference.TryGet` and the component type was not found. (#1984)
- Fixed `NetworkSceneManager` was not sending scene event notifications for the currently active scene and any additively loaded scenes when loading a new scene in `LoadSceneMode.Single` mode. (#1975)
- Fixed issue where one or more clients disconnecting during a scene event would cause `LoadEventCompleted` or `UnloadEventCompleted` to wait until the `NetworkConfig.LoadSceneTimeOut` period before being triggered. (#1973)
- Fixed issues when multiple `ConnectionApprovalCallback`s were registered (#1972)
- Fixed a regression in serialization support: `FixedString`, `Vector2Int`, and `Vector3Int` types can now be used in NetworkVariables and RPCs again without requiring a `ForceNetworkSerializeByMemcpy<>` wrapper. (#1961)
- Fixed generic types that inherit from NetworkBehaviour causing crashes at compile time. (#1976)
- Fixed endless dialog boxes when adding a `NetworkBehaviour` to a `NetworkManager` or vice-versa. (#1947)
- Fixed `NetworkAnimator` issue where it was only synchronizing parameters if the layer or state changed or was transitioning between states. (#1946)
- Fixed `NetworkAnimator` issue where when it did detect a parameter had changed it would send all parameters as opposed to only the parameters that changed. (#1946)
- Fixed `NetworkAnimator` issue where it was not always disposing the `NativeArray` that is allocated when spawned. (#1946)
- Fixed `NetworkAnimator` issue where it was not taking the animation speed or state speed multiplier into consideration. (#1946)
- Fixed `NetworkAnimator` issue where it was not properly synchronizing late joining clients if they joined while `Animator` was transitioning between states. (#1946)
- Fixed `NetworkAnimator` issue where the server was not relaying changes to non-owner clients when a client was the owner. (#1946)
- Fixed issue where the `PacketLoss` metric for tools would return the packet loss over a connection lifetime instead of a single frame. (#2004)

## [1.0.0-pre.9] - 2022-05-10

### Fixed

- Fixed Hosting again after failing to host now works correctly (#1938)
- Fixed NetworkManager to cleanup connected client lists after stopping (#1945)
- Fixed NetworkHide followed by NetworkShow on the same frame works correctly (#1940)

## [1.0.0-pre.8] - 2022-04-27

### Changed

- `unmanaged` structs are no longer universally accepted as RPC parameters because some structs (i.e., structs with pointers in them, such as `NativeList<T>`) can't be supported by the default memcpy struct serializer. Structs that are intended to be serialized across the network must add `INetworkSerializeByMemcpy` to the interface list (i.e., `struct Foo : INetworkSerializeByMemcpy`). This interface is empty and just serves to mark the struct as compatible with memcpy serialization. For external structs you can't edit, you can pass them to RPCs by wrapping them in `ForceNetworkSerializeByMemcpy<T>`. (#1901)
- Changed requirement to register in-scene placed NetworkObjects with `NetworkManager` in order to respawn them.  In-scene placed NetworkObjects are now automatically tracked during runtime and no longer need to be registered as a NetworkPrefab.  (#1898)

### Removed

- Removed `SIPTransport` (#1870)
- Removed `ClientNetworkTransform` from the package samples and moved to Boss Room's Utilities package which can be found [here](https://github.com/Unity-Technologies/com.unity.multiplayer.samples.coop/blob/main/Packages/com.unity.multiplayer.samples.coop/Utilities/Net/ClientAuthority/ClientNetworkTransform.cs) (#1912)

### Fixed

- Fixed issue where `NetworkSceneManager` did not synchronize despawned in-scene placed NetworkObjects. (#1898)
- Fixed `NetworkTransform` generating false positive rotation delta checks when rolling over between 0 and 360 degrees. (#1890)
- Fixed client throwing an exception if it has messages in the outbound queue when processing the `NetworkEvent.Disconnect` event and is using UTP. (#1884)
- Fixed issue during client synchronization if 'ValidateSceneBeforeLoading' returned false it would halt the client synchronization process resulting in a client that was approved but not synchronized or fully connected with the server. (#1883)
- Fixed an issue where UNetTransport.StartServer would return success even if the underlying transport failed to start (#854)
- Passing generic types to RPCs no longer causes a native crash (#1901)
- Fixed a compile failure when compiling against com.unity.nuget.mono-cecil >= 1.11.4 (#1920)
- Fixed an issue where calling `Shutdown` on a `NetworkManager` that was already shut down would cause an immediate shutdown the next time it was started (basically the fix makes `Shutdown` idempotent). (#1877)

## [1.0.0-pre.7] - 2022-04-06

### Added

- Added editor only check prior to entering into play mode if the currently open and active scene is in the build list and if not displays a dialog box asking the user if they would like to automatically add it prior to entering into play mode. (#1828)
- Added `UnityTransport` implementation and `com.unity.transport` package dependency (#1823)
- Added `NetworkVariableWritePermission` to `NetworkVariableBase` and implemented `Owner` client writable netvars. (#1762)
- `UnityTransport` settings can now be set programmatically. (#1845)
- `FastBufferWriter` and Reader IsInitialized property. (#1859)
- Prefabs can now be added to the network at **runtime** (i.e., from an addressable asset). If `ForceSamePrefabs` is false, this can happen after a connection has been formed. (#1882)
- When `ForceSamePrefabs` is false, a configurable delay (default 1 second, configurable via `NetworkConfig.SpawnTimeout`) has been introduced to gracefully handle race conditions where a spawn call has been received for an object whose prefab is still being loaded. (#1882)

### Changed

- Changed `NetcodeIntegrationTestHelpers` to use `UnityTransport` (#1870)
- Updated `UnityTransport` dependency on `com.unity.transport` to 1.0.0 (#1849)

### Removed

- Removed `SnapshotSystem` (#1852)
- Removed `com.unity.modules.animation`, `com.unity.modules.physics` and `com.unity.modules.physics2d` dependencies from the package (#1812)
- Removed `com.unity.collections` dependency from the package (#1849)

### Fixed

- Fixed in-scene placed NetworkObjects not being found/ignored after a client disconnects and then reconnects. (#1850)
- Fixed issue where `UnityTransport` send queues were not flushed when calling `DisconnectLocalClient` or `DisconnectRemoteClient`. (#1847)
- Fixed NetworkBehaviour dependency verification check for an existing NetworkObject not searching from root parent transform relative GameObject. (#1841)
- Fixed issue where entries were not being removed from the NetworkSpawnManager.OwnershipToObjectsTable. (#1838)
- Fixed ClientRpcs would always send to all connected clients by default as opposed to only sending to the NetworkObject's Observers list by default. (#1836)
- Fixed clarity for NetworkSceneManager client side notification when it receives a scene hash value that does not exist in its local hash table. (#1828)
- Fixed client throws a key not found exception when it times out using UNet or UTP. (#1821)
- Fixed network variable updates are no longer limited to 32,768 bytes when NetworkConfig.EnsureNetworkVariableLengthSafety is enabled. The limits are now determined by what the transport can send in a message. (#1811)
- Fixed in-scene NetworkObjects get destroyed if a client fails to connect and shuts down the NetworkManager. (#1809)
- Fixed user never being notified in the editor that a NetworkBehaviour requires a NetworkObject to function properly. (#1808)
- Fixed PlayerObjects and dynamically spawned NetworkObjects not being added to the NetworkClient's OwnedObjects (#1801)
- Fixed issue where NetworkManager would continue starting even if the NetworkTransport selected failed. (#1780)
- Fixed issue when spawning new player if an already existing player exists it does not remove IsPlayer from the previous player (#1779)
- Fixed lack of notification that NetworkManager and NetworkObject cannot be added to the same GameObject with in-editor notifications (#1777)
- Fixed parenting warning printing for false positives (#1855)

## [1.0.0-pre.6] - 2022-03-02

### Added

- NetworkAnimator now properly synchrhonizes all animation layers as well as runtime-adjusted weighting between them (#1765)
- Added first set of tests for NetworkAnimator - parameter syncing, trigger set / reset, override network animator (#1735)

### Fixed

- Fixed an issue where sometimes the first client to connect to the server could see messages from the server as coming from itself. (#1683)
- Fixed an issue where clients seemed to be able to send messages to ClientId 1, but these messages would actually still go to the server (id 0) instead of that client. (#1683)
- Improved clarity of error messaging when a client attempts to send a message to a destination other than the server, which isn't allowed. (#1683)
- Disallowed async keyword in RPCs (#1681)
- Fixed an issue where Alpha release versions of Unity (version 2022.2.0a5 and later) will not compile due to the UNet Transport no longer existing (#1678)
- Fixed messages larger than 64k being written with incorrectly truncated message size in header (#1686) (credit: @kaen)
- Fixed overloading RPC methods causing collisions and failing on IL2CPP targets. (#1694)
- Fixed spawn flow to propagate `IsSceneObject` down to children NetworkObjects, decouple implicit relationship between object spawning & `IsSceneObject` flag (#1685)
- Fixed error when serializing ConnectionApprovalMessage with scene management disabled when one or more objects is hidden via the CheckObjectVisibility delegate (#1720)
- Fixed CheckObjectVisibility delegate not being properly invoked for connecting clients when Scene Management is enabled. (#1680)
- Fixed NetworkList to properly call INetworkSerializable's NetworkSerialize() method (#1682)
- Fixed NetworkVariables containing more than 1300 bytes of data (such as large NetworkLists) no longer cause an OverflowException (the limit on data size is now whatever limit the chosen transport imposes on fragmented NetworkDelivery mechanisms) (#1725)
- Fixed ServerRpcParams and ClientRpcParams must be the last parameter of an RPC in order to function properly. Added a compile-time check to ensure this is the case and trigger an error if they're placed elsewhere (#1721)
- Fixed FastBufferReader being created with a length of 1 if provided an input of length 0 (#1724)
- Fixed The NetworkConfig's checksum hash includes the NetworkTick so that clients with a different tickrate than the server are identified and not allowed to connect (#1728)
- Fixed OwnedObjects not being properly modified when using ChangeOwnership (#1731)
- Improved performance in NetworkAnimator (#1735)
- Removed the "always sync" network animator (aka "autosend") parameters (#1746)
- Fixed in-scene placed NetworkObjects not respawning after shutting down the NetworkManager and then starting it back up again (#1769)

## [1.0.0-pre.5] - 2022-01-26

### Added

- Added `PreviousValue` in `NetworkListEvent`, when `Value` has changed (#1528)

### Changed

- NetworkManager's GameObject is no longer allowed to be nested under one or more GameObject(s).(#1484)
- NetworkManager DontDestroy property was removed and now NetworkManager always is migrated into the DontDestroyOnLoad scene. (#1484)'

### Fixed

- Fixed network tick value sometimes being duplicated or skipped. (#1614)
- Fixed The ClientNetworkTransform sample script to allow for owner changes at runtime. (#1606)
- Fixed When the LogLevel is set to developer NetworkBehaviour generates warning messages when it should not (#1631)
- Fixed NetworkTransport Initialize now can receive the associated NetworkManager instance to avoid using NetworkManager.Singleton in transport layer (#1677)
- Fixed a bug where NetworkList.Contains value was inverted (#1363)

## [1.0.0-pre.4] - 2021-01-04

### Added

- Added `com.unity.modules.physics` and `com.unity.modules.physics2d` package dependencies (#1565)

### Removed

- Removed `com.unity.modules.ai` package dependency (#1565)
- Removed `FixedQueue`, `StreamExtensions`, `TypeExtensions` (#1398)

### Fixed

- Fixed in-scene NetworkObjects that are moved into the DDOL scene not getting restored to their original active state (enabled/disabled) after a full scene transition (#1354)
- Fixed invalid IL code being generated when using `this` instead of `this ref` for the FastBufferReader/FastBufferWriter parameter of an extension method. (#1393)
- Fixed an issue where if you are running as a server (not host) the LoadEventCompleted and UnloadEventCompleted events would fire early by the NetworkSceneManager (#1379)
- Fixed a runtime error when sending an array of an INetworkSerializable type that's implemented as a struct (#1402)
- NetworkConfig will no longer throw an OverflowException in GetConfig() when ForceSamePrefabs is enabled and the number of prefabs causes the config blob size to exceed 1300 bytes. (#1385)
- Fixed NetworkVariable not calling NetworkSerialize on INetworkSerializable types (#1383)
- Fixed NullReferenceException on ImportReferences call in NetworkBehaviourILPP (#1434)
- Fixed NetworkObjects not being despawned before they are destroyed during shutdown for client, host, and server instances. (#1390)
- Fixed KeyNotFound exception when removing ownership of a newly spawned NetworkObject that is already owned by the server. (#1500)
- Fixed NetworkManager.LocalClient not being set when starting as a host. (#1511)
- Fixed a few memory leak cases when shutting down NetworkManager during Incoming Message Queue processing. (#1323)
- Fixed network tick value sometimes being duplicated or skipped. (#1614)

### Changed

- The SDK no longer limits message size to 64k. (The transport may still impose its own limits, but the SDK no longer does.) (#1384)
- Updated com.unity.collections to 1.1.0 (#1451)
- NetworkManager's GameObject is no longer allowed to be nested under one or more GameObject(s).(#1484)
- NetworkManager DontDestroy property was removed and now NetworkManager always is migrated into the DontDestroyOnLoad scene. (#1484)

## [1.0.0-pre.3] - 2021-10-22

### Added

- ResetTrigger function to NetworkAnimator (#1327)

### Fixed

- Overflow exception when syncing Animator state. (#1327)
- Added `try`/`catch` around RPC calls, preventing exception from causing further RPC calls to fail (#1329)
- Fixed an issue where ServerClientId and LocalClientId could have the same value, causing potential confusion, and also fixed an issue with the UNet where the server could be identified with two different values, one of which might be the same as LocalClientId, and the other of which would not.(#1368)
- IL2CPP would not properly compile (#1359)

## [1.0.0-pre.2] - 2021-10-19


### Added

- Associated Known Issues for the 1.0.0-pre.1 release in the changelog

### Changed

- Updated label for `1.0.0-pre.1` changelog section

## [1.0.0-pre.1] - 2021-10-19

### Added

- Added `ClientNetworkTransform` sample to the SDK package (#1168)
- Added `Bootstrap` sample to the SDK package (#1140)
- Enhanced `NetworkSceneManager` implementation with additive scene loading capabilities (#1080, #955, #913)
  - `NetworkSceneManager.OnSceneEvent` provides improved scene event notificaitons
- Enhanced `NetworkTransform` implementation with per axis/component based and threshold based state replication (#1042, #1055, #1061, #1084, #1101)
- Added a jitter-resistent `BufferedLinearInterpolator<T>` for `NetworkTransform` (#1060)
- Implemented `NetworkPrefabHandler` that provides support for object pooling and `NetworkPrefab` overrides (#1073, #1004, #977, #905,#749, #727)
- Implemented auto `NetworkObject` transform parent synchronization at runtime over the network (#855)
- Adopted Unity C# Coding Standards in the codebase with `.editorconfig` ruleset (#666, #670)
- When a client tries to spawn a `NetworkObject` an exception is thrown to indicate unsupported behavior. (#981)
- Added a `NetworkTime` and `NetworkTickSystem` which allows for improved control over time and ticks. (#845)
- Added a `OnNetworkDespawn` function to `NetworkObject` which gets called when a `NetworkObject` gets despawned and can be overriden. (#865)
- Added `SnapshotSystem` that would allow variables and spawn/despawn messages to be sent in blocks (#805, #852, #862, #963, #1012, #1013, #1021, #1040, #1062, #1064, #1083, #1091, #1111, #1129, #1166, #1192)
  - Disabled by default for now, except spawn/despawn messages
  - Will leverage unreliable messages with eventual consistency
- `NetworkBehaviour` and `NetworkObject`'s `NetworkManager` instances can now be overriden (#762)
- Added metrics reporting for the new network profiler if the Multiplayer Tools package is present (#1104, #1089, #1096, #1086, #1072, #1058, #960, #897, #891, #878)
- `NetworkBehaviour.IsSpawned` a quick (and stable) way to determine if the associated NetworkObject is spawned (#1190)
- Added `NetworkRigidbody` and `NetworkRigidbody2D` components to support networking `Rigidbody` and `Rigidbody2D` components (#1202, #1175)
- Added `NetworkObjectReference` and `NetworkBehaviourReference` structs which allow to sending `NetworkObject/Behaviours` over RPCs/`NetworkVariable`s (#1173)
- Added `NetworkAnimator` component to support networking `Animator` component (#1281, #872)

### Changed

- Bumped minimum Unity version, renamed package as "Unity Netcode for GameObjects", replaced `MLAPI` namespace and its variants with `Unity.Netcode` namespace and per asm-def variants (#1007, #1009, #1015, #1017, #1019, #1025, #1026, #1065)
  - Minimum Unity version:
    - 2019.4 → 2020.3+
  - Package rename:
    - Display name: `MLAPI Networking Library` → `Netcode for GameObjects`
    - Name: `com.unity.multiplayer.mlapi` → `com.unity.netcode.gameobjects`
    - Updated package description
  - All `MLAPI.x` namespaces are replaced with `Unity.Netcode`
    - `MLAPI.Messaging` → `Unity.Netcode`
    - `MLAPI.Connection` → `Unity.Netcode`
    - `MLAPI.Logging` → `Unity.Netcode`
    - `MLAPI.SceneManagement` → `Unity.Netcode`
    - and other `MLAPI.x` variants to `Unity.Netcode`
  - All assembly definitions are renamed with `Unity.Netcode.x` variants
    - `Unity.Multiplayer.MLAPI.Runtime` → `Unity.Netcode.Runtime`
    - `Unity.Multiplayer.MLAPI.Editor` → `Unity.Netcode.Editor`
    - and other `Unity.Multiplayer.MLAPI.x` variants to `Unity.Netcode.x` variants
- Renamed `Prototyping` namespace and assembly definition to `Components` (#1145)
- Changed `NetworkObject.Despawn(bool destroy)` API to default to `destroy = true` for better usability (#1217)
- Scene registration in `NetworkManager` is now replaced by Build Setttings → Scenes in Build List (#1080)
- `NetworkSceneManager.SwitchScene` has been replaced by `NetworkSceneManager.LoadScene` (#955)
- `NetworkManager, NetworkConfig, and NetworkSceneManager` scene registration replaced with scenes in build list (#1080)
- `GlobalObjectIdHash` replaced `PrefabHash` and `PrefabHashGenerator` for stability and consistency (#698)
- `NetworkStart` has been renamed to `OnNetworkSpawn`. (#865)
- Network variable cleanup - eliminated shared mode, variables are server-authoritative (#1059, #1074)
- `NetworkManager` and other systems are no longer singletons/statics (#696, #705, #706, #737, #738, #739, #746, #747, #763, #765, #766, #783, #784, #785, #786, #787, #788)
- Changed `INetworkSerializable.NetworkSerialize` method signature to use `BufferSerializer<T>` instead of `NetworkSerializer` (#1187)
- Changed `CustomMessagingManager`'s methods to use `FastBufferWriter` and `FastBufferReader` instead of `Stream` (#1187)
- Reduced internal runtime allocations by removing LINQ calls and replacing managed lists/arrays with native collections (#1196)

### Removed

- Removed `NetworkNavMeshAgent` (#1150)
- Removed `NetworkDictionary`, `NetworkSet` (#1149)
- Removed `NetworkVariableSettings` (#1097)
- Removed predefined `NetworkVariable<T>` types (#1093)
  - Removed `NetworkVariableBool`, `NetworkVariableByte`, `NetworkVariableSByte`, `NetworkVariableUShort`, `NetworkVariableShort`, `NetworkVariableUInt`, `NetworkVariableInt`, `NetworkVariableULong`, `NetworkVariableLong`, `NetworkVariableFloat`, `NetworkVariableDouble`, `NetworkVariableVector2`, `NetworkVariableVector3`, `NetworkVariableVector4`, `NetworkVariableColor`, `NetworkVariableColor32`, `NetworkVariableRay`, `NetworkVariableQuaternion`
- Removed `NetworkChannel` and `MultiplexTransportAdapter` (#1133)
- Removed ILPP backend for 2019.4, minimum required version is 2020.3+ (#895)
- `NetworkManager.NetworkConfig` had the following properties removed: (#1080)
  - Scene Registrations no longer exists
  - Allow Runtime Scene Changes was no longer needed and was removed
- Removed the NetworkObject.Spawn payload parameter (#1005)
- Removed `ProfilerCounter`, the original MLAPI network profiler, and the built-in network profiler module (2020.3). A replacement can now be found in the Multiplayer Tools package. (#1048)
- Removed UNet RelayTransport and related relay functionality in UNetTransport (#1081)
- Removed `UpdateStage` parameter from `ServerRpcSendParams` and `ClientRpcSendParams` (#1187)
- Removed `NetworkBuffer`, `NetworkWriter`, `NetworkReader`, `NetworkSerializer`, `PooledNetworkBuffer`, `PooledNetworkWriter`, and `PooledNetworkReader` (#1187)
- Removed `EnableNetworkVariable` in `NetworkConfig`, it is always enabled now (#1179)
- Removed `NetworkTransform`'s FixedSendsPerSecond, AssumeSyncedSends, InterpolateServer, ExtrapolatePosition, MaxSendsToExtrapolate, Channel, EnableNonProvokedResendChecks, DistanceSendrate (#1060) (#826) (#1042, #1055, #1061, #1084, #1101)
- Removed `NetworkManager`'s `StopServer()`, `StopClient()` and `StopHost()` methods and replaced with single `NetworkManager.Shutdown()` method for all (#1108)

### Fixed

- Fixed ServerRpc ownership check to `Debug.LogError` instead of `Debug.LogWarning` (#1126)
- Fixed `NetworkObject.OwnerClientId` property changing before `NetworkBehaviour.OnGainedOwnership()` callback (#1092)
- Fixed `NetworkBehaviourILPP` to iterate over all types in an assembly (#803)
- Fixed cross-asmdef RPC ILPP by importing types into external assemblies (#678)
- Fixed `NetworkManager` shutdown when quitting the application or switching scenes (#1011)
  - Now `NetworkManager` shutdowns correctly and despawns existing `NetworkObject`s
- Fixed Only one `PlayerPrefab` can be selected on `NetworkManager` inspector UI in the editor (#676)
- Fixed connection approval not being triggered for host (#675)
- Fixed various situations where messages could be processed in an invalid order, resulting in errors (#948, #1187, #1218)
- Fixed `NetworkVariable`s being default-initialized on the client instead of being initialized with the desired value (#1266)
- Improved runtime performance and reduced GC pressure (#1187)
- Fixed #915 - clients are receiving data from objects not visible to them (#1099)
- Fixed `NetworkTransform`'s "late join" issues, `NetworkTransform` now uses `NetworkVariable`s instead of RPCs (#826)
- Throw an exception for silent failure when a client tries to get another player's `PlayerObject`, it is now only allowed on the server-side (#844)

### Known Issues

- `NetworkVariable` does not serialize `INetworkSerializable` types through their `NetworkSerialize` implementation
- `NetworkObjects` marked as `DontDestroyOnLoad` are disabled during some network scene transitions
- `NetworkTransform` interpolates from the origin when switching Local Space synchronization
- Exceptions thrown in `OnNetworkSpawn` user code for an object will prevent the callback in other objects
- Cannot send an array of `INetworkSerializable` in RPCs
- ILPP generation fails with special characters in project path

## [0.2.0] - 2021-06-03

WIP version increment to pass package validation checks. Changelog & final version number TBD.

## [0.1.1] - 2021-06-01

This is hotfix v0.1.1 for the initial experimental Unity MLAPI Package.

### Changed

- Fixed issue with the Unity Registry package version missing some fixes from the v0.1.0 release.

## [0.1.0] - 2021-03-23

This is the initial experimental Unity MLAPI Package, v0.1.0.

### Added

- Refactored a new standard for Remote Procedure Call (RPC) in MLAPI which provides increased performance, significantly reduced boilerplate code, and extensibility for future-proofed code. MLAPI RPC includes `ServerRpc` and `ClientRpc` to execute logic on the server and client-side. This provides a single performant unified RPC solution, replacing MLAPI Convenience and Performance RPC (see [here](#removed-features)).
- Added standarized serialization types, including built-in and custom serialization flows. See [RFC #2](https://github.com/Unity-Technologies/com.unity.multiplayer.rfcs/blob/master/text/0002-serializable-types.md) for details.
- `INetworkSerializable` interface replaces `IBitWritable`.
- Added `NetworkSerializer`..., which is the main aggregator that implements serialization code for built-in supported types and holds `NetworkReader` and `NetworkWriter` instances internally.
- Added a Network Update Loop infrastructure that aids Netcode systems to update (such as RPC queue and transport) outside of the standard `MonoBehaviour` event cycle. See [RFC #8](https://github.com/Unity-Technologies/com.unity.multiplayer.rfcs/blob/master/text/0008-network-update-loop.md) and the following details:
  - It uses Unity's [low-level Player Loop API](https://docs.unity3d.com/ScriptReference/LowLevel.PlayerLoop.html) and allows for registering `INetworkUpdateSystem`s with `NetworkUpdate` methods to be executed at specific `NetworkUpdateStage`s, which may also be before or after `MonoBehaviour`-driven game logic execution.
  - You will typically interact with `NetworkUpdateLoop` for registration and `INetworkUpdateSystem` for implementation.
  - `NetworkVariable`s are now tick-based using the `NetworkTickSystem`, tracking time through network interactions and syncs.
- Added message batching to handle consecutive RPC requests sent to the same client. `RpcBatcher` sends batches based on requests from the `RpcQueueProcessing`, by batch size threshold or immediately.
- [GitHub 494](https://github.com/Unity-Technologies/com.unity.multiplayer.mlapi/pull/494): Added a constraint to allow one `NetworkObject` per `GameObject`, set through the `DisallowMultipleComponent` attribute.
- Integrated MLAPI with the Unity Profiler for versions 2020.2 and later:
  - Added new profiler modules for MLAPI that report important network data.
  - Attached the profiler to a remote player to view network data over the wire.
- A test project is available for building and experimenting with MLAPI features. This project is available in the MLAPI GitHub [testproject folder](https://github.com/Unity-Technologies/com.unity.multiplayer.mlapi/tree/release/0.1.0/testproject).
- Added a [MLAPI Community Contributions](https://github.com/Unity-Technologies/mlapi-community-contributions/tree/master/com.mlapi.contrib.extensions) new GitHub repository to accept extensions from the MLAPI community. Current extensions include moved MLAPI features for lag compensation (useful for Server Authoritative actions) and `TrackedObject`.

### Changed

- [GitHub 520](https://github.com/Unity-Technologies/com.unity.multiplayer.mlapi/pull/520): MLAPI now uses the Unity Package Manager for installation management.
- Added functionality and usability to `NetworkVariable`, previously called `NetworkVar`. Updates enhance options and fully replace the need for `SyncedVar`s.
- [GitHub 507](https://github.com/Unity-Technologies/com.unity.multiplayer.mlapi/pull/507): Reimplemented `NetworkAnimator`, which synchronizes animation states for networked objects.
- GitHub [444](https://github.com/Unity-Technologies/com.unity.multiplayer.mlapi/pull/444) and [455](https://github.com/Unity-Technologies/com.unity.multiplayer.mlapi/pull/455): Channels are now represented as bytes instead of strings.

For users of previous versions of MLAPI, this release renames APIs due to refactoring. All obsolete marked APIs have been removed as per [GitHub 513](https://github.com/Unity-Technologies/com.unity.multiplayer.mlapi/pull/513) and [GitHub 514](https://github.com/Unity-Technologies/com.unity.multiplayer.mlapi/pull/514).

| Previous MLAPI Versions | V 0.1.0 Name |
| -- | -- |
| `NetworkingManager` | `NetworkManager` |
| `NetworkedObject` | `NetworkObject` |
| `NetworkedBehaviour` | `NetworkBehaviour` |
| `NetworkedClient` | `NetworkClient` |
| `NetworkedPrefab` | `NetworkPrefab` |
| `NetworkedVar` | `NetworkVariable` |
| `NetworkedTransform` | `NetworkTransform` |
| `NetworkedAnimator` | `NetworkAnimator` |
| `NetworkedAnimatorEditor` | `NetworkAnimatorEditor` |
| `NetworkedNavMeshAgent` | `NetworkNavMeshAgent` |
| `SpawnManager` | `NetworkSpawnManager` |
| `BitStream` | `NetworkBuffer` |
| `BitReader` | `NetworkReader` |
| `BitWriter` | `NetworkWriter` |
| `NetEventType` | `NetworkEventType` |
| `ChannelType` | `NetworkDelivery` |
| `Channel` | `NetworkChannel` |
| `Transport` | `NetworkTransport` |
| `NetworkedDictionary` | `NetworkDictionary` |
| `NetworkedList` | `NetworkList` |
| `NetworkedSet` | `NetworkSet` |
| `MLAPIConstants` | `NetworkConstants` |
| `UnetTransport` | `UNetTransport` |

### Fixed

- [GitHub 460](https://github.com/Unity-Technologies/com.unity.multiplayer.mlapi/pull/460): Fixed an issue for RPC where the host-server was not receiving RPCs from the host-client and vice versa without the loopback flag set in `NetworkingManager`.
- Fixed an issue where data in the Profiler was incorrectly aggregated and drawn, which caused the profiler data to increment indefinitely instead of resetting each frame.
- Fixed an issue the client soft-synced causing PlayMode client-only scene transition issues, caused when running the client in the editor and the host as a release build. Users may have encountered a soft sync of `NetworkedInstanceId` issues in the `SpawnManager.ClientCollectSoftSyncSceneObjectSweep` method.
- [GitHub 458](https://github.com/Unity-Technologies/com.unity.multiplayer.mlapi/pull/458): Fixed serialization issues in `NetworkList` and `NetworkDictionary` when running in Server mode.
- [GitHub 498](https://github.com/Unity-Technologies/com.unity.multiplayer.mlapi/pull/498): Fixed numerical precision issues to prevent not a number (NaN) quaternions.
- [GitHub 438](https://github.com/Unity-Technologies/com.unity.multiplayer.mlapi/pull/438): Fixed booleans by reaching or writing bytes instead of bits.
- [GitHub 519](https://github.com/Unity-Technologies/com.unity.multiplayer.mlapi/pull/519): Fixed an issue where calling `Shutdown()` before making `NetworkManager.Singleton = null` is null on `NetworkManager.OnDestroy()`.

### Removed

With a new release of MLAPI in Unity, some features have been removed:

- SyncVars have been removed from MLAPI. Use `NetworkVariable`s in place of this functionality. <!-- MTT54 -->
- [GitHub 527](https://github.com/Unity-Technologies/com.unity.multiplayer.mlapi/pull/527): Lag compensation systems and `TrackedObject` have moved to the new [MLAPI Community Contributions](https://github.com/Unity-Technologies/mlapi-community-contributions/tree/master/com.mlapi.contrib.extensions) repo.
- [GitHub 509](https://github.com/Unity-Technologies/com.unity.multiplayer.mlapi/pull/509): Encryption has been removed from MLAPI. The `Encryption` option in `NetworkConfig` on the `NetworkingManager` is not available in this release. This change will not block game creation or running. A current replacement for this functionality is not available, and may be developed in future releases. See the following changes:
  - Removed `SecuritySendFlags` from all APIs.
  - Removed encryption, cryptography, and certificate configurations from APIs including `NetworkManager` and `NetworkConfig`.
  - Removed "hail handshake", including `NetworkManager` implementation and `NetworkConstants` entries.
  - Modified `RpcQueue` and `RpcBatcher` internals to remove encryption and authentication from reading and writing.
- Removed the previous MLAPI Profiler editor window from Unity versions 2020.2 and later.
- Removed previous MLAPI Convenience and Performance RPC APIs with the new standard RPC API. See [RFC #1](https://github.com/Unity-Technologies/com.unity.multiplayer.rfcs/blob/master/text/0001-std-rpc-api.md) for details.
- [GitHub 520](https://github.com/Unity-Technologies/com.unity.multiplayer.mlapi/pull/520): Removed the MLAPI Installer.

### Known Issues

- `NetworkNavMeshAgent` does not synchronize mesh data, Agent Size, Steering, Obstacle Avoidance, or Path Finding settings. It only synchronizes the destination and velocity, not the path to the destination.
- For `RPC`, methods with a `ClientRpc` or `ServerRpc` suffix which are not marked with [ServerRpc] or [ClientRpc] will cause a compiler error.
- For `NetworkAnimator`, Animator Overrides are not supported. Triggers do not work.
- For `NetworkVariable`, the `NetworkDictionary` `List` and `Set` must use the `reliableSequenced` channel.
- `NetworkObjects`s are supported but when spawning a prefab with nested child network objects you have to manually call spawn on them
- `NetworkTransform` have the following issues:
  - Replicated objects may have jitter.
  - The owner is always authoritative about the object's position.
  - Scale is not synchronized.
- Connection Approval is not called on the host client.
- For `NamedMessages`, always use `NetworkBuffer` as the underlying stream for sending named and unnamed messages.
- For `NetworkManager`, connection management is limited. Use `IsServer`, `IsClient`, `IsConnectedClient`, or other code to check if MLAPI connected correctly.

## [0.0.1-preview.1] - 2020-12-20

This was an internally-only-used version of the Unity MLAPI Package<|MERGE_RESOLUTION|>--- conflicted
+++ resolved
@@ -19,10 +19,7 @@
 
 ### Fixed
 
-<<<<<<< HEAD
 - Fixed issue where setting a prefab hash value during connection approval but not having a player prefab assigned could cause an exception when spawning a player. (#3042)
-=======
->>>>>>> aee018c1
 - Fixed issue where the `NetworkSpawnManager.HandleNetworkObjectShow` could throw an exception if one of the `NetworkObject` components to show was destroyed during the same frame. (#3030)
 - Fixed issue where the `NetworkManagerHelper` was continuing to check for hierarchy changes when in play mode. (#3026)
 - Fixed issue with newly/late joined clients and `NetworkTransform` synchronization of parented `NetworkObject` instances. (#3013)
