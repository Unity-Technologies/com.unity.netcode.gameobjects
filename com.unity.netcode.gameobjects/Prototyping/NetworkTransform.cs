--- conflicted
+++ resolved
@@ -194,19 +194,11 @@
             }
         }
 
-<<<<<<< HEAD
-        /// <summary>
-        /// The network channel to use send updates
-        /// </summary>
-        [Tooltip("The network channel to use send updates")]
-        private NetworkChannel Channel = NetworkChannel.PositionUpdate;
-=======
         public bool SyncPositionX = true, SyncPositionY = true, SyncPositionZ = true;
         public bool SyncRotAngleX = true, SyncRotAngleY = true, SyncRotAngleZ = true;
         public bool SyncScaleX = true, SyncScaleY = true, SyncScaleZ = true;
 
         public float PositionThreshold, RotAngleThreshold, ScaleThreshold;
->>>>>>> f703ba57
 
         /// <summary>
         /// Sets whether this transform should sync in local space or in world space.
@@ -290,9 +282,9 @@
 
         private int k_debugDrawLineTime = 10;
 
-
+        internal NetworkState LocalNetworkState;
+		
         private Transform m_Transform; // cache the transform component to reduce unnecessary bounce between managed and native
-<<<<<<< HEAD
 
         private Vector3 TransformPosition
         {
@@ -339,9 +331,6 @@
             }
         }
 
-=======
-        internal NetworkState LocalNetworkState;
->>>>>>> f703ba57
         internal readonly NetworkVariable<NetworkState> ReplNetworkState = new NetworkVariable<NetworkState>(new NetworkState());
         internal NetworkState PrevNetworkState;
 
@@ -685,8 +674,6 @@
         private void Awake()
         {
             m_Transform = transform;
-<<<<<<< HEAD
-
             bool interpolatorAlreadySet = false;
             foreach (var interpolator in AllFloatInterpolators())
             {
@@ -709,11 +696,7 @@
             RotationInterpolator.Awake();
             RotationInterpolator.UseFixedUpdate = UseFixedUpdate;
 
-            ReplNetworkState.Settings.SendNetworkChannel = Channel;
-            ReplNetworkState.Settings.SendTickrate = FixedSendsPerSecond;
-
-=======
->>>>>>> f703ba57
+            ReplNetworkState.Settings.SendNetworkChannel = NetworkChannel.PositionUpdate;
             ReplNetworkState.OnValueChanged += OnNetworkStateChanged;
         }
 
@@ -771,7 +754,17 @@
         {
             // check for time there was a change to the transform
             // this needs to be done in Update to catch that time change as soon as it happens.
-            var isDirty = UpdateNetworkStateCheckDirty(ref ReplNetworkState.ValueRef, time); // todo sam diff here is Fixedtime
+            /*
+			todo
+			                if (UpdateNetworkState(ref LocalNetworkState))
+                {
+                    // if updated (dirty), change NetVar, mark it dirty
+                    ReplNetworkState.Value = LocalNetworkState;
+                    ReplNetworkState.SetDirty(true);
+                }
+			*/
+			
+			var isDirty = UpdateNetworkStateCheckDirty(ref ReplNetworkState.ValueRef, time); // todo sam diff here is Fixedtime
             if (isDirty)
             {
                 alreadySentLastValue = false;
@@ -801,17 +794,8 @@
 
             if (IsServer && UseFixedUpdate)
             {
-<<<<<<< HEAD
+                // try to update local NetworkState
                 DoSendToOthers(NetworkManager.LocalTime.FixedTime);
-=======
-                // try to update local NetworkState
-                if (UpdateNetworkState(ref LocalNetworkState))
-                {
-                    // if updated (dirty), change NetVar, mark it dirty
-                    ReplNetworkState.Value = LocalNetworkState;
-                    ReplNetworkState.SetDirty(true);
-                }
->>>>>>> f703ba57
             }
 
             // try to update previously consumed NetworkState
