--- conflicted
+++ resolved
@@ -159,17 +159,6 @@
         internal readonly NetworkVariable<NetworkState> ReplNetworkState = new NetworkVariable<NetworkState>(new NetworkState());
         internal NetworkState PrevNetworkState;
 
-<<<<<<< HEAD
-=======
-        /// <summary>
-        /// Does this instance (client or server) has authority to update transform?
-        /// </summary>
-        public bool CanUpdateTransform =>
-            Authority == NetworkAuthority.Client && IsClient && IsOwner ||
-            Authority == NetworkAuthority.Server && IsServer ||
-            Authority == NetworkAuthority.Shared;
-
->>>>>>> 85f84fbc
         // updates `NetworkState` properties if they need to and returns a `bool` indicating whether or not there was any changes made
         // returned boolean would be useful to change encapsulating `NetworkVariable<NetworkState>`'s dirty state, e.g. ReplNetworkState.SetDirty(isDirty);
         internal bool UpdateNetworkState(NetworkState networkState)
@@ -217,7 +206,6 @@
                 networkState.HasPositionZ = true;
                 isDirty |= true;
             }
-<<<<<<< HEAD
 
             if (SyncRotAngleX &&
                 Mathf.Abs(networkState.RotAngleX - rotAngles.x) >= RotAngleThreshold &&
@@ -255,45 +243,6 @@
                 isDirty |= true;
             }
 
-=======
-
-            if (SyncRotAngleX &&
-                Mathf.Abs(networkState.RotAngleX - rotAngles.x) >= RotAngleThreshold &&
-                !Mathf.Approximately(networkState.RotAngleX, rotAngles.x))
-            {
-                networkState.RotAngleX = rotAngles.x;
-                networkState.HasRotAngleX = true;
-                isDirty |= true;
-            }
-
-            if (SyncRotAngleY &&
-                Mathf.Abs(networkState.RotAngleY - rotAngles.y) >= RotAngleThreshold &&
-                !Mathf.Approximately(networkState.RotAngleY, rotAngles.y))
-            {
-                networkState.RotAngleY = rotAngles.y;
-                networkState.HasRotAngleY = true;
-                isDirty |= true;
-            }
-
-            if (SyncRotAngleZ &&
-                Mathf.Abs(networkState.RotAngleZ - rotAngles.z) >= RotAngleThreshold &&
-                !Mathf.Approximately(networkState.RotAngleZ, rotAngles.z))
-            {
-                networkState.RotAngleZ = rotAngles.z;
-                networkState.HasRotAngleZ = true;
-                isDirty |= true;
-            }
-
-            if (SyncScaleX &&
-                Mathf.Abs(networkState.ScaleX - scale.x) >= ScaleThreshold &&
-                !Mathf.Approximately(networkState.ScaleX, scale.x))
-            {
-                networkState.ScaleX = scale.x;
-                networkState.HasScaleX = true;
-                isDirty |= true;
-            }
-
->>>>>>> 85f84fbc
             if (SyncScaleY &&
                 Mathf.Abs(networkState.ScaleY - scale.y) >= ScaleThreshold &&
                 !Mathf.Approximately(networkState.ScaleY, scale.y))
@@ -444,20 +393,13 @@
                 return;
             }
 
-<<<<<<< HEAD
             if (IsServer)
-            {
-                ReplNetworkState.SetDirty(UpdateNetworkState(ReplNetworkState.Value));
-            }
-=======
-            if (CanUpdateTransform)
             {
                 ReplNetworkState.SetDirty(UpdateNetworkState(ReplNetworkState.Value));
             }
             // try to update previously consumed NetworkState
             // if we have any changes, that means made some updates locally
             // we apply the latest ReplNetworkState again to revert our changes
->>>>>>> 85f84fbc
             else if (UpdateNetworkState(PrevNetworkState))
             {
                 ApplyNetworkState(ReplNetworkState.Value);
