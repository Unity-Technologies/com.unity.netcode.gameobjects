﻿using MLAPI.NetworkingManagerComponents.Binary;
using MLAPI.NetworkingManagerComponents.Core;
using System;
using System.Collections.Generic;
using UnityEngine;

namespace MLAPI.MonoBehaviours.Core
{
    /// <summary>
    /// A component used to identify that a GameObject is networked
    /// </summary>
    [AddComponentMenu("MLAPI/NetworkedObject", -99)]
    public sealed class NetworkedObject : MonoBehaviour
    {
        internal static readonly List<NetworkedBehaviour> NetworkedBehaviours = new List<NetworkedBehaviour>();

        private void OnValidate()
        {
            if (string.IsNullOrEmpty(NetworkedPrefabName))
            {
                if (LogHelper.CurrentLogLevel <= LogLevel.Normal) LogHelper.LogWarning("The NetworkedObject " + gameObject.name + " does not have a NetworkedPrefabName. It has been set to the gameObject name");
                NetworkedPrefabName = gameObject.name;
            }
        }

        /// <summary>
        /// Gets the unique ID of this object that is synced across the network
        /// </summary>
        public uint NetworkId { get; internal set; }
        /// <summary>
        /// Gets the clientId of the owner of this NetworkedObject
        /// </summary>
        public uint OwnerClientId
        {
            get
            {
                if (_ownerClientId == null)
                    return NetworkingManager.singleton.NetworkConfig.NetworkTransport.InvalidDummyId;
                else
                    return _ownerClientId.Value;
            }
            internal set
            {
                if (value == NetworkingManager.singleton.NetworkConfig.NetworkTransport.InvalidDummyId)
                    _ownerClientId = null;
                else
                    _ownerClientId = value;
            }
        }
        private uint? _ownerClientId = null;
        /// <summary>
        /// The name of the NetworkedPrefab
        /// </summary>
        public string NetworkedPrefabName = string.Empty;
        /// <summary>
        /// Gets if this object is a player object
        /// </summary>
        public bool isPlayerObject { get; internal set; }
        /// <summary>
        /// Gets if this object is part of a pool
        /// </summary>
        public bool isPooledObject { get; internal set; }
        /// <summary>
        /// Gets the poolId this object is part of
        /// </summary>
        public ushort PoolId { get; internal set; }
        /// <summary>
        /// Gets if the object is the the personal clients player object
        /// </summary>
        public bool isLocalPlayer => isPlayerObject && (OwnerClientId == NetworkingManager.singleton.LocalClientId || (OwnerClientId == NetworkingManager.singleton.NetworkConfig.NetworkTransport.HostDummyId && NetworkingManager.singleton.isHost));
        /// <summary>
        /// Gets if the object is owned by the local player or if the object is the local player object
        /// </summary>
        public bool isOwner => isLocalPlayer || isObjectOwner;
        /// <summary>
        /// Gets if the object is owned by the local player and this is not a player object
        /// </summary>
        public bool isObjectOwner => !isPlayerObject && (OwnerClientId == NetworkingManager.singleton.LocalClientId || (OwnerClientId == NetworkingManager.singleton.NetworkConfig.NetworkTransport.HostDummyId && NetworkingManager.singleton.isHost));
        /// <summary>
        /// Gets wheter or not the object is owned by anyone
        /// </summary>
        public bool hasOwner => OwnerClientId != NetworkingManager.singleton.NetworkConfig.NetworkTransport.InvalidDummyId;
        /// <summary>
        /// Gets if the object has yet been spawned across the network
        /// </summary>
        public bool isSpawned { get; internal set; }
        internal bool? sceneObject = null;

<<<<<<< HEAD
        /// <summary>
        /// The current clients observing the object
        /// </summary>
        public readonly HashSet<uint> observers = new HashSet<uint>();
        private readonly HashSet<uint> previousObservers = new HashSet<uint>();

        internal void RebuildObservers(uint? clientId = null)
        {
            bool initial = clientId != null;
            if (initial)
            {
                bool shouldBeAdded = true;
                for (int i = 0; i < childNetworkedBehaviours.Count; i++)
                {
                    bool state = childNetworkedBehaviours[i].OnCheckObserver(clientId.Value);
                    if (state == false)
                    {
                        shouldBeAdded = false;
                        break;
                    }
                }
                if (shouldBeAdded)
                    observers.Add(clientId.Value);
            }
            else
            {
                previousObservers.Clear();
                foreach (var item in observers)
                    previousObservers.Add(item);
                bool update = false;
                for (int i = 0; i < childNetworkedBehaviours.Count; i++)
                {
                    bool changed = childNetworkedBehaviours[i].OnRebuildObservers(observers);
                    if (changed)
                    {
                        update = true;
                        break;
                    }
                }
                if (update)
                {
                    foreach (KeyValuePair<uint, NetworkedClient> pair in NetworkingManager.singleton.ConnectedClients)
                    {
                        if (pair.Key == NetworkingManager.singleton.NetworkConfig.NetworkTransport.HostDummyId)
                            continue;
                        if ((previousObservers.Contains(pair.Key) && !observers.Contains(pair.Key)) ||
                            (!previousObservers.Contains(pair.Key) && observers.Contains(pair.Key)))
                        {
                            //Something changed for this client.
                            using (BitWriterDeprecated writer = BitWriterDeprecated.Get())
                            {
                                writer.WriteUInt(NetworkId);
                                writer.WriteBool(observers.Contains(pair.Key));

                                if (observers.Contains(pair.Key))
                                    WriteFormattedSyncedVarData(writer);

                                InternalMessageHandler.Send(pair.Key, "MLAPI_SET_VISIBILITY", "MLAPI_INTERNAL", writer, null);
                            }
                        }
                    }
                }
                else
                {
                    foreach (var item in previousObservers)
                        observers.Add(item);
                }
                previousObservers.Clear();
            }
        }

        internal void SetLocalVisibility(bool visibility)
        {
            for (int i = 0; i < childNetworkedBehaviours.Count; i++)
            {
                childNetworkedBehaviours[i].OnSetLocalVisibility(visibility);
            }
        }

=======
>>>>>>> b300c115
        private void OnDestroy()
        {
            if (NetworkingManager.singleton != null)
                SpawnManager.OnDestroyObject(NetworkId, false);
        }

        /// <summary>
        /// Spawns this GameObject across the network. Can only be called from the Server
        /// </summary>
        public void Spawn(BitWriterDeprecated spawnPayload = null)
        {
            SpawnManager.SpawnObject(this, null, spawnPayload);
        }

        /// <summary>
        /// Unspawns this GameObject and destroys it for other clients. This should be used if the object should be kept on the server
        /// </summary>
        public void UnSpawn()
        {
            SpawnManager.UnSpawnObject(this);
        }

        /// <summary>
        /// Spawns an object across the network with a given owner. Can only be called from server
        /// </summary>
        /// <param name="clientId">The clientId to own the object</param>
        /// <param name="spawnPayload">The writer containing the spawn payload</param>
        public void SpawnWithOwnership(uint clientId, BitWriterDeprecated spawnPayload = null)
        {
            SpawnManager.SpawnObject(this, clientId, spawnPayload);
        }

        /// <summary>
        /// Spawns an object across the network and makes it the player object for the given client
        /// </summary>
        /// <param name="clientId">The clientId whos player object this is</param>
        /// <param name="spawnPayload">The writer containing the spawn payload</param>
        public void SpawnAsPlayerObject(uint clientId, BitWriterDeprecated spawnPayload = null)
        {
            SpawnManager.SpawnPlayerObject(this, clientId, spawnPayload);
        }

        /// <summary>
        /// Removes all ownership of an object from any client. Can only be called from server
        /// </summary>
        public void RemoveOwnership()
        {
            SpawnManager.RemoveOwnership(NetworkId);
        }
        /// <summary>
        /// Changes the owner of the object. Can only be called from server
        /// </summary>
        /// <param name="newOwnerClientId">The new owner clientId</param>
        public void ChangeOwnership(uint newOwnerClientId)
        {
            SpawnManager.ChangeOwnership(NetworkId, newOwnerClientId);
        }

        internal void InvokeBehaviourOnLostOwnership()
        {
            for (int i = 0; i < childNetworkedBehaviours.Count; i++)
            {
                childNetworkedBehaviours[i].OnLostOwnership();
            }
        }

        internal void InvokeBehaviourOnGainedOwnership()
        {
            for (int i = 0; i < childNetworkedBehaviours.Count; i++)
            {
                childNetworkedBehaviours[i].OnGainedOwnership();
            }
        }

        internal void InvokeBehaviourNetworkSpawn(BitReaderDeprecated reader)
        {
            for (int i = 0; i < childNetworkedBehaviours.Count; i++)
            {
                //We check if we are it's networkedObject owner incase a networkedObject exists as a child of our networkedObject.
                if(!childNetworkedBehaviours[i].networkedStartInvoked)
                {
                    childNetworkedBehaviours[i].InternalNetworkStart();
                    childNetworkedBehaviours[i].NetworkStart(reader);
                    childNetworkedBehaviours[i].networkedStartInvoked = true;
                }
            }
        }

        private List<NetworkedBehaviour> _childNetworkedBehaviours;
        internal List<NetworkedBehaviour> childNetworkedBehaviours
        {
            get
            {
                if(_childNetworkedBehaviours == null)
                {
                    _childNetworkedBehaviours = new List<NetworkedBehaviour>();
                    NetworkedBehaviour[] behaviours = GetComponentsInChildren<NetworkedBehaviour>();
                    for (int i = 0; i < behaviours.Length; i++)
                    {
                        if (behaviours[i].networkedObject == this)
                            _childNetworkedBehaviours.Add(behaviours[i]);
                    }
                }
                return _childNetworkedBehaviours;
            }
        }

        internal static void NetworkedVarPrepareSend()
        {
            for (int i = 0; i < NetworkedBehaviours.Count; i++)
            {
                NetworkedBehaviours[i].NetworkedVarUpdate();
            }
        }
<<<<<<< HEAD


        //Writes SyncedVar data in a formatted way so that the SetFormattedSyncedVarData method can read it.
        //The format doesn't NECCECARLY correspond with the "general syncedVar message layout" 
        //as this should only be used for reading SyncedVar data that is to be read by the SetFormattedData method
        //*
        //The data contains every syncedvar on every behaviour that belongs to this object
        internal void WriteFormattedSyncedVarData(BitWriterDeprecated writer)
=======
        
        internal void WriteNetworkedVarData(BitWriter writer, uint clientId)
>>>>>>> b300c115
        {
            for (int i = 0; i < childNetworkedBehaviours.Count; i++)
            {
                childNetworkedBehaviours[i].NetworkedVarInit();
                if (childNetworkedBehaviours[i].networkedVarFields.Count == 0)
                    continue;
                for (int j = 0; j < childNetworkedBehaviours[i].networkedVarFields.Count; j++)
                {
                    bool canClientRead = childNetworkedBehaviours[i].networkedVarFields[j].CanClientRead(clientId);
                    writer.WriteBool(canClientRead);
                    if (canClientRead) childNetworkedBehaviours[i].networkedVarFields[j].WriteField(writer);
                }
            }
        }

<<<<<<< HEAD
        //Reads formatted data that the "WriteFormattedSyncedVarData" has written and applies the values to SyncedVar fields
        internal void SetFormattedSyncedVarData(BitReaderDeprecated reader)
=======
        internal void SetNetworkedVarData(BitReader reader)
>>>>>>> b300c115
        {
            for (int i = 0; i < childNetworkedBehaviours.Count; i++)
            {
                childNetworkedBehaviours[i].NetworkedVarInit();
                if (childNetworkedBehaviours[i].networkedVarFields.Count == 0)
                    continue;
                for (int j = 0; j < childNetworkedBehaviours[i].networkedVarFields.Count; j++)
                {
                    if (reader.ReadBool()) childNetworkedBehaviours[i].networkedVarFields[j].ReadField(reader);
                }
            }
        }

        internal ushort GetOrderIndex(NetworkedBehaviour instance)
        {
            for (ushort i = 0; i < childNetworkedBehaviours.Count; i++)
            {
                if (childNetworkedBehaviours[i] == instance)
                    return i;
            }
            return 0;
        }

        internal NetworkedBehaviour GetBehaviourAtOrderIndex(ushort index)
        {
            //TODO index out of bounds
            return childNetworkedBehaviours[index];
        }

        //Key: behaviourOrderId, value key: messageType, value value callback 
        internal Dictionary<ushort, Dictionary<ushort, Action<uint, BitReaderDeprecated>>> targetMessageActions = new Dictionary<ushort, Dictionary<ushort, Action<uint, BitReaderDeprecated>>>();
    }
}<|MERGE_RESOLUTION|>--- conflicted
+++ resolved
@@ -86,88 +86,6 @@
         public bool isSpawned { get; internal set; }
         internal bool? sceneObject = null;
 
-<<<<<<< HEAD
-        /// <summary>
-        /// The current clients observing the object
-        /// </summary>
-        public readonly HashSet<uint> observers = new HashSet<uint>();
-        private readonly HashSet<uint> previousObservers = new HashSet<uint>();
-
-        internal void RebuildObservers(uint? clientId = null)
-        {
-            bool initial = clientId != null;
-            if (initial)
-            {
-                bool shouldBeAdded = true;
-                for (int i = 0; i < childNetworkedBehaviours.Count; i++)
-                {
-                    bool state = childNetworkedBehaviours[i].OnCheckObserver(clientId.Value);
-                    if (state == false)
-                    {
-                        shouldBeAdded = false;
-                        break;
-                    }
-                }
-                if (shouldBeAdded)
-                    observers.Add(clientId.Value);
-            }
-            else
-            {
-                previousObservers.Clear();
-                foreach (var item in observers)
-                    previousObservers.Add(item);
-                bool update = false;
-                for (int i = 0; i < childNetworkedBehaviours.Count; i++)
-                {
-                    bool changed = childNetworkedBehaviours[i].OnRebuildObservers(observers);
-                    if (changed)
-                    {
-                        update = true;
-                        break;
-                    }
-                }
-                if (update)
-                {
-                    foreach (KeyValuePair<uint, NetworkedClient> pair in NetworkingManager.singleton.ConnectedClients)
-                    {
-                        if (pair.Key == NetworkingManager.singleton.NetworkConfig.NetworkTransport.HostDummyId)
-                            continue;
-                        if ((previousObservers.Contains(pair.Key) && !observers.Contains(pair.Key)) ||
-                            (!previousObservers.Contains(pair.Key) && observers.Contains(pair.Key)))
-                        {
-                            //Something changed for this client.
-                            using (BitWriterDeprecated writer = BitWriterDeprecated.Get())
-                            {
-                                writer.WriteUInt(NetworkId);
-                                writer.WriteBool(observers.Contains(pair.Key));
-
-                                if (observers.Contains(pair.Key))
-                                    WriteFormattedSyncedVarData(writer);
-
-                                InternalMessageHandler.Send(pair.Key, "MLAPI_SET_VISIBILITY", "MLAPI_INTERNAL", writer, null);
-                            }
-                        }
-                    }
-                }
-                else
-                {
-                    foreach (var item in previousObservers)
-                        observers.Add(item);
-                }
-                previousObservers.Clear();
-            }
-        }
-
-        internal void SetLocalVisibility(bool visibility)
-        {
-            for (int i = 0; i < childNetworkedBehaviours.Count; i++)
-            {
-                childNetworkedBehaviours[i].OnSetLocalVisibility(visibility);
-            }
-        }
-
-=======
->>>>>>> b300c115
         private void OnDestroy()
         {
             if (NetworkingManager.singleton != null)
@@ -282,19 +200,8 @@
                 NetworkedBehaviours[i].NetworkedVarUpdate();
             }
         }
-<<<<<<< HEAD
-
-
-        //Writes SyncedVar data in a formatted way so that the SetFormattedSyncedVarData method can read it.
-        //The format doesn't NECCECARLY correspond with the "general syncedVar message layout" 
-        //as this should only be used for reading SyncedVar data that is to be read by the SetFormattedData method
-        //*
-        //The data contains every syncedvar on every behaviour that belongs to this object
-        internal void WriteFormattedSyncedVarData(BitWriterDeprecated writer)
-=======
         
-        internal void WriteNetworkedVarData(BitWriter writer, uint clientId)
->>>>>>> b300c115
+        internal void WriteNetworkedVarData(BitWriterDeprecated writer, uint clientId)
         {
             for (int i = 0; i < childNetworkedBehaviours.Count; i++)
             {
@@ -310,12 +217,7 @@
             }
         }
 
-<<<<<<< HEAD
-        //Reads formatted data that the "WriteFormattedSyncedVarData" has written and applies the values to SyncedVar fields
-        internal void SetFormattedSyncedVarData(BitReaderDeprecated reader)
-=======
-        internal void SetNetworkedVarData(BitReader reader)
->>>>>>> b300c115
+        internal void SetNetworkedVarData(BitReaderDeprecated reader)
         {
             for (int i = 0; i < childNetworkedBehaviours.Count; i++)
             {
