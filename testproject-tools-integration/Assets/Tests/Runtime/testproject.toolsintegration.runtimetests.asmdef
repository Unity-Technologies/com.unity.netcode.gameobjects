--- conflicted
+++ resolved
@@ -4,13 +4,10 @@
     "references": [
         "Unity.Netcode.Runtime",
         "Unity.Netcode.RuntimeTests",
-<<<<<<< HEAD
-=======
         "Unity.Multiplayer.MetricTypes",
         "Unity.Multiplayer.NetStats",
         "Unity.Multiplayer.Tools.MetricTypes",
         "Unity.Multiplayer.Tools.NetStats",
->>>>>>> e3ace4eb
         "UnityEngine.TestRunner",
         "UnityEditor.TestRunner",
         "Unity.Multiplayer.Tools.MetricTypes",
