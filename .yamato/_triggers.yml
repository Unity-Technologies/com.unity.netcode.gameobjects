{% metadata_file .yamato/project.metafile %}
---
develop_nightly_trigger:
  name: Develop Branch Nightly Trigger
  triggers:
    recurring:
      - branch: "develop"
        frequency: 4 * * ?
  dependencies:
    - .yamato/_run-all.yml#run_all_tests
{% for project in projects -%}
    - .yamato/code-coverage.yml#code_coverage_win_{{ project.name }}
{% endfor -%}
    

# Run all relevant tasks when a pull request targeting the develop
# branch is created or updated. Currently only mlapi package tests are
# enabled, since the others are missing test coverage and will fail CI.
pull_request_trigger:
  name: Pull Request Trigger on {{ test_editors.first }} (master, develop, & release branches)
  dependencies:
    - .yamato/project-standards.yml#standards_{{ projects.first.name }}
{% for project in projects -%}
{% for package in project.packages -%}
    - .yamato/project-tests.yml#validate_{{ package.name }}_{{ test_platforms.first.name }}_{{ test_editors.first }}
{% for platform in test_platforms -%}
<<<<<<< HEAD
    - .yamato/package-tests.yml#test_{{ project.packages.first.name }}_{{ test_editors.first }}_{{ platform.name }}
=======
    - .yamato/package-tests.yml#test_{{ package.name }}_{{ test_editors.first }}_{{ platform.name }}
{% endfor -%}
>>>>>>> ca676c3b
{% endfor -%}
{% endfor -%}
  triggers:
    cancel_old_ci: true
    pull_requests:
    - targets:
        only:
          - "master"
          - "develop"
          - "/release\/.*/"
          
# Currently, we need to have a trigger to updated badges
# Only package badges currently exist
badges_test_trigger:
  name: Badges Tests Trigger
  agent:
    type: Unity::VM
    image: package-ci/ubuntu:stable
    flavor: b1.small
  commands:
    - npm install upm-ci-utils@stable -g --registry https://artifactory.prd.cds.internal.unity3d.com/artifactory/api/npm/upm-npm
    - upm-ci package izon -t
  artifacts:
    logs:
      paths:
        - "upm-ci~/test-results/**/*"
    packages:
      paths:
        - "upm-ci~/packages/**/*"
  dependencies:
{% for project in projects -%}
{% for package in project.packages -%}
    - .yamato/project-tests.yml#validate_{{ package.name }}_{{ test_platforms.first.name }}_{{ test_editors.first }}
{% for editor in test_editors -%}
{% for platform in test_platforms -%}
    - .yamato/package-tests.yml#test_{{ package.name }}_{{ editor }}_{{ platform.name }}
{% endfor -%}
{% endfor -%}
{% endfor -%}
{% endfor -%}<|MERGE_RESOLUTION|>--- conflicted
+++ resolved
@@ -24,12 +24,8 @@
 {% for package in project.packages -%}
     - .yamato/project-tests.yml#validate_{{ package.name }}_{{ test_platforms.first.name }}_{{ test_editors.first }}
 {% for platform in test_platforms -%}
-<<<<<<< HEAD
-    - .yamato/package-tests.yml#test_{{ project.packages.first.name }}_{{ test_editors.first }}_{{ platform.name }}
-=======
     - .yamato/package-tests.yml#test_{{ package.name }}_{{ test_editors.first }}_{{ platform.name }}
 {% endfor -%}
->>>>>>> ca676c3b
 {% endfor -%}
 {% endfor -%}
   triggers:
