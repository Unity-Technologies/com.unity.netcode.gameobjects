# Netcode for GameObjects

[![Forums](https://img.shields.io/badge/unity--forums-multiplayer-blue)](https://forum.unity.com/forums/multiplayer.26/) [![Discord](https://img.shields.io/discord/449263083769036810.svg?label=discord&logo=discord&color=informational)](https://discord.gg/FM8SE9E)
[![Manual](https://img.shields.io/badge/docs-manual-informational.svg)](https://docs-multiplayer.unity3d.com/netcode/current/about) [![API](https://img.shields.io/badge/docs-api-informational.svg)](https://docs-multiplayer.unity3d.com/netcode/current/api/introduction)

[![GitHub Release](https://img.shields.io/github/release/Unity-Technologies/com.unity.netcode.gameobjects.svg?logo=github)](https://github.com/Unity-Technologies/com.unity.netcode.gameobjects/releases/latest)

### Welcome!

Welcome to the Netcode for GameObjects repository.

Netcode for GameObjects is a Unity package that provides networking capabilities to GameObject & MonoBehaviour workflows. The framework is interoperable with many low-level transports, including the official [Unity Transport Package](https://docs-multiplayer.unity3d.com/transport/current/about).

### Getting Started

Visit the [Multiplayer Docs Site](https://docs-multiplayer.unity3d.com/) for package & API documentation, as well as information about several samples which leverage the Netcode for GameObjects package.

You can also jump right into our [Hello World](https://docs-multiplayer.unity3d.com/netcode/current/tutorials/helloworld) guide for a taste of how to use the framework for basic networked tasks.

### Community and Feedback

For general questions, networking advice or discussions about Netcode for GameObjects, please join our [Discord Community](https://discord.gg/FM8SE9E) or create a post in the [Unity Multiplayer Forum](https://forum.unity.com/forums/multiplayer.26/).

### Compatibility

Netcode for GameObjects targets the following Unity versions:
<<<<<<< HEAD
- Unity 2021.3(LTS), 2022.3 (LTS) and 2023.2
=======
- Unity 2021.3(LTS), and 2022.3(LTS)
>>>>>>> 0f959eb0

On the following runtime platforms:
- Windows, MacOS, and Linux
- iOS and Android
- Most closed platforms, such as consoles. Contact us for more information about specific closed platforms.

### Development

This repository is broken into multiple components, each one implemented as a Unity Package.
```
    .
    ├── com.unity.netcode.gameobjects           # The core netcode SDK unity package (source + tests)
    └── testproject                             # A Unity project with various test implementations & scenes which exercise the features in the above packages.
```

### Contributing

We are an open-source project and we encourage and welcome contributions. If you wish to contribute, please be sure to review our [contribution guidelines](CONTRIBUTING.md).

#### Issues and missing features

If you have an issue, bug or feature request, please follow the information in our [contribution guidelines](CONTRIBUTING.md) to submit an issue.

You can also check out our public [roadmap](https://unity.com/roadmap/unity-platform/multiplayer-networking) to get an idea for what we might be working on next!<|MERGE_RESOLUTION|>--- conflicted
+++ resolved
@@ -24,11 +24,7 @@
 ### Compatibility
 
 Netcode for GameObjects targets the following Unity versions:
-<<<<<<< HEAD
-- Unity 2021.3(LTS), 2022.3 (LTS) and 2023.2
-=======
 - Unity 2021.3(LTS), and 2022.3(LTS)
->>>>>>> 0f959eb0
 
 On the following runtime platforms:
 - Windows, MacOS, and Linux
