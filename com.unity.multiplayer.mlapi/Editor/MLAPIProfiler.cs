﻿using System.Collections.Generic;
using System.IO;
using MLAPI.Profiling;
using MLAPI.Serialization;
using UnityEngine;

namespace UnityEditor
{
    public class MLAPIProfiler : EditorWindow
    {
#if !UNITY_2020_2_OR_LATER
        [MenuItem("Window/MLAPI Profiler")]
        public static void ShowWindow()
        {
            GetWindow<MLAPIProfiler>();
        }
#endif

        private static GUIStyle s_WrapStyle
        {
            get
            {
                Color color = EditorStyles.label.normal.textColor;
                GUIStyle style = EditorStyles.centeredGreyMiniLabel;
                style.wordWrap = true;
                style.normal.textColor = color;
                return style;
            }
        }

        private float m_HoverAlpha = 0f;
        private float m_UpdateDelay = 1f;
        private int m_CaptureCount = 100;
        private float m_ShowMax = 0;
        private float m_ShowMin = 0;
        private AnimationCurve m_Curve = AnimationCurve.Linear(0, 0, 1, 0);
        private readonly List<ProfilerTick> m_CurrentTicks = new List<ProfilerTick>();
        private float m_LastDrawn = 0;

        private class ProfilerContainer
        {
            public ProfilerTick[] Ticks;

            public byte[] ToBytes()
<<<<<<< HEAD
            {
                var buffer = new NetworkBuffer();
                var writer = new NetworkWriter(buffer);

                writer.WriteUInt16Packed((ushort)Ticks.Length);

                for (int i = 0; i < Ticks.Length; i++)
                {
                    Ticks[i].SerializeToStream(buffer);
                }

                return buffer.ToArray();
            }

            public static ProfilerContainer FromBytes(byte[] bytes)
            {
                var container = new ProfilerContainer();
                var buffer = new NetworkBuffer(bytes);
                var reader = new NetworkReader(buffer);
                var count = reader.ReadUInt16Packed();

                container.Ticks = new ProfilerTick[count];

                for (int i = 0; i < count; i++)
                {
                    container.Ticks[i] = ProfilerTick.FromStream(buffer);
                }
=======
			{
				NetworkBuffer buffer = new NetworkBuffer();
				NetworkWriter writer = new NetworkWriter(buffer);
				writer.WriteUInt16Packed((ushort)ticks.Length);

				for (int i = 0; i < ticks.Length; i++)
				{
					ticks[i].SerializeToStream(buffer);
				}

				return buffer.ToArray();
			}

			public static ProfilerContainer FromBytes(byte[] bytes)
			{
				ProfilerContainer container = new ProfilerContainer();
				NetworkBuffer buffer = new NetworkBuffer(bytes);
				NetworkReader reader = new NetworkReader(buffer);
				ushort count = reader.ReadUInt16Packed();
				container.ticks = new ProfilerTick[count];
                for (int i = 0; i < count; i++)
				{
					container.ticks[i] = ProfilerTick.FromStream(buffer);
				}
>>>>>>> d0b9dfc8

                return container;
            }
        }

        private void StopRecording()
        {
            NetworkProfiler.Stop();
        }

        private void StartRecording()
        {
            if (NetworkProfiler.IsRunning) StopRecording();

            if (NetworkProfiler.Ticks != null && NetworkProfiler.Ticks.Count >= 2)
            {
                m_Curve = AnimationCurve.Constant(NetworkProfiler.Ticks.ElementAt(0).Frame, NetworkProfiler.Ticks.ElementAt(NetworkProfiler.Ticks.Count - 1).Frame, 0);
            }
            else
            {
                m_Curve = AnimationCurve.Constant(0, 1, 0);
            }

            m_LastDrawn = 0;
            NetworkProfiler.Start(m_CaptureCount);
        }

        private void ClearDrawing()
        {
            m_CurrentTicks.Clear();
            m_Curve = AnimationCurve.Constant(0, 1, 0);
            m_LastDrawn = 0;
        }

        private void ChangeRecordState()
        {
            if (NetworkProfiler.IsRunning) StopRecording();
            else StartRecording();
        }

        private TickEvent m_EventHover = null;
        private double m_LastSetup = 0;

        private void OnGUI()
        {
            bool recording = NetworkProfiler.IsRunning;
            float deltaTime = (float)(EditorApplication.timeSinceStartup - m_LastSetup);

            m_LastSetup = EditorApplication.timeSinceStartup;

            //Draw top bar
            EditorGUILayout.BeginVertical();
            EditorGUILayout.BeginHorizontal();

            if (GUILayout.Button(recording ? "Stop" : "Capture")) ChangeRecordState();
            if (GUILayout.Button("Clear")) ClearDrawing();

            EditorGUILayout.Space();
            EditorGUILayout.Space();
            EditorGUILayout.Space();

            if (GUILayout.Button("Import datafile"))
            {
                string path = EditorUtility.OpenFilePanel("Choose a NetworkProfiler file", "", "");
                if (!string.IsNullOrEmpty(path))
                {
                    var ticks = ProfilerContainer.FromBytes(File.ReadAllBytes(path)).Ticks;
                    if (ticks.Length >= 2)
                    {
                        m_Curve = AnimationCurve.Constant(ticks[0].EventId, ticks[(ticks.Length - 1)].EventId, 0);
                        m_ShowMax = ticks.Length;
                        m_ShowMin = ticks.Length - Mathf.Clamp(100, 0, ticks.Length);
                    }
                    else
                    {
                        m_Curve = AnimationCurve.Constant(0, 1, 0);
                    }

                    m_CurrentTicks.Clear();
                    for (int i = 0; i < ticks.Length; i++)
                    {
                        m_CurrentTicks.Add(ticks[i]);

                        uint bytes = 0;
                        if (ticks[i].Events.Count > 0)
                        {
                            for (int j = 0; j < ticks[i].Events.Count; j++)
                            {
                                var tickEvent = ticks[i].Events[j];
                                bytes += tickEvent.Bytes;
                            }
                        }

                        m_Curve.AddKey(ticks[i].EventId, bytes);
                    }
                }
            }

            if (GUILayout.Button("Export datafile"))
            {
                int max = (int)m_ShowMax;
                int min = (int)m_ShowMin;
                int ticksInRange = max - min;
                var ticks = new ProfilerTick[ticksInRange];
                for (int i = min; i < max; i++) ticks[i - min] = m_CurrentTicks[i];
                string path = EditorUtility.SaveFilePanel("Save NetworkProfiler data", "", "networkProfilerData", "");
                if (!string.IsNullOrEmpty(path)) File.WriteAllBytes(path, new ProfilerContainer { Ticks = ticks }.ToBytes());
            }

            EditorGUILayout.EndHorizontal();
            float prevHis = m_CaptureCount;
            m_CaptureCount = EditorGUILayout.DelayedIntField("History count", m_CaptureCount);
            if (m_CaptureCount <= 0) m_CaptureCount = 1;
            m_UpdateDelay = EditorGUILayout.Slider("Refresh delay", m_UpdateDelay, 0.1f, 10f);
            EditorGUILayout.EndVertical();

            if (prevHis != m_CaptureCount) StartRecording();

            //Cache
            if (NetworkProfiler.IsRunning)
            {
                if (Time.unscaledTime - m_LastDrawn > m_UpdateDelay)
                {
                    m_LastDrawn = Time.unscaledTime;
                    m_CurrentTicks.Clear();
                    if (NetworkProfiler.Ticks.Count >= 2)
                    {
                        m_Curve = AnimationCurve.Constant(NetworkProfiler.Ticks.ElementAt(0).EventId, NetworkProfiler.Ticks.ElementAt(NetworkProfiler.Ticks.Count - 1).EventId, 0);
                    }

                    for (int i = 0; i < NetworkProfiler.Ticks.Count; i++)
                    {
                        var tick = NetworkProfiler.Ticks.ElementAt(i);
                        m_CurrentTicks.Add(tick);

                        uint bytes = 0;
                        if (tick.Events.Count > 0)
                        {
                            for (int j = 0; j < tick.Events.Count; j++)
                            {
                                var tickEvent = tick.Events[j];
                                bytes += tickEvent.Bytes;
                            }
                        }

                        m_Curve.AddKey(tick.EventId, bytes);
                    }
                }
            }


            //Draw Animation curve and slider
            m_Curve = EditorGUILayout.CurveField(m_Curve);
            EditorGUILayout.MinMaxSlider(ref m_ShowMin, ref m_ShowMax, 0, m_CurrentTicks.Count);
            //Verify slider values
            if (m_ShowMin < 0) m_ShowMin = 0;
            if (m_ShowMax > m_CurrentTicks.Count) m_ShowMax = m_CurrentTicks.Count;
            if (m_ShowMin <= 0 && m_ShowMax <= 0)
            {
                m_ShowMin = 0;
                m_ShowMax = m_CurrentTicks.Count;
            }

            //Draw main board
            bool hover = false;
            int nonEmptyTicks = 0;
            int largestTickCount = 0;
            int totalTicks = ((int)m_ShowMax - (int)m_ShowMin);

            for (int i = (int)m_ShowMin; i < (int)m_ShowMax; i++)
            {
                if (m_CurrentTicks[i].Events.Count > 0) nonEmptyTicks++; //Count non empty ticks
                if (m_CurrentTicks[i].Events.Count > largestTickCount) largestTickCount = m_CurrentTicks[i].Events.Count; //Get how many events the tick with most events has
            }

            int emptyTicks = totalTicks - nonEmptyTicks;

            float equalWidth = position.width / totalTicks;
            float propWidth = equalWidth * 0.3f;
            float widthPerTick = ((position.width - emptyTicks * propWidth) / nonEmptyTicks);

            float currentX = 0;
            int emptyStreak = 0;
            for (int i = (int)m_ShowMin; i < (int)m_ShowMax; i++)
            {
                var tick = m_CurrentTicks[i];
                if (tick.Events.Count == 0 && i != totalTicks - 1)
                {
                    emptyStreak++;
                    continue;
                }

                if (emptyStreak > 0 || i == totalTicks - 1)
                {
                    var dataRect = new Rect(currentX, 140f, propWidth * emptyStreak, position.height - 140f);
                    currentX += propWidth * emptyStreak;
                    if (emptyStreak >= 2) EditorGUI.LabelField(new Rect(dataRect.x, dataRect.y, dataRect.width, dataRect.height), emptyStreak.ToString(), s_WrapStyle);
                    emptyStreak = 0;
                }

                if (tick.Events.Count > 0)
                {
                    float heightPerEvent = ((position.height - 140f) - (5f * largestTickCount)) / largestTickCount;

                    float currentY = 140f;
                    for (int j = 0; j < tick.Events.Count; j++)
                    {
                        var tickEvent = tick.Events[j];
                        var dataRect = new Rect(currentX, currentY, widthPerTick, heightPerEvent);

                        if (dataRect.Contains(Event.current.mousePosition))
                        {
                            hover = true;
                            m_EventHover = tickEvent;
                        }

                        EditorGUI.DrawRect(dataRect, TickTypeToColor(tickEvent.EventType, true));
                        EditorGUI.LabelField(new Rect(dataRect.x, dataRect.y, dataRect.width, dataRect.height / 2), tickEvent.EventType.ToString(), s_WrapStyle);
                        EditorGUI.LabelField(new Rect(dataRect.x, dataRect.y + dataRect.height / 2, dataRect.width, dataRect.height / 2), tickEvent.Bytes + "B", s_WrapStyle);

                        currentY += heightPerEvent + 5f;
                    }
                }

                EditorGUI.DrawRect(new Rect(currentX, 100, widthPerTick, 40), TickTypeToColor(tick.Type, false));
                EditorGUI.LabelField(new Rect(currentX, 100, widthPerTick, 20), tick.Type.ToString(), s_WrapStyle);
                EditorGUI.LabelField(new Rect(currentX, 120, widthPerTick, 20), tick.Frame.ToString(), s_WrapStyle);
                currentX += widthPerTick;
            }

            //Calculate alpha
            if (hover)
            {
                m_HoverAlpha += deltaTime * 10f;

                if (m_HoverAlpha > 1f) m_HoverAlpha = 1f;
                else if (m_HoverAlpha < 0f) m_HoverAlpha = 0f;
            }
            else
            {
                m_HoverAlpha -= deltaTime * 10f;
                if (m_HoverAlpha > 1f) m_HoverAlpha = 1f;
                else if (m_HoverAlpha < 0f) m_HoverAlpha = 0f;
            }

            //Draw hover thingy
            if (m_EventHover != null)
            {
                var rect = new Rect(Event.current.mousePosition, new Vector2(500, 100));
                EditorGUI.DrawRect(rect, GetEditorColorWithAlpha(m_HoverAlpha));

                float heightPerField = (rect.height - 5) / 4;
                EditorGUI.LabelField(new Rect(rect.x + 5, rect.y + 5, rect.width, rect.height), "EventType: " + m_EventHover.EventType, GetStyleWithTextAlpha(EditorStyles.label, m_HoverAlpha));
                EditorGUI.LabelField(new Rect(rect.x + 5, rect.y + heightPerField * 1 + 5, rect.width, rect.height), "Size: " + m_EventHover.Bytes + "B", GetStyleWithTextAlpha(EditorStyles.label, m_HoverAlpha));
                EditorGUI.LabelField(new Rect(rect.x + 5, rect.y + heightPerField * 2 + 5, rect.width, rect.height), "Channel: " + m_EventHover.ChannelName, GetStyleWithTextAlpha(EditorStyles.label, m_HoverAlpha));
                EditorGUI.LabelField(new Rect(rect.x + 5, rect.y + heightPerField * 3 + 5, rect.width, rect.height), "MessageType: " + m_EventHover.MessageType, GetStyleWithTextAlpha(EditorStyles.label, m_HoverAlpha));
            }

            Repaint();
        }

        private Color TickTypeToColor(TickType type, bool alpha)
        {
            switch (type)
            {
                case TickType.Event:
                    return new Color(0.58f, 0f, 0.56f, alpha ? 0.37f : 0.7f);
                case TickType.Receive:
                    return new Color(0f, 0.85f, 0.85f, alpha ? 0.28f : 0.7f);
                case TickType.Send:
                    return new Color(0, 0.55f, 1f, alpha ? 0.06f : 0.7f);
                default:
                    return Color.clear;
            }
        }

        private Color EditorColor => EditorGUIUtility.isProSkin ? new Color32(56, 56, 56, 255) : new Color32(194, 194, 194, 255);

        private Color GetEditorColorWithAlpha(float alpha) => EditorGUIUtility.isProSkin ? new Color(0.22f, 0.22f, 0.22f, alpha) : new Color(0.76f, 0.76f, 0.76f, alpha);

        private GUIStyle GetStyleWithTextAlpha(GUIStyle style, float alpha)
        {
            Color textColor = style.normal.textColor;
            textColor.a = alpha;
            GUIStyle newStyle = new GUIStyle(style);
            newStyle.normal.textColor = textColor;
            return newStyle;
        }
    }
}<|MERGE_RESOLUTION|>--- conflicted
+++ resolved
@@ -42,7 +42,6 @@
             public ProfilerTick[] Ticks;
 
             public byte[] ToBytes()
-<<<<<<< HEAD
             {
                 var buffer = new NetworkBuffer();
                 var writer = new NetworkWriter(buffer);
@@ -70,32 +69,6 @@
                 {
                     container.Ticks[i] = ProfilerTick.FromStream(buffer);
                 }
-=======
-			{
-				NetworkBuffer buffer = new NetworkBuffer();
-				NetworkWriter writer = new NetworkWriter(buffer);
-				writer.WriteUInt16Packed((ushort)ticks.Length);
-
-				for (int i = 0; i < ticks.Length; i++)
-				{
-					ticks[i].SerializeToStream(buffer);
-				}
-
-				return buffer.ToArray();
-			}
-
-			public static ProfilerContainer FromBytes(byte[] bytes)
-			{
-				ProfilerContainer container = new ProfilerContainer();
-				NetworkBuffer buffer = new NetworkBuffer(bytes);
-				NetworkReader reader = new NetworkReader(buffer);
-				ushort count = reader.ReadUInt16Packed();
-				container.ticks = new ProfilerTick[count];
-                for (int i = 0; i < count; i++)
-				{
-					container.ticks[i] = ProfilerTick.FromStream(buffer);
-				}
->>>>>>> d0b9dfc8
 
                 return container;
             }
