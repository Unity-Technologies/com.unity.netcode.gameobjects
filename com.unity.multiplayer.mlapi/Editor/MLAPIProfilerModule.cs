using System;
using System.Collections.Generic;
using MLAPI.Profiling;
using Unity.Profiling;
using UnityEditor;
using UnityEngine;

namespace MLAPI
{
    [InitializeOnLoad]
    internal static class MLAPIProfilerModule
    {
#if UNITY_2020_2_OR_NEWER && ENABLE_PROFILER
        private const string k_RpcModuleName = "MLAPI RPCs";
        private const string k_OperationModuleName = "MLAPI Operations";
        private const string k_MessageModuleName = "MLAPI Messages";

        /// <summary>
        /// This needs to be in synced with the internal dynamic module structure to provide our own counters
        /// </summary>
        [Serializable]
        private class MLAPIProfilerCounter
        {
            // Note: These fields are named this way for internal serialization
            public string m_Name;
            public string m_Category;
        }

        /// <summary>
        /// This needs to be in synced with the internal dynamic module structure to provide our own counters
        /// </summary>
        [Serializable]
        private class MLAPIProfilerModuleData
        {
            // Note: These fields are named this way for internal serialization
            public List<MLAPIProfilerCounter> m_ChartCounters = new List<MLAPIProfilerCounter>();
            public List<MLAPIProfilerCounter> m_DetailCounters = new List<MLAPIProfilerCounter>();
            public string m_Name;
        }

        [Serializable]
        private class MLAPIModules
        {
            // Note: These fields are named this way for internal serialization
            public List<MLAPIProfilerModuleData> m_Modules;
        }

        private static List<MLAPIProfilerCounter> CreateRPCCounters() => new List<MLAPIProfilerCounter>()
        {
            new MLAPIProfilerCounter { m_Name = ProfilerConstants.RpcSent, m_Category = ProfilerCategory.Network.Name },
            new MLAPIProfilerCounter { m_Name = ProfilerConstants.RpcReceived, m_Category = ProfilerCategory.Network.Name },
            new MLAPIProfilerCounter { m_Name = ProfilerConstants.RpcBatchesSent, m_Category = ProfilerCategory.Network.Name },
            new MLAPIProfilerCounter { m_Name = ProfilerConstants.RpcBatchesReceived, m_Category = ProfilerCategory.Network.Name },
            new MLAPIProfilerCounter { m_Name = ProfilerConstants.RpcQueueProcessed, m_Category = ProfilerCategory.Network.Name },
            new MLAPIProfilerCounter { m_Name = ProfilerConstants.RpcInQueueSize, m_Category = ProfilerCategory.Network.Name },
            new MLAPIProfilerCounter { m_Name = ProfilerConstants.RpcOutQueueSize, m_Category = ProfilerCategory.Network.Name },
        };

        private static List<MLAPIProfilerCounter> CreateOperationsCounters() => new List<MLAPIProfilerCounter>()
        {
<<<<<<< HEAD
            new MLAPIProfilerCounter { m_Name = ProfilerConstants.Connection, m_Category = ProfilerCategory.Network.Name },
=======
            new MLAPIProfilerCounter { m_Name = ProfilerConstants.Connections, m_Category = ProfilerCategory.Network.Name },
>>>>>>> 28f81d6f
            new MLAPIProfilerCounter { m_Name = ProfilerConstants.ReceiveTickRate, m_Category = ProfilerCategory.Network.Name },
        };

        private static List<MLAPIProfilerCounter> CreateMessagesCounters() => new List<MLAPIProfilerCounter>()
        {
            new MLAPIProfilerCounter { m_Name = ProfilerConstants.NamedMessageReceived, m_Category = ProfilerCategory.Network.Name },
            new MLAPIProfilerCounter { m_Name = ProfilerConstants.UnnamedMessageReceived, m_Category = ProfilerCategory.Network.Name },
            new MLAPIProfilerCounter { m_Name = ProfilerConstants.ByteSent, m_Category = ProfilerCategory.Network.Name },
            new MLAPIProfilerCounter { m_Name = ProfilerConstants.ByteReceived, m_Category = ProfilerCategory.Network.Name },
            new MLAPIProfilerCounter { m_Name = ProfilerConstants.NetworkVarReceived, m_Category = ProfilerCategory.Network.Name },
        };

        private delegate List<MLAPIProfilerCounter> CounterListFactoryDelegate();

        private static bool CreateMLAPIDynamicModule(ref MLAPIModules mlapiModules, string moduleName, CounterListFactoryDelegate counterListFactoryDelegate)
        {
            var module = mlapiModules.m_Modules.Find(x => x.m_Name == moduleName);
            if (module == null)
            {
                var newModule = new MLAPIProfilerModuleData
                {
                    m_Name = moduleName, m_ChartCounters = counterListFactoryDelegate(), m_DetailCounters = counterListFactoryDelegate(),
                };
                mlapiModules.m_Modules.Add(newModule);
                return true;
            }

            return false;
        }
#endif

        static MLAPIProfilerModule()
        {
#if UNITY_2020_2_OR_NEWER && ENABLE_PROFILER
            var dynamicModulesJson = EditorPrefs.GetString("ProfilerWindow.DynamicModules");
            var dynamicModules = JsonUtility.FromJson<MLAPIModules>(dynamicModulesJson);

            if (dynamicModules != null)
            {
                bool wasCreated = CreateMLAPIDynamicModule(ref dynamicModules, k_RpcModuleName, CreateRPCCounters);
                wasCreated |= CreateMLAPIDynamicModule(ref dynamicModules, k_OperationModuleName, CreateOperationsCounters);
                wasCreated |= CreateMLAPIDynamicModule(ref dynamicModules, k_MessageModuleName, CreateMessagesCounters);

                if (wasCreated)
                {
                    EditorPrefs.SetString("ProfilerWindow.DynamicModules", JsonUtility.ToJson(dynamicModules));
                }
            }
#endif
        }
    }
}<|MERGE_RESOLUTION|>--- conflicted
+++ resolved
@@ -58,11 +58,7 @@
 
         private static List<MLAPIProfilerCounter> CreateOperationsCounters() => new List<MLAPIProfilerCounter>()
         {
-<<<<<<< HEAD
-            new MLAPIProfilerCounter { m_Name = ProfilerConstants.Connection, m_Category = ProfilerCategory.Network.Name },
-=======
             new MLAPIProfilerCounter { m_Name = ProfilerConstants.Connections, m_Category = ProfilerCategory.Network.Name },
->>>>>>> 28f81d6f
             new MLAPIProfilerCounter { m_Name = ProfilerConstants.ReceiveTickRate, m_Category = ProfilerCategory.Network.Name },
         };
 
