--- conflicted
+++ resolved
@@ -10,15 +10,8 @@
   ],
   "type": "library",
   "hideInEditor": false,
-<<<<<<< HEAD
-    "dependencies": {
-        "com.unity.collections": "0.14.0-preview.16",        
-        "com.unity.nuget.mono-cecil": "0.1.6-preview.2"
-    }
-=======
   "dependencies": {
     "com.unity.nuget.mono-cecil": "1.10.1-preview.1",
     "com.unity.collections": "0.14.0-preview.16"
   }
->>>>>>> 95b8b06b
 }