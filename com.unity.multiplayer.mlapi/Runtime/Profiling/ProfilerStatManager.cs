--- conflicted
+++ resolved
@@ -12,14 +12,6 @@
         public static ProfilerStat networkVarsRcvd = new ProfilerStat("Network Vars Rcvd");
         public static ProfilerStat namedMessage = new ProfilerStat("Named Message");
         public static ProfilerStat unnamedMessage = new ProfilerStat("UnNamed Message");
-<<<<<<< HEAD
- 
-        public static ProfilerStat rpcsRcvd = new ProfilerStat("RPCs Rcvd");
-        public static ProfilerStat rpcsSent = new ProfilerStat("RPCs Sent");
-        public static ProfilerStat rpcsQueueProc = new ProfilerStat("RPCS-Processed");
-        public static ProfilerStat rpcInQueueSize = new ProfilerStat("InQFrameSize");        
-        public static ProfilerStat rpcOutQueueSize = new ProfilerStat("OutQFrameSize");        
-=======
 
         public static ProfilerStat rpcsRcvd = new ProfilerStat("RPCs Rcvd");
         public static ProfilerStat rpcsSent = new ProfilerStat("RPCs Sent");
@@ -28,7 +20,6 @@
         public static ProfilerStat rpcsQueueProc = new ProfilerStat("RPCS-Processed");
         public static ProfilerStat rpcInQueueSize = new ProfilerStat("InQFrameSize");
         public static ProfilerStat rpcOutQueueSize = new ProfilerStat("OutQFrameSize");
->>>>>>> e1dc42f3
         public static ProfilerIncStat NetTranforms = new ProfilerIncStat("NetTransforms");
 
 
