--- conflicted
+++ resolved
@@ -10,11 +10,7 @@
 #if UNITY_2020_2_OR_NEWER && ENABLE_PROFILER
         // Operations
         private static readonly ProfilerCounterValue<int> k_ConnectionsCounterValue =
-<<<<<<< HEAD
-            new ProfilerCounterValue<int>(ProfilerCategory.Network, ProfilerConstants.Connection,
-=======
             new ProfilerCounterValue<int>(ProfilerCategory.Network, ProfilerConstants.Connections,
->>>>>>> 28f81d6f
                 ProfilerMarkerDataUnit.Count, ProfilerCounterOptions.FlushOnEndOfFrame);
 
         private static readonly ProfilerCounterValue<int> k_TickRateCounterValue =
@@ -23,103 +19,53 @@
 
         // Messages
         private static readonly ProfilerCounterValue<int> k_NamedMessagesCounterValue =
-<<<<<<< HEAD
             new ProfilerCounterValue<int>(ProfilerCategory.Network, ProfilerConstants.NamedMessageReceived,
-                ProfilerMarkerDataUnit.Count, ProfilerCounterOptions.FlushOnEndOfFrame);
+                ProfilerMarkerDataUnit.Count, ProfilerCounterOptions.FlushOnEndOfFrame | ProfilerCounterOptions.ResetToZeroOnFlush);
 
         private static readonly ProfilerCounterValue<int> k_UnnamedMessagesCounterValue =
             new ProfilerCounterValue<int>(ProfilerCategory.Network, ProfilerConstants.UnnamedMessageReceived,
-                ProfilerMarkerDataUnit.Count, ProfilerCounterOptions.FlushOnEndOfFrame);
+                ProfilerMarkerDataUnit.Count, ProfilerCounterOptions.FlushOnEndOfFrame | ProfilerCounterOptions.ResetToZeroOnFlush);
 
         private static readonly ProfilerCounterValue<int> k_BytesSentCounterValue =
             new ProfilerCounterValue<int>(ProfilerCategory.Network, ProfilerConstants.ByteSent,
-                ProfilerMarkerDataUnit.Count, ProfilerCounterOptions.FlushOnEndOfFrame);
+                ProfilerMarkerDataUnit.Count, ProfilerCounterOptions.FlushOnEndOfFrame | ProfilerCounterOptions.ResetToZeroOnFlush);
 
         private static readonly ProfilerCounterValue<int> k_BytesReceivedCounterValue =
             new ProfilerCounterValue<int>(ProfilerCategory.Network, ProfilerConstants.ByteReceived,
-                ProfilerMarkerDataUnit.Count, ProfilerCounterOptions.FlushOnEndOfFrame);
+                ProfilerMarkerDataUnit.Count, ProfilerCounterOptions.FlushOnEndOfFrame | ProfilerCounterOptions.ResetToZeroOnFlush);
 
         private static readonly ProfilerCounterValue<int> k_NetworkVarsCounterValue =
             new ProfilerCounterValue<int>(ProfilerCategory.Network, ProfilerConstants.NetworkVarReceived,
-                ProfilerMarkerDataUnit.Count, ProfilerCounterOptions.FlushOnEndOfFrame);
+                ProfilerMarkerDataUnit.Count, ProfilerCounterOptions.FlushOnEndOfFrame | ProfilerCounterOptions.ResetToZeroOnFlush);
 
         // RPCs
         private static readonly ProfilerCounterValue<int> k_RPCsSentCounterValue =
             new ProfilerCounterValue<int>(ProfilerCategory.Network, ProfilerConstants.RpcSent,
-                ProfilerMarkerDataUnit.Count, ProfilerCounterOptions.FlushOnEndOfFrame);
+                ProfilerMarkerDataUnit.Count, ProfilerCounterOptions.FlushOnEndOfFrame | ProfilerCounterOptions.ResetToZeroOnFlush);
 
         private static readonly ProfilerCounterValue<int> k_RPCsReceivedCounterValue =
             new ProfilerCounterValue<int>(ProfilerCategory.Network, ProfilerConstants.RpcReceived,
-                ProfilerMarkerDataUnit.Count, ProfilerCounterOptions.FlushOnEndOfFrame);
+                ProfilerMarkerDataUnit.Count, ProfilerCounterOptions.FlushOnEndOfFrame | ProfilerCounterOptions.ResetToZeroOnFlush);
 
         private static readonly ProfilerCounterValue<int> k_RPCBatchesSentCounterValue =
             new ProfilerCounterValue<int>(ProfilerCategory.Network, ProfilerConstants.RpcBatchesSent,
-                ProfilerMarkerDataUnit.Count, ProfilerCounterOptions.FlushOnEndOfFrame);
+                ProfilerMarkerDataUnit.Count, ProfilerCounterOptions.FlushOnEndOfFrame | ProfilerCounterOptions.ResetToZeroOnFlush);
 
         private static readonly ProfilerCounterValue<int> k_RPCBatchesReceivedCounterValue =
             new ProfilerCounterValue<int>(ProfilerCategory.Network, ProfilerConstants.RpcBatchesReceived,
-                ProfilerMarkerDataUnit.Count, ProfilerCounterOptions.FlushOnEndOfFrame);
+                ProfilerMarkerDataUnit.Count, ProfilerCounterOptions.FlushOnEndOfFrame | ProfilerCounterOptions.ResetToZeroOnFlush);
 
         private static readonly ProfilerCounterValue<int> k_RPCQueueProcessedCounterValue =
             new ProfilerCounterValue<int>(ProfilerCategory.Network, ProfilerConstants.RpcQueueProcessed,
-                ProfilerMarkerDataUnit.Count, ProfilerCounterOptions.FlushOnEndOfFrame);
+                ProfilerMarkerDataUnit.Count, ProfilerCounterOptions.FlushOnEndOfFrame | ProfilerCounterOptions.ResetToZeroOnFlush);
 
         private static readonly ProfilerCounterValue<int> k_RPCsInQueueSizeCounterValue =
             new ProfilerCounterValue<int>(ProfilerCategory.Network, ProfilerConstants.RpcInQueueSize,
-                ProfilerMarkerDataUnit.Count, ProfilerCounterOptions.FlushOnEndOfFrame);
+                ProfilerMarkerDataUnit.Count, ProfilerCounterOptions.FlushOnEndOfFrame | ProfilerCounterOptions.ResetToZeroOnFlush);
 
         private static readonly ProfilerCounterValue<int> k_RPCsOutQueueSizeCounterValue =
             new ProfilerCounterValue<int>(ProfilerCategory.Network, ProfilerConstants.RpcOutQueueSize,
-                ProfilerMarkerDataUnit.Count, ProfilerCounterOptions.FlushOnEndOfFrame);
-=======
-            new ProfilerCounterValue<int>(ProfilerCategory.Network, ProfilerConstants.NumberOfNamedMessages,
                 ProfilerMarkerDataUnit.Count, ProfilerCounterOptions.FlushOnEndOfFrame | ProfilerCounterOptions.ResetToZeroOnFlush);
-
-        private static readonly ProfilerCounterValue<int> k_UnnamedMessagesCounterValue =
-            new ProfilerCounterValue<int>(ProfilerCategory.Network, ProfilerConstants.NumberOfUnnamedMessages,
-                ProfilerMarkerDataUnit.Count, ProfilerCounterOptions.FlushOnEndOfFrame | ProfilerCounterOptions.ResetToZeroOnFlush);
-
-        private static readonly ProfilerCounterValue<int> k_BytesSentCounterValue =
-            new ProfilerCounterValue<int>(ProfilerCategory.Network, ProfilerConstants.NumberBytesSent,
-                ProfilerMarkerDataUnit.Count, ProfilerCounterOptions.FlushOnEndOfFrame | ProfilerCounterOptions.ResetToZeroOnFlush);
-
-        private static readonly ProfilerCounterValue<int> k_BytesReceivedCounterValue =
-            new ProfilerCounterValue<int>(ProfilerCategory.Network, ProfilerConstants.NumberBytesReceived,
-                ProfilerMarkerDataUnit.Count, ProfilerCounterOptions.FlushOnEndOfFrame | ProfilerCounterOptions.ResetToZeroOnFlush);
-
-        private static readonly ProfilerCounterValue<int> k_NetworkVarsCounterValue =
-            new ProfilerCounterValue<int>(ProfilerCategory.Network, ProfilerConstants.NumberNetworkVarsReceived,
-                ProfilerMarkerDataUnit.Count, ProfilerCounterOptions.FlushOnEndOfFrame | ProfilerCounterOptions.ResetToZeroOnFlush);
-
-        // RPCs
-        private static readonly ProfilerCounterValue<int> k_RPCsSentCounterValue =
-            new ProfilerCounterValue<int>(ProfilerCategory.Network, ProfilerConstants.NumberOfRPCsSent,
-                ProfilerMarkerDataUnit.Count, ProfilerCounterOptions.FlushOnEndOfFrame | ProfilerCounterOptions.ResetToZeroOnFlush);
-
-        private static readonly ProfilerCounterValue<int> k_RPCsReceivedCounterValue =
-            new ProfilerCounterValue<int>(ProfilerCategory.Network, ProfilerConstants.NumberOfRPCsReceived,
-                ProfilerMarkerDataUnit.Count, ProfilerCounterOptions.FlushOnEndOfFrame | ProfilerCounterOptions.ResetToZeroOnFlush);
-
-        private static readonly ProfilerCounterValue<int> k_RPCBatchesSentCounterValue =
-            new ProfilerCounterValue<int>(ProfilerCategory.Network, ProfilerConstants.NumberOfRPCBatchesSent,
-                ProfilerMarkerDataUnit.Count, ProfilerCounterOptions.FlushOnEndOfFrame | ProfilerCounterOptions.ResetToZeroOnFlush);
-
-        private static readonly ProfilerCounterValue<int> k_RPCBatchesReceivedCounterValue =
-            new ProfilerCounterValue<int>(ProfilerCategory.Network, ProfilerConstants.NumberOfRPCBatchesReceived,
-                ProfilerMarkerDataUnit.Count, ProfilerCounterOptions.FlushOnEndOfFrame | ProfilerCounterOptions.ResetToZeroOnFlush);
-
-        private static readonly ProfilerCounterValue<int> k_RPCQueueProcessedCounterValue =
-            new ProfilerCounterValue<int>(ProfilerCategory.Network, ProfilerConstants.NumberOfRPCQueueProcessed,
-                ProfilerMarkerDataUnit.Count, ProfilerCounterOptions.FlushOnEndOfFrame | ProfilerCounterOptions.ResetToZeroOnFlush);
-
-        private static readonly ProfilerCounterValue<int> k_RPCsInQueueSizeCounterValue =
-            new ProfilerCounterValue<int>(ProfilerCategory.Network, ProfilerConstants.NumberOfRPCsInQueueSize,
-                ProfilerMarkerDataUnit.Count, ProfilerCounterOptions.FlushOnEndOfFrame | ProfilerCounterOptions.ResetToZeroOnFlush);
-
-        private static readonly ProfilerCounterValue<int> k_RPCsOutQueueSizeCounterValue =
-            new ProfilerCounterValue<int>(ProfilerCategory.Network, ProfilerConstants.NumberOfRPCsOutQueueSize,
-                ProfilerMarkerDataUnit.Count, ProfilerCounterOptions.FlushOnEndOfFrame | ProfilerCounterOptions.ResetToZeroOnFlush);
->>>>>>> 28f81d6f
 
         [RuntimeInitializeOnLoadMethod]
         private static void RegisterMLAPIPerformanceEvent()
@@ -138,7 +84,7 @@
             k_BytesSentCounterValue.Value = 0;
             k_BytesReceivedCounterValue.Value = 0;
             k_NetworkVarsCounterValue.Value = 0;
-            
+
             k_RPCsSentCounterValue.Value = 0;
             k_RPCsReceivedCounterValue.Value = 0;
             k_RPCBatchesSentCounterValue.Value = 0;
@@ -151,45 +97,24 @@
         private static void OnPerformanceTickData(PerformanceTickData tickData)
         {
             // Operations
-<<<<<<< HEAD
-            k_ConnectionsCounterValue.Value = tickData.GetData(ProfilerConstants.Connection);
-            k_TickRateCounterValue.Value = tickData.GetData(ProfilerConstants.ReceiveTickRate);
-
-            // Messages
-            k_NamedMessagesCounterValue.Value = tickData.GetData(ProfilerConstants.NamedMessageReceived);
-            k_UnnamedMessagesCounterValue.Value = tickData.GetData(ProfilerConstants.UnnamedMessageReceived);
-            k_BytesSentCounterValue.Value = tickData.GetData(ProfilerConstants.ByteSent);
-            k_BytesReceivedCounterValue.Value = tickData.GetData(ProfilerConstants.ByteReceived);
-            k_NetworkVarsCounterValue.Value = tickData.GetData(ProfilerConstants.NetworkVarReceived);
-
-            // RPCs
-            k_RPCsSentCounterValue.Value = tickData.GetData(ProfilerConstants.RpcSent);
-            k_RPCsReceivedCounterValue.Value = tickData.GetData(ProfilerConstants.RpcReceived);
-            k_RPCBatchesSentCounterValue.Value = tickData.GetData(ProfilerConstants.RpcBatchesSent);
-            k_RPCBatchesReceivedCounterValue.Value = tickData.GetData(ProfilerConstants.RpcBatchesReceived);
-            k_RPCBatchesReceivedCounterValue.Value = tickData.GetData(ProfilerConstants.RpcBatchesReceived);
-            k_RPCQueueProcessedCounterValue.Value = tickData.GetData(ProfilerConstants.RpcQueueProcessed);
-            k_RPCsInQueueSizeCounterValue.Value = tickData.GetData(ProfilerConstants.RpcInQueueSize);
-            k_RPCsOutQueueSizeCounterValue.Value = tickData.GetData(ProfilerConstants.RpcOutQueueSize);
-=======
             UpdateIntCounter(tickData, k_ConnectionsCounterValue, ProfilerConstants.Connections);
             UpdateIntCounter(tickData, k_TickRateCounterValue, ProfilerConstants.ReceiveTickRate);
 
             // Messages
-            UpdateIntCounter(tickData, k_NamedMessagesCounterValue, ProfilerConstants.NumberOfNamedMessages);
-            UpdateIntCounter(tickData, k_UnnamedMessagesCounterValue, ProfilerConstants.NumberOfUnnamedMessages);
-            UpdateIntCounter(tickData, k_BytesSentCounterValue, ProfilerConstants.NumberBytesSent);
-            UpdateIntCounter(tickData, k_BytesReceivedCounterValue, ProfilerConstants.NumberBytesReceived);
-            UpdateIntCounter(tickData, k_NetworkVarsCounterValue, ProfilerConstants.NumberNetworkVarsReceived);
+            UpdateIntCounter(tickData, k_NamedMessagesCounterValue, ProfilerConstants.NamedMessageReceived);
+            UpdateIntCounter(tickData, k_UnnamedMessagesCounterValue, ProfilerConstants.UnnamedMessageReceived);
+            UpdateIntCounter(tickData, k_BytesSentCounterValue, ProfilerConstants.ByteSent);
+            UpdateIntCounter(tickData, k_BytesReceivedCounterValue, ProfilerConstants.ByteReceived);
+            UpdateIntCounter(tickData, k_NetworkVarsCounterValue, ProfilerConstants.NetworkVarReceived);
 
             // RPCs
-            UpdateIntCounter(tickData, k_RPCsSentCounterValue, ProfilerConstants.NumberOfRPCsSent);
-            UpdateIntCounter(tickData, k_RPCsReceivedCounterValue, ProfilerConstants.NumberOfRPCsReceived);
-            UpdateIntCounter(tickData, k_RPCBatchesSentCounterValue, ProfilerConstants.NumberOfRPCBatchesSent);
-            UpdateIntCounter(tickData, k_RPCBatchesReceivedCounterValue, ProfilerConstants.NumberOfRPCBatchesReceived);
-            UpdateIntCounter(tickData, k_RPCBatchesReceivedCounterValue, ProfilerConstants.NumberOfRPCQueueProcessed);
-            UpdateIntCounter(tickData, k_RPCQueueProcessedCounterValue, ProfilerConstants.NumberOfRPCsInQueueSize);
-            UpdateIntCounter(tickData, k_RPCsInQueueSizeCounterValue, ProfilerConstants.NumberOfRPCsOutQueueSize);
+            UpdateIntCounter(tickData, k_RPCsSentCounterValue, ProfilerConstants.RpcSent);
+            UpdateIntCounter(tickData, k_RPCsReceivedCounterValue, ProfilerConstants.RpcReceived);
+            UpdateIntCounter(tickData, k_RPCBatchesSentCounterValue, ProfilerConstants.RpcBatchesSent);
+            UpdateIntCounter(tickData, k_RPCBatchesReceivedCounterValue, ProfilerConstants.RpcBatchesReceived);
+            UpdateIntCounter(tickData, k_RPCBatchesReceivedCounterValue, ProfilerConstants.RpcQueueProcessed);
+            UpdateIntCounter(tickData, k_RPCQueueProcessedCounterValue, ProfilerConstants.RpcInQueueSize);
+            UpdateIntCounter(tickData, k_RPCsInQueueSizeCounterValue, ProfilerConstants.RpcOutQueueSize);
         }
 
         private static void UpdateIntCounter(PerformanceTickData tickData, ProfilerCounterValue<int> counter, string fieldName)
@@ -198,7 +123,6 @@
             {
                 counter.Value += tickData.GetData(fieldName);
             }
->>>>>>> 28f81d6f
         }
 #endif
     }
