using System;
using System.Collections.Generic;
using System.IO;
using System.Linq;
using MLAPI.Configuration;
using MLAPI.Connection;
using MLAPI.Exceptions;
using MLAPI.Logging;
using MLAPI.Messaging;
using MLAPI.SceneManagement;
using MLAPI.Serialization;
using MLAPI.Serialization.Pooled;
using MLAPI.Transports;
using UnityEngine;

namespace MLAPI.Spawning
{
    /// <summary>
    /// Class that handles object spawning
    /// </summary>
    public class NetworkSpawnManager
    {
        /// <summary>
        /// The currently spawned objects
        /// </summary>
        public readonly Dictionary<ulong, NetworkObject> SpawnedObjects = new Dictionary<ulong, NetworkObject>();

        // Pending SoftSync objects
        internal readonly Dictionary<ulong, NetworkObject> PendingSoftSyncObjects = new Dictionary<ulong, NetworkObject>();

        /// <summary>
        /// A list of the spawned objects
        /// </summary>
        public readonly HashSet<NetworkObject> SpawnedObjectsList = new HashSet<NetworkObject>();


        /// <summary>
        /// Gets the NetworkManager associated with this SpawnManager.
        /// </summary>
        public NetworkManager NetworkManager { get; }

        internal NetworkSpawnManager(NetworkManager networkManager)
        {
            NetworkManager = networkManager;
        }

        internal readonly Queue<ReleasedNetworkId> ReleasedNetworkObjectIds = new Queue<ReleasedNetworkId>();
        private ulong m_NetworkObjectIdCounter;

        internal ulong GetNetworkObjectId()
        {
            if (ReleasedNetworkObjectIds.Count > 0 && NetworkManager.NetworkConfig.RecycleNetworkIds && (Time.unscaledTime - ReleasedNetworkObjectIds.Peek().ReleaseTime) >= NetworkManager.NetworkConfig.NetworkIdRecycleDelay)
            {
                return ReleasedNetworkObjectIds.Dequeue().NetworkId;
            }

            m_NetworkObjectIdCounter++;

            return m_NetworkObjectIdCounter;
        }

        /// <summary>
        /// Returns the local player object or null if one does not exist
        /// </summary>
        /// <returns>The local player object or null if one does not exist</returns>
        public NetworkObject GetLocalPlayerObject()
        {
            return GetPlayerNetworkObject(NetworkManager.LocalClientId);
        }

        /// <summary>
        /// Returns the player object with a given clientId or null if one does not exist. This is only valid server side.
        /// </summary>
        /// <returns>The player object with a given clientId or null if one does not exist</returns>
        public NetworkObject GetPlayerNetworkObject(ulong clientId)
        {
            if (!NetworkManager.IsServer && NetworkManager.LocalClientId != clientId)
            {
                throw new NotServerException("Only the server can find player objects from other clients.");
            }

            if (NetworkManager.ConnectedClients.TryGetValue(clientId, out NetworkClient networkClient))
            {
                return networkClient.PlayerObject;
            }

            return null;
        }

        internal void RemoveOwnership(NetworkObject networkObject)
        {
            if (!NetworkManager.IsServer)
            {
                throw new NotServerException("Only the server can change ownership");
            }

            if (!networkObject.IsSpawned)
            {
                throw new SpawnStateException("Object is not spawned");
            }

            for (int i = NetworkManager.ConnectedClients[networkObject.OwnerClientId].OwnedObjects.Count - 1; i > -1; i--)
            {
                if (NetworkManager.ConnectedClients[networkObject.OwnerClientId].OwnedObjects[i] == networkObject)
                {
                    NetworkManager.ConnectedClients[networkObject.OwnerClientId].OwnedObjects.RemoveAt(i);
                }
            }

            networkObject.OwnerClientIdInternal = null;

            using (var buffer = PooledNetworkBuffer.Get())
            using (var writer = PooledNetworkWriter.Get(buffer))
            {
                writer.WriteUInt64Packed(networkObject.NetworkObjectId);
                writer.WriteUInt64Packed(networkObject.OwnerClientId);

                NetworkManager.MessageSender.Send(NetworkConstants.CHANGE_OWNER, NetworkChannel.Internal, buffer);
            }
        }

        internal void ChangeOwnership(NetworkObject networkObject, ulong clientId)
        {
            if (!NetworkManager.IsServer)
            {
                throw new NotServerException("Only the server can change ownership");
            }

            if (!networkObject.IsSpawned)
            {
                throw new SpawnStateException("Object is not spawned");
            }

            if (NetworkManager.ConnectedClients.TryGetValue(networkObject.OwnerClientId, out NetworkClient networkClient))
            {
                for (int i = networkClient.OwnedObjects.Count - 1; i >= 0; i--)
                {
                    if (networkClient.OwnedObjects[i] == networkObject)
                    {
                        networkClient.OwnedObjects.RemoveAt(i);
                    }
                }

                networkClient.OwnedObjects.Add(networkObject);
            }

            networkObject.OwnerClientId = clientId;

            using (var buffer = PooledNetworkBuffer.Get())
            using (var writer = PooledNetworkWriter.Get(buffer))
            {
                writer.WriteUInt64Packed(networkObject.NetworkObjectId);
                writer.WriteUInt64Packed(clientId);

                NetworkManager.MessageSender.Send(NetworkConstants.CHANGE_OWNER, NetworkChannel.Internal, buffer);
            }
        }

        /// <summary>
        /// Should only run on the client
        /// </summary>
        internal NetworkObject CreateLocalNetworkObject(bool isSceneObject, uint globalObjectIdHash, ulong ownerClientId, ulong? parentNetworkId, Vector3? position, Quaternion? rotation, bool isReparented = false)
        {
            NetworkObject parentNetworkObject = null;

            if (parentNetworkId != null && !isReparented)
            {
                if (SpawnedObjects.TryGetValue(parentNetworkId.Value, out NetworkObject networkObject))
                {
                    parentNetworkObject = networkObject;
                }
                else
                {
                    if (NetworkLog.CurrentLogLevel <= LogLevel.Normal)
                    {
                        NetworkLog.LogWarning("Cannot find parent. Parent objects always have to be spawned and replicated BEFORE the child");
                    }
                }
            }

            if (!NetworkManager.NetworkConfig.EnableSceneManagement || !isSceneObject)
            {
                // If the prefab hash has a registered INetworkPrefabInstanceHandler derived class
                if (NetworkManager.PrefabHandler.ContainsHandler(globalObjectIdHash))
                {
                    // Let the handler spawn the NetworkObject
                    var networkObject = NetworkManager.PrefabHandler.HandleNetworkPrefabSpawn(globalObjectIdHash, ownerClientId, position.GetValueOrDefault(Vector3.zero), rotation.GetValueOrDefault(Quaternion.identity));

                    if (parentNetworkObject != null)
                    {
                        networkObject.transform.SetParent(parentNetworkObject.transform, true);
                    }

                    if (NetworkSceneManager.IsSpawnedObjectsPendingInDontDestroyOnLoad)
                    {
                        UnityEngine.Object.DontDestroyOnLoad(networkObject.gameObject);
                    }

                    return networkObject;
                }
                else
                {
                    // See if there is a valid registered NetworkPrefabOverrideLink associated with the provided prefabHash
                    GameObject networkPrefabReference = null;
                    if (NetworkManager.NetworkConfig.NetworkPrefabOverrideLinks.ContainsKey(globalObjectIdHash))
                    {
                        switch (NetworkManager.NetworkConfig.NetworkPrefabOverrideLinks[globalObjectIdHash].Override)
                        {
                            default:
                            case NetworkPrefabOverride.None:
                                networkPrefabReference = NetworkManager.NetworkConfig.NetworkPrefabOverrideLinks[globalObjectIdHash].Prefab;
                                break;
                            case NetworkPrefabOverride.Hash:
                            case NetworkPrefabOverride.Prefab:
                                networkPrefabReference = NetworkManager.NetworkConfig.NetworkPrefabOverrideLinks[globalObjectIdHash].OverridingTargetPrefab;
                                break;
                        }
                    }

                    // If not, then there is an issue (user possibly didn't register the prefab properly?)
                    if (networkPrefabReference == null)
                    {
                        if (NetworkLog.CurrentLogLevel <= LogLevel.Error)
                        {
                            NetworkLog.LogError($"Failed to create object locally. [{nameof(globalObjectIdHash)}={globalObjectIdHash}]. {nameof(NetworkPrefab)} could not be found. Is the prefab registered with {nameof(NetworkManager)}?");
                        }

                        return null;
                    }

                    // Otherwise, instantiate an instance of the NetworkPrefab linked to the prefabHash
                    var networkObject = ((position == null && rotation == null) ? UnityEngine.Object.Instantiate(networkPrefabReference) : UnityEngine.Object.Instantiate(networkPrefabReference, position.GetValueOrDefault(Vector3.zero), rotation.GetValueOrDefault(Quaternion.identity))).GetComponent<NetworkObject>();

                    networkObject.NetworkManagerOwner = NetworkManager;

                    if (parentNetworkObject != null)
                    {
                        networkObject.transform.SetParent(parentNetworkObject.transform, true);
                    }

                    if (NetworkSceneManager.IsSpawnedObjectsPendingInDontDestroyOnLoad)
                    {
                        UnityEngine.Object.DontDestroyOnLoad(networkObject.gameObject);
                    }

                    return networkObject;
                }
            }
            else
            {
                // SoftSync them by mapping
                if (!PendingSoftSyncObjects.TryGetValue(globalObjectIdHash, out NetworkObject networkObject))
                {
                    if (NetworkLog.CurrentLogLevel <= LogLevel.Error)
                    {
                        NetworkLog.LogError($"{nameof(NetworkPrefab)} hash was not found! In-Scene placed {nameof(NetworkObject)} soft synchronization failure for Hash: {globalObjectIdHash}!");
                    }

                    return null;
                }

                PendingSoftSyncObjects.Remove(globalObjectIdHash);

                if (parentNetworkObject != null)
                {
                    networkObject.transform.SetParent(parentNetworkObject.transform, true);
                }

                return networkObject;
            }
        }

        // Ran on both server and client
        internal void SpawnNetworkObjectLocally(NetworkObject networkObject, ulong networkId, bool sceneObject, bool playerObject, ulong? ownerClientId, Stream dataStream, bool readPayload, int payloadLength, bool readNetworkVariable, bool destroyWithScene)
        {
            if (networkObject == null)
            {
                throw new ArgumentNullException(nameof(networkObject), "Cannot spawn null object");
            }

            if (networkObject.IsSpawned)
            {
                throw new SpawnStateException("Object is already spawned");
            }

            if (readNetworkVariable && NetworkManager.NetworkConfig.EnableNetworkVariable)
            {
                networkObject.SetNetworkVariableData(dataStream);
            }

            if (SpawnedObjects.ContainsKey(networkObject.NetworkObjectId))
            {
                return;
            }

            networkObject.IsSpawned = true;

            networkObject.IsSceneObject = sceneObject;
            networkObject.NetworkObjectId = networkId;

            networkObject.DestroyWithScene = sceneObject || destroyWithScene;

            networkObject.OwnerClientIdInternal = ownerClientId;
            networkObject.IsPlayerObject = playerObject;

            SpawnedObjects.Add(networkObject.NetworkObjectId, networkObject);
            SpawnedObjectsList.Add(networkObject);

            NetworkManager.NetworkMetrics.TrackNetworkObject(networkObject);

            if (ownerClientId != null)
            {
                if (NetworkManager.IsServer)
                {
                    if (playerObject)
                    {
                        NetworkManager.ConnectedClients[ownerClientId.Value].PlayerObject = networkObject;
                    }
                    else
                    {
                        NetworkManager.ConnectedClients[ownerClientId.Value].OwnedObjects.Add(networkObject);
                    }
                }
                else if (playerObject && ownerClientId.Value == NetworkManager.LocalClientId)
                {
                    NetworkManager.ConnectedClients[ownerClientId.Value].PlayerObject = networkObject;
                }
            }

            if (NetworkManager.IsServer)
            {
                for (int i = 0; i < NetworkManager.ConnectedClientsList.Count; i++)
                {
                    if (networkObject.CheckObjectVisibility == null || networkObject.CheckObjectVisibility(NetworkManager.ConnectedClientsList[i].ClientId))
                    {
                        networkObject.Observers.Add(NetworkManager.ConnectedClientsList[i].ClientId);
                    }
                }
            }

            networkObject.SetCachedParent(networkObject.transform.parent);
            networkObject.ApplyNetworkParenting();
            NetworkObject.CheckOrphanChildren();

            if (readPayload)
            {
                using (var payloadBuffer = PooledNetworkBuffer.Get())
                {
                    payloadBuffer.CopyUnreadFrom(dataStream, payloadLength);
                    dataStream.Position += payloadLength;
                    payloadBuffer.Position = 0;
                    networkObject.InvokeBehaviourNetworkSpawn(payloadBuffer);
                }
            }
            else
            {
                networkObject.InvokeBehaviourNetworkSpawn(null);
            }
        }

        internal void SendSpawnCallForObject(ulong clientId, NetworkObject networkObject, Stream payload)
        {
            //Currently, if this is called and the clientId (destination) is the server's client Id, this case
            //will be checked within the below Send function.  To avoid unwarranted allocation of a PooledNetworkBuffer
            //placing this check here. [NSS]
            if (NetworkManager.IsServer && clientId == NetworkManager.ServerClientId)
            {
                return;
            }

            var rpcQueueContainer = NetworkManager.RpcQueueContainer;

            var buffer = PooledNetworkBuffer.Get();
            WriteSpawnCallForObject(buffer, clientId, networkObject, payload);

            var queueItem = new RpcFrameQueueItem
            {
                UpdateStage = NetworkUpdateStage.Update,
                QueueItemType = RpcQueueContainer.QueueItemType.CreateObject,
                NetworkId = 0,
                NetworkBuffer = buffer,
                NetworkChannel = NetworkChannel.Internal,
                ClientNetworkIds = new[] {clientId}
            };
            rpcQueueContainer.AddToInternalMLAPISendQueue(queueItem);
            NetworkManager.NetworkMetrics.TrackObjectSpawnSent(clientId, networkObject.NetworkObjectId, networkObject.name, (ulong)buffer.Length);
        }

        internal void WriteSpawnCallForObject(NetworkBuffer buffer, ulong clientId, NetworkObject networkObject, Stream payload)
        {
            using (var writer = PooledNetworkWriter.Get(buffer))
            {
                writer.WriteBool(networkObject.IsPlayerObject);
                writer.WriteUInt64Packed(networkObject.NetworkObjectId);
                writer.WriteUInt64Packed(networkObject.OwnerClientId);

                NetworkObject parentNetworkObject = null;

                if (!networkObject.AlwaysReplicateAsRoot && networkObject.transform.parent != null)
                {
                    parentNetworkObject = networkObject.transform.parent.GetComponent<NetworkObject>();
                }

                if (parentNetworkObject == null)
                {
                    writer.WriteBool(false);
                }
                else
                {
                    writer.WriteBool(true);
                    writer.WriteUInt64Packed(parentNetworkObject.NetworkObjectId);
                }

                writer.WriteBool(networkObject.IsSceneObject ?? true);
                writer.WriteUInt32Packed(networkObject.GlobalObjectIdHash);

                if (networkObject.IncludeTransformWhenSpawning == null || networkObject.IncludeTransformWhenSpawning(clientId))
                {
                    writer.WriteBool(true);
                    writer.WriteSinglePacked(networkObject.transform.position.x);
                    writer.WriteSinglePacked(networkObject.transform.position.y);
                    writer.WriteSinglePacked(networkObject.transform.position.z);

                    writer.WriteSinglePacked(networkObject.transform.rotation.eulerAngles.x);
                    writer.WriteSinglePacked(networkObject.transform.rotation.eulerAngles.y);
                    writer.WriteSinglePacked(networkObject.transform.rotation.eulerAngles.z);
                }
                else
                {
                    writer.WriteBool(false);
                }

                {
                    var (isReparented, latestParent) = networkObject.GetNetworkParenting();
                    NetworkObject.WriteNetworkParenting(writer, isReparented, latestParent);
                }

                writer.WriteBool(payload != null);

                if (payload != null)
                {
                    writer.WriteInt32Packed((int) payload.Length);
                }

                if (NetworkManager.NetworkConfig.EnableNetworkVariable)
                {
                    networkObject.WriteNetworkVariableData(buffer, clientId);
                }

                if (payload != null)
                {
                    buffer.CopyFrom(payload);
                }
            }
        }

        internal void DespawnObject(NetworkObject networkObject, bool destroyObject = false)
        {
            if (!networkObject.IsSpawned)
            {
                throw new SpawnStateException("Object is not spawned");
            }

            if (!NetworkManager.IsServer)
            {
                throw new NotServerException("Only server can despawn objects");
            }

            OnDespawnObject(networkObject, destroyObject);
        }

        // Makes scene objects ready to be reused
        internal void ServerResetShudownStateForSceneObjects()
        {
            foreach (var sobj in SpawnedObjectsList)
            {
                if ((sobj.IsSceneObject != null && sobj.IsSceneObject == true) || sobj.DestroyWithScene)
                {
                    sobj.IsSpawned = false;
                    sobj.DestroyWithScene = false;
                    sobj.IsSceneObject = null;
                }
            }
        }

        /// <summary>
        /// Gets called only by NetworkSceneManager.SwitchScene
        /// </summary>
        internal void ServerDestroySpawnedSceneObjects()
        {
            // This Allocation is "OK" for now because this code only executes when a new scene is switched to
            // We need to create a new copy the HashSet of NetworkObjects (SpawnedObjectsList) so we can remove
            // objects from the HashSet (SpawnedObjectsList) without causing a list has been modified exception to occur.
            var spawnedObjects = SpawnedObjectsList.ToList();

            foreach (var sobj in spawnedObjects)
            {
                if ((sobj.IsSceneObject != null && sobj.IsSceneObject == true) || sobj.DestroyWithScene)
                {
                    // This **needs** to be here until we overhaul NetworkSceneManager due to dependencies
                    // that occur shortly after NetworkSceneManager invokes ServerDestroySpawnedSceneObjects
                    // within the NetworkSceneManager.SwitchScene method.
                    SpawnedObjectsList.Remove(sobj);
                    if (NetworkManager.PrefabHandler != null && NetworkManager.PrefabHandler.ContainsHandler(sobj))
                    {
                        NetworkManager.PrefabHandler.HandleNetworkPrefabDestroy(sobj);
                        OnDespawnObject(sobj, false);
                    }
                    else
                    {
                        UnityEngine.Object.Destroy(sobj.gameObject);
                    }
                }
            }
        }

        internal void DestroyNonSceneObjects()
        {
            var networkObjects = UnityEngine.Object.FindObjectsOfType<NetworkObject>();

            for (int i = 0; i < networkObjects.Length; i++)
            {
                if (networkObjects[i].NetworkManager == NetworkManager)
                {
                    if (networkObjects[i].IsSceneObject != null && networkObjects[i].IsSceneObject.Value == false)
                    {
                        if (NetworkManager.PrefabHandler.ContainsHandler(networkObjects[i]))
                        {
                            NetworkManager.PrefabHandler.HandleNetworkPrefabDestroy(networkObjects[i]);

                            OnDespawnObject(networkObjects[i], false);
                        }
                        else
                        {
                            UnityEngine.Object.Destroy(networkObjects[i].gameObject);
                        }
                    }
                }
            }
        }

        internal void DestroySceneObjects()
        {
            var networkObjects = UnityEngine.Object.FindObjectsOfType<NetworkObject>();

            for (int i = 0; i < networkObjects.Length; i++)
            {
                if (networkObjects[i].NetworkManager == NetworkManager)
                {
                    if (networkObjects[i].IsSceneObject == null || networkObjects[i].IsSceneObject.Value == true)
                    {
                        if (NetworkManager.PrefabHandler.ContainsHandler(networkObjects[i]))
                        {
                            NetworkManager.PrefabHandler.HandleNetworkPrefabDestroy(networkObjects[i]);
                            OnDespawnObject(networkObjects[i], false);
                        }
                        else
                        {
                            UnityEngine.Object.Destroy(networkObjects[i].gameObject);
                        }
                    }
                }
            }
        }

        internal void CleanDiffedSceneObjects()
        {
            // Clean up any in-scene objects that had been destroyed
            if (PendingSoftSyncObjects.Count > 0)
            {
                foreach (var pair in PendingSoftSyncObjects)
                {
                    UnityEngine.Object.Destroy(pair.Value.gameObject);
                }

                // Make sure to clear this once done destroying all remaining NetworkObjects
                PendingSoftSyncObjects.Clear();
            }
        }

        internal void ServerSpawnSceneObjectsOnStartSweep()
        {
            var networkObjects = UnityEngine.Object.FindObjectsOfType<NetworkObject>();

            for (int i = 0; i < networkObjects.Length; i++)
            {
                if (networkObjects[i].NetworkManager == NetworkManager)
                {
                    if (networkObjects[i].IsSceneObject == null)
                    {
                        SpawnNetworkObjectLocally(networkObjects[i], GetNetworkObjectId(), true, false, null, null, false, 0, false, true);
                    }
                }
            }
        }

        internal void ClientCollectSoftSyncSceneObjectSweep(NetworkObject[] networkObjects)
        {
            if (networkObjects == null)
            {
                networkObjects = UnityEngine.Object.FindObjectsOfType<NetworkObject>();
            }

            for (int i = 0; i < networkObjects.Length; i++)
            {
                if (networkObjects[i].NetworkManager == NetworkManager)
                {
                    if (networkObjects[i].IsSceneObject == null)
                    {
                        PendingSoftSyncObjects.Add(networkObjects[i].GlobalObjectIdHash, networkObjects[i]);
                    }
                }
            }
        }

        internal void OnDespawnObject(NetworkObject networkObject, bool destroyGameObject)
        {
            if (NetworkManager == null)
            {
                return;
            }

            // We have to do this check first as subsequent checks assume we can access NetworkObjectId.
            if (networkObject == null)
            {
                Debug.LogWarning($"Trying to destroy network object but it is null");
                return;
            }

            // Removal of spawned object
            if (!SpawnedObjects.ContainsKey(networkObject.NetworkObjectId))
            {
                Debug.LogWarning($"Trying to destroy object {networkObject.NetworkObjectId} but it doesn't seem to exist anymore!");
                return;
            }

            // Move child NetworkObjects to the root when parent NetworkObject is destroyed
            foreach (var spawnedNetObj in SpawnedObjectsList)
            {
                var (isReparented, latestParent) = spawnedNetObj.GetNetworkParenting();
                if (isReparented && latestParent == networkObject.NetworkObjectId)
                {
                    spawnedNetObj.gameObject.transform.parent = null;

                    if (NetworkLog.CurrentLogLevel <= LogLevel.Normal)
                    {
                        NetworkLog.LogWarning($"{nameof(NetworkObject)} #{spawnedNetObj.NetworkObjectId} moved to the root because its parent {nameof(NetworkObject)} #{networkObject.NetworkObjectId} is destroyed");
                    }
                }
            }

            if (!networkObject.IsOwnedByServer && !networkObject.IsPlayerObject && NetworkManager.Singleton.ConnectedClients.TryGetValue(networkObject.OwnerClientId, out NetworkClient networkClient))
            {
                //Someone owns it.
                for (int i = networkClient.OwnedObjects.Count - 1; i > -1; i--)
                {
                    if (networkClient.OwnedObjects[i].NetworkObjectId == networkObject.NetworkObjectId)
                    {
                        networkClient.OwnedObjects.RemoveAt(i);
                    }
                }
            }

            networkObject.IsSpawned = false;
            networkObject.InvokeBehaviourNetworkDespawn();

            if (NetworkManager != null && NetworkManager.IsServer)
            {
                if (NetworkManager.NetworkConfig.RecycleNetworkIds)
                {
                    ReleasedNetworkObjectIds.Enqueue(new ReleasedNetworkId()
                    {
                        NetworkId = networkObject.NetworkObjectId,
                        ReleaseTime = Time.unscaledTime
                    });
                }

                var rpcQueueContainer = NetworkManager.RpcQueueContainer;
                if (rpcQueueContainer != null)
                {
                    if (networkObject != null)
                    {
                        // As long as we have any remaining clients, then notify of the object being destroy.
                        if (NetworkManager.ConnectedClientsList.Count > 0)
                        {
                            var buffer = PooledNetworkBuffer.Get();
                            using (var writer = PooledNetworkWriter.Get(buffer))
                            {
                                writer.WriteUInt64Packed(networkObject.NetworkObjectId);

                                var clientIds = NetworkManager.ConnectedClientsList.Select(c => c.ClientId).ToArray();
                                var queueItem = new RpcFrameQueueItem
                                {
                                    UpdateStage = NetworkUpdateStage.PostLateUpdate,
                                    QueueItemType = RpcQueueContainer.QueueItemType.DestroyObject,
                                    NetworkId = networkObject.NetworkObjectId,
                                    NetworkBuffer = buffer,
                                    NetworkChannel = NetworkChannel.Internal,
                                    ClientNetworkIds = clientIds,
                                };

                                rpcQueueContainer.AddToInternalMLAPISendQueue(queueItem);
<<<<<<< HEAD
=======

>>>>>>> 4360413f
                                NetworkManager.NetworkMetrics.TrackObjectDestroySent(clientIds, networkObject.NetworkObjectId, networkObject.name, (ulong)buffer.Length);
                            }
                        }
                    }
                }
            }

            var gobj = networkObject.gameObject;

            if (destroyGameObject && gobj != null)
            {
                if (NetworkManager.PrefabHandler.ContainsHandler(networkObject))
                {
                    NetworkManager.PrefabHandler.HandleNetworkPrefabDestroy(networkObject);
                    OnDespawnObject(networkObject, false);
                }
                else
                {
                    UnityEngine.Object.Destroy(gobj);
                }
            }

            // for some reason, we can get down here and SpawnedObjects for this
            //  networkId will no longer be here, even as we check this at the start
            //  of the function
            if (SpawnedObjects.Remove(networkObject.NetworkObjectId))
            {
                SpawnedObjectsList.Remove(networkObject);
            }
        }
    }
}<|MERGE_RESOLUTION|>--- conflicted
+++ resolved
@@ -700,10 +700,7 @@
                                 };
 
                                 rpcQueueContainer.AddToInternalMLAPISendQueue(queueItem);
-<<<<<<< HEAD
-=======
-
->>>>>>> 4360413f
+
                                 NetworkManager.NetworkMetrics.TrackObjectDestroySent(clientIds, networkObject.NetworkObjectId, networkObject.name, (ulong)buffer.Length);
                             }
                         }
