using System;
using System.Collections.Generic;
using System.IO;
using System.Linq;
using System.Runtime.CompilerServices;
using MLAPI.Configuration;
using MLAPI.Connection;
using MLAPI.Exceptions;
using MLAPI.Logging;
using MLAPI.Messaging;
using MLAPI.SceneManagement;
using MLAPI.Serialization;
using MLAPI.Serialization.Pooled;
using MLAPI.Transports;
using UnityEngine;

namespace MLAPI.Spawning
{
    /// <summary>
    /// Class that handles object spawning
    /// </summary>
    public class NetworkSpawnManager
    {
        /// <summary>
        /// The currently spawned objects
        /// </summary>
        public readonly Dictionary<ulong, NetworkObject> SpawnedObjects = new Dictionary<ulong, NetworkObject>();

        /// <summary>
        /// A list of the spawned objects
        /// </summary>
        public readonly HashSet<NetworkObject> SpawnedObjectsList = new HashSet<NetworkObject>();


        /// <summary>
        /// Gets the NetworkManager associated with this SpawnManager.
        /// </summary>
        public NetworkManager NetworkManager { get; }

        internal NetworkSpawnManager(NetworkManager networkManager)
        {
            NetworkManager = networkManager;
        }

        internal readonly Queue<ReleasedNetworkId> ReleasedNetworkObjectIds = new Queue<ReleasedNetworkId>();
        private ulong m_NetworkObjectIdCounter;

        internal ulong GetNetworkObjectId()
        {
            if (ReleasedNetworkObjectIds.Count > 0 && NetworkManager.NetworkConfig.RecycleNetworkIds && (Time.unscaledTime - ReleasedNetworkObjectIds.Peek().ReleaseTime) >= NetworkManager.NetworkConfig.NetworkIdRecycleDelay)
            {
                return ReleasedNetworkObjectIds.Dequeue().NetworkId;
            }

            m_NetworkObjectIdCounter++;

            return m_NetworkObjectIdCounter;
        }

        /// <summary>
        /// Returns the local player object or null if one does not exist
        /// </summary>
        /// <returns>The local player object or null if one does not exist</returns>
        public NetworkObject GetLocalPlayerObject()
        {
            return GetPlayerNetworkObject(NetworkManager.LocalClientId);
        }

        /// <summary>
        /// Returns the player object with a given clientId or null if one does not exist. This is only valid server side.
        /// </summary>
        /// <returns>The player object with a given clientId or null if one does not exist</returns>
        public NetworkObject GetPlayerNetworkObject(ulong clientId)
        {
            if (!NetworkManager.IsServer && NetworkManager.LocalClientId != clientId)
            {
                throw new NotServerException("Only the server can find player objects from other clients.");
            }

            if (NetworkManager.ConnectedClients.TryGetValue(clientId, out NetworkClient networkClient))
            {
                return networkClient.PlayerObject;
            }

            return null;
        }

        internal void RemoveOwnership(NetworkObject networkObject)
        {
            if (!NetworkManager.IsServer)
            {
                throw new NotServerException("Only the server can change ownership");
            }

            if (!networkObject.IsSpawned)
            {
                throw new SpawnStateException("Object is not spawned");
            }

            for (int i = NetworkManager.ConnectedClients[networkObject.OwnerClientId].OwnedObjects.Count - 1;
                i > -1;
                i--)
            {
                if (NetworkManager.ConnectedClients[networkObject.OwnerClientId].OwnedObjects[i] == networkObject)
                {
                    NetworkManager.ConnectedClients[networkObject.OwnerClientId].OwnedObjects.RemoveAt(i);
                }
            }

            networkObject.OwnerClientIdInternal = null;

            var messageQueueContainer = NetworkManager.MessageQueueContainer;

<<<<<<< HEAD
                NetworkManager.MessageSender.Send(NetworkConstants.CHANGE_OWNER, NetworkChannel.Internal, buffer);

                foreach (var client in NetworkManager.ConnectedClients)
                {
                    NetworkManager.NetworkMetrics.TrackOwnershipChangeSent(client.Key, networkObject.NetworkObjectId, networkObject.name, buffer.Length);
=======
            var context = messageQueueContainer.EnterInternalCommandContext(
                MessageQueueContainer.MessageType.ChangeOwner, NetworkChannel.Internal,
                NetworkManager.ConnectedClientsIds, NetworkUpdateLoop.UpdateStage);
            if (context != null)
            {
                using (var nonNullContext = (InternalCommandContext) context)
                {
                    nonNullContext.NetworkWriter.WriteUInt64Packed(networkObject.NetworkObjectId);
                    nonNullContext.NetworkWriter.WriteUInt64Packed(networkObject.OwnerClientId);
>>>>>>> 82e1c33e
                }
            }
        }

        internal void ChangeOwnership(NetworkObject networkObject, ulong clientId)
        {
            if (!NetworkManager.IsServer)
            {
                throw new NotServerException("Only the server can change ownership");
            }

            if (!networkObject.IsSpawned)
            {
                throw new SpawnStateException("Object is not spawned");
            }

            if (NetworkManager.ConnectedClients.TryGetValue(networkObject.OwnerClientId, out NetworkClient networkClient))
            {
                for (int i = networkClient.OwnedObjects.Count - 1; i >= 0; i--)
                {
                    if (networkClient.OwnedObjects[i] == networkObject)
                    {
                        networkClient.OwnedObjects.RemoveAt(i);
                    }
                }

                networkClient.OwnedObjects.Add(networkObject);
            }

            networkObject.OwnerClientId = clientId;

            ulong[] clientIds = NetworkManager.ConnectedClientsIds;
            var messageQueueContainer = NetworkManager.MessageQueueContainer;
            var context = messageQueueContainer.EnterInternalCommandContext(
                MessageQueueContainer.MessageType.ChangeOwner, NetworkChannel.Internal,
                clientIds, NetworkUpdateLoop.UpdateStage);
            if (context != null)
            {
<<<<<<< HEAD
                writer.WriteUInt64Packed(networkObject.NetworkObjectId);
                writer.WriteUInt64Packed(clientId);

                NetworkManager.MessageSender.Send(NetworkConstants.CHANGE_OWNER, NetworkChannel.Internal, buffer);

                foreach (var client in NetworkManager.ConnectedClients)
                {
                    NetworkManager.NetworkMetrics.TrackOwnershipChangeSent(client.Key, networkObject.NetworkObjectId, networkObject.name, buffer.Length);
=======
                using (var nonNullContext = (InternalCommandContext) context)
                {
                    nonNullContext.NetworkWriter.WriteUInt64Packed(networkObject.NetworkObjectId);
                    nonNullContext.NetworkWriter.WriteUInt64Packed(clientId);
>>>>>>> 82e1c33e
                }
            }
        }

        /// <summary>
        /// Should only run on the client
        /// </summary>
        internal NetworkObject CreateLocalNetworkObject(bool isSceneObject, uint globalObjectIdHash, ulong ownerClientId, ulong? parentNetworkId, Vector3? position, Quaternion? rotation, bool isReparented = false)
        {
            NetworkObject parentNetworkObject = null;

            if (parentNetworkId != null && !isReparented)
            {
                if (SpawnedObjects.TryGetValue(parentNetworkId.Value, out NetworkObject networkObject))
                {
                    parentNetworkObject = networkObject;
                }
                else
                {
                    if (NetworkLog.CurrentLogLevel <= LogLevel.Normal)
                    {
                        NetworkLog.LogWarning("Cannot find parent. Parent objects always have to be spawned and replicated BEFORE the child");
                    }
                }
            }

            if (!NetworkManager.NetworkConfig.EnableSceneManagement || !isSceneObject)
            {
                // If the prefab hash has a registered INetworkPrefabInstanceHandler derived class
                if (NetworkManager.PrefabHandler.ContainsHandler(globalObjectIdHash))
                {
                    // Let the handler spawn the NetworkObject
                    var networkObject = NetworkManager.PrefabHandler.HandleNetworkPrefabSpawn(globalObjectIdHash, ownerClientId, position.GetValueOrDefault(Vector3.zero), rotation.GetValueOrDefault(Quaternion.identity));

                    networkObject.NetworkManagerOwner = NetworkManager;

                    if (parentNetworkObject != null)
                    {
                        networkObject.transform.SetParent(parentNetworkObject.transform, true);
                    }

                    if (NetworkSceneManager.IsSpawnedObjectsPendingInDontDestroyOnLoad)
                    {
                        UnityEngine.Object.DontDestroyOnLoad(networkObject.gameObject);
                    }

                    return networkObject;
                }
                else
                {
                    // See if there is a valid registered NetworkPrefabOverrideLink associated with the provided prefabHash
                    GameObject networkPrefabReference = null;
                    if (NetworkManager.NetworkConfig.NetworkPrefabOverrideLinks.ContainsKey(globalObjectIdHash))
                    {
                        switch (NetworkManager.NetworkConfig.NetworkPrefabOverrideLinks[globalObjectIdHash].Override)
                        {
                            default:
                            case NetworkPrefabOverride.None:
                                networkPrefabReference = NetworkManager.NetworkConfig.NetworkPrefabOverrideLinks[globalObjectIdHash].Prefab;
                                break;
                            case NetworkPrefabOverride.Hash:
                            case NetworkPrefabOverride.Prefab:
                                networkPrefabReference = NetworkManager.NetworkConfig.NetworkPrefabOverrideLinks[globalObjectIdHash].OverridingTargetPrefab;
                                break;
                        }
                    }

                    // If not, then there is an issue (user possibly didn't register the prefab properly?)
                    if (networkPrefabReference == null)
                    {
                        if (NetworkLog.CurrentLogLevel <= LogLevel.Error)
                        {
                            NetworkLog.LogError($"Failed to create object locally. [{nameof(globalObjectIdHash)}={globalObjectIdHash}]. {nameof(NetworkPrefab)} could not be found. Is the prefab registered with {nameof(NetworkManager)}?");
                        }

                        return null;
                    }

                    // Otherwise, instantiate an instance of the NetworkPrefab linked to the prefabHash
                    var networkObject = ((position == null && rotation == null) ? UnityEngine.Object.Instantiate(networkPrefabReference) : UnityEngine.Object.Instantiate(networkPrefabReference, position.GetValueOrDefault(Vector3.zero), rotation.GetValueOrDefault(Quaternion.identity))).GetComponent<NetworkObject>();

                    networkObject.NetworkManagerOwner = NetworkManager;

                    if (parentNetworkObject != null)
                    {
                        networkObject.transform.SetParent(parentNetworkObject.transform, true);
                    }

                    if (NetworkSceneManager.IsSpawnedObjectsPendingInDontDestroyOnLoad)
                    {
                        UnityEngine.Object.DontDestroyOnLoad(networkObject.gameObject);
                    }

                    return networkObject;
                }
            }
            else
            {
                if (!NetworkManager.SceneManager.ScenePlacedObjects.TryGetValue(globalObjectIdHash, out NetworkObject networkObject))
                {
                    if (NetworkLog.CurrentLogLevel <= LogLevel.Error)
                    {
                        NetworkLog.LogError($"{nameof(NetworkPrefab)} hash was not found! In-Scene placed {nameof(NetworkObject)} soft synchronization failure for Hash: {globalObjectIdHash}!");
                    }

                    return null;
                }
                else
                {
                    NetworkManager.SceneManager.ScenePlacedObjects.Remove(globalObjectIdHash);
                }

                if (parentNetworkObject != null)
                {
                    networkObject.transform.SetParent(parentNetworkObject.transform, true);
                }

                return networkObject;
            }
        }

        // Ran on both server and client
        internal void SpawnNetworkObjectLocally(NetworkObject networkObject, ulong networkId, bool sceneObject, bool playerObject, ulong? ownerClientId, Stream dataStream, bool readPayload, int payloadLength, bool readNetworkVariable, bool destroyWithScene)
        {
            if (networkObject == null)
            {
                throw new ArgumentNullException(nameof(networkObject), "Cannot spawn null object");
            }

            if (networkObject.IsSpawned)
            {
                throw new SpawnStateException("Object is already spawned");
            }

            if (readNetworkVariable && NetworkManager.NetworkConfig.EnableNetworkVariable)
            {
                networkObject.SetNetworkVariableData(dataStream);
            }

            if (SpawnedObjects.ContainsKey(networkId))
            {
                return;
            }

            networkObject.IsSpawned = true;

            networkObject.IsSceneObject = sceneObject;
            networkObject.NetworkObjectId = networkId;

            networkObject.DestroyWithScene = sceneObject || destroyWithScene;

            networkObject.OwnerClientIdInternal = ownerClientId;
            networkObject.IsPlayerObject = playerObject;

            SpawnedObjects.Add(networkObject.NetworkObjectId, networkObject);
            SpawnedObjectsList.Add(networkObject);

            NetworkManager.NetworkMetrics.TrackNetworkObject(networkObject);

            if (ownerClientId != null)
            {
                if (NetworkManager.IsServer)
                {
                    if (playerObject)
                    {
                        NetworkManager.ConnectedClients[ownerClientId.Value].PlayerObject = networkObject;
                    }
                    else
                    {
                        NetworkManager.ConnectedClients[ownerClientId.Value].OwnedObjects.Add(networkObject);
                    }
                }
                else if (playerObject && ownerClientId.Value == NetworkManager.LocalClientId)
                {
                    NetworkManager.ConnectedClients[ownerClientId.Value].PlayerObject = networkObject;
                }
            }

            if (NetworkManager.IsServer)
            {
                for (int i = 0; i < NetworkManager.ConnectedClientsList.Count; i++)
                {
                    if (networkObject.CheckObjectVisibility == null || networkObject.CheckObjectVisibility(NetworkManager.ConnectedClientsList[i].ClientId))
                    {
                        networkObject.Observers.Add(NetworkManager.ConnectedClientsList[i].ClientId);
                    }
                }
            }

            networkObject.SetCachedParent(networkObject.transform.parent);
            networkObject.ApplyNetworkParenting();
            NetworkObject.CheckOrphanChildren();

            if (readPayload)
            {
                using (var payloadBuffer = PooledNetworkBuffer.Get())
                {
                    payloadBuffer.CopyUnreadFrom(dataStream, payloadLength);
                    dataStream.Position += payloadLength;
                    payloadBuffer.Position = 0;
                    networkObject.InvokeBehaviourNetworkSpawn(payloadBuffer);
                }
            }
            else
            {
                networkObject.InvokeBehaviourNetworkSpawn(null);
            }
        }

        internal void SendSpawnCallForObject(ulong clientId, NetworkObject networkObject, Stream payload)
        {
            //Currently, if this is called and the clientId (destination) is the server's client Id, this case
            //will be checked within the below Send function.  To avoid unwarranted allocation of a PooledNetworkBuffer
            //placing this check here. [NSS]
            if (NetworkManager.IsServer && clientId == NetworkManager.ServerClientId)
            {
                return;
            }

            var messageQueueContainer = NetworkManager.MessageQueueContainer;

            ulong[] clientIds = NetworkManager.ConnectedClientsIds;
            var context = messageQueueContainer.EnterInternalCommandContext(
                MessageQueueContainer.MessageType.CreateObject, NetworkChannel.Internal,
                clientIds, NetworkUpdateLoop.UpdateStage);
            if (context != null)
            {
<<<<<<< HEAD
                UpdateStage = NetworkUpdateStage.Update,
                QueueItemType = RpcQueueContainer.QueueItemType.CreateObject,
                NetworkId = 0,
                NetworkBuffer = buffer,
                NetworkChannel = NetworkChannel.Internal,
                ClientNetworkIds = new[] {clientId}
            };
            rpcQueueContainer.AddToInternalMLAPISendQueue(queueItem);
            NetworkManager.NetworkMetrics.TrackObjectSpawnSent(clientId, networkObject.NetworkObjectId, networkObject.name, buffer.Length);
=======
                using (var nonNullContext = (InternalCommandContext) context)
                {
                    WriteSpawnCallForObject(nonNullContext.NetworkWriter, clientId, networkObject, payload);
                }
            }
>>>>>>> 82e1c33e
        }

        internal void WriteSpawnCallForObject(PooledNetworkWriter writer, ulong clientId, NetworkObject networkObject, Stream payload)
        {
            writer.WriteBool(networkObject.IsPlayerObject);
            writer.WriteUInt64Packed(networkObject.NetworkObjectId);
            writer.WriteUInt64Packed(networkObject.OwnerClientId);

            NetworkObject parentNetworkObject = null;

            if (!networkObject.AlwaysReplicateAsRoot && networkObject.transform.parent != null)
            {
                parentNetworkObject = networkObject.transform.parent.GetComponent<NetworkObject>();
            }

            if (parentNetworkObject == null)
            {
                writer.WriteBool(false);
            }
            else
            {
                writer.WriteBool(true);
                writer.WriteUInt64Packed(parentNetworkObject.NetworkObjectId);
            }

            writer.WriteBool(networkObject.IsSceneObject ?? true);
            writer.WriteUInt32Packed(networkObject.GlobalObjectIdHash);

            if (networkObject.IncludeTransformWhenSpawning == null || networkObject.IncludeTransformWhenSpawning(clientId))
            {
                writer.WriteBool(true);
                writer.WriteSinglePacked(networkObject.transform.position.x);
                writer.WriteSinglePacked(networkObject.transform.position.y);
                writer.WriteSinglePacked(networkObject.transform.position.z);

                writer.WriteSinglePacked(networkObject.transform.rotation.eulerAngles.x);
                writer.WriteSinglePacked(networkObject.transform.rotation.eulerAngles.y);
                writer.WriteSinglePacked(networkObject.transform.rotation.eulerAngles.z);
            }
            else
            {
                writer.WriteBool(false);
            }

            {
                var (isReparented, latestParent) = networkObject.GetNetworkParenting();
                NetworkObject.WriteNetworkParenting(writer, isReparented, latestParent);
            }


            writer.WriteBool(payload != null);

<<<<<<< HEAD
                if (payload != null)
                {
                    writer.WriteInt32Packed((int) payload.Length);
                }
=======
            if (payload != null)
            {
                writer.WriteInt32Packed((int)payload.Length);
            }
>>>>>>> 82e1c33e

            if (NetworkManager.NetworkConfig.EnableNetworkVariable)
            {
                networkObject.WriteNetworkVariableData(writer.GetStream(), clientId);
            }

            if (payload != null)
            {
                payload.CopyTo(writer.GetStream());
            }
        }

        internal void DespawnObject(NetworkObject networkObject, bool destroyObject = false)
        {
            if (!networkObject.IsSpawned)
            {
                throw new SpawnStateException("Object is not spawned");
            }

            if (!NetworkManager.IsServer)
            {
                throw new NotServerException("Only server can despawn objects");
            }

            OnDespawnObject(networkObject, destroyObject);
        }

        // Makes scene objects ready to be reused
        internal void ServerResetShudownStateForSceneObjects()
        {
            foreach (var sobj in SpawnedObjectsList)
            {
                if ((sobj.IsSceneObject != null && sobj.IsSceneObject == true) || sobj.DestroyWithScene)
                {
                    sobj.IsSpawned = false;
                    sobj.DestroyWithScene = false;
                    sobj.IsSceneObject = null;
                }
            }
        }

        /// <summary>
        /// Gets called only by NetworkSceneManager.SwitchScene
        /// </summary>
        internal void ServerDestroySpawnedSceneObjects()
        {
            // This Allocation is "OK" for now because this code only executes when a new scene is switched to
            // We need to create a new copy the HashSet of NetworkObjects (SpawnedObjectsList) so we can remove
            // objects from the HashSet (SpawnedObjectsList) without causing a list has been modified exception to occur.
            var spawnedObjects = SpawnedObjectsList.ToList();

            foreach (var sobj in spawnedObjects)
            {
                if ((sobj.IsSceneObject != null && sobj.IsSceneObject == true) || sobj.DestroyWithScene)
                {
                    // This **needs** to be here until we overhaul NetworkSceneManager due to dependencies
                    // that occur shortly after NetworkSceneManager invokes ServerDestroySpawnedSceneObjects
                    // within the NetworkSceneManager.SwitchScene method.
                    SpawnedObjectsList.Remove(sobj);
                    if (NetworkManager.PrefabHandler != null && NetworkManager.PrefabHandler.ContainsHandler(sobj))
                    {
                        NetworkManager.PrefabHandler.HandleNetworkPrefabDestroy(sobj);
                        OnDespawnObject(sobj, false);
                    }
                    else
                    {
                        UnityEngine.Object.Destroy(sobj.gameObject);
                    }
                }
            }
        }

        internal void DestroyNonSceneObjects()
        {
            var networkObjects = UnityEngine.Object.FindObjectsOfType<NetworkObject>();

            for (int i = 0; i < networkObjects.Length; i++)
            {
                if (networkObjects[i].NetworkManager == NetworkManager)
                {
                    if (networkObjects[i].IsSceneObject != null && networkObjects[i].IsSceneObject.Value == false)
                    {
                        if (NetworkManager.PrefabHandler.ContainsHandler(networkObjects[i]))
                        {
                            NetworkManager.PrefabHandler.HandleNetworkPrefabDestroy(networkObjects[i]);

                            if (SpawnedObjects.ContainsKey(networkObjects[i].NetworkObjectId))
                            {
                                OnDespawnObject(networkObjects[i], false);
                            }
                        }
                        else
                        {
                            UnityEngine.Object.Destroy(networkObjects[i].gameObject);
                        }
                    }
                }
            }
        }

        internal void DestroySceneObjects()
        {
            var networkObjects = UnityEngine.Object.FindObjectsOfType<NetworkObject>();

            for (int i = 0; i < networkObjects.Length; i++)
            {
                if (networkObjects[i].NetworkManager == NetworkManager)
                {
                    if (networkObjects[i].IsSceneObject == null || networkObjects[i].IsSceneObject.Value == true)
                    {
                        if (NetworkManager.PrefabHandler.ContainsHandler(networkObjects[i]))
                        {
                            NetworkManager.PrefabHandler.HandleNetworkPrefabDestroy(networkObjects[i]);
                            OnDespawnObject(networkObjects[i], false);
                        }
                        else
                        {
                            UnityEngine.Object.Destroy(networkObjects[i].gameObject);
                        }
                    }
                }
            }
        }


        internal void ServerSpawnSceneObjectsOnStartSweep()
        {
            var networkObjects = UnityEngine.Object.FindObjectsOfType<NetworkObject>();

            for (int i = 0; i < networkObjects.Length; i++)
            {
                if (networkObjects[i].NetworkManager == NetworkManager)
                {
                    if (networkObjects[i].IsSceneObject == null)
                    {
                        SpawnNetworkObjectLocally(networkObjects[i], GetNetworkObjectId(), true, false, null, null, false, 0, false, true);
                    }
                }
            }
        }

        internal void OnDespawnObject(NetworkObject networkObject, bool destroyGameObject)
        {
            if (NetworkManager == null)
            {
                return;
            }

            // We have to do this check first as subsequent checks assume we can access NetworkObjectId.
            if (networkObject == null)
            {
                Debug.LogWarning($"Trying to destroy network object but it is null");
                return;
            }

            // Removal of spawned object
            if (!SpawnedObjects.ContainsKey(networkObject.NetworkObjectId))
            {
                Debug.LogWarning($"Trying to destroy object {networkObject.NetworkObjectId} but it doesn't seem to exist anymore!");
                return;
            }

            // Move child NetworkObjects to the root when parent NetworkObject is destroyed
            foreach (var spawnedNetObj in SpawnedObjectsList)
            {
                var (isReparented, latestParent) = spawnedNetObj.GetNetworkParenting();
                if (isReparented && latestParent == networkObject.NetworkObjectId)
                {
                    spawnedNetObj.gameObject.transform.parent = null;

                    if (NetworkLog.CurrentLogLevel <= LogLevel.Normal)
                    {
                        NetworkLog.LogWarning($"{nameof(NetworkObject)} #{spawnedNetObj.NetworkObjectId} moved to the root because its parent {nameof(NetworkObject)} #{networkObject.NetworkObjectId} is destroyed");
                    }
                }
            }

            if (!networkObject.IsOwnedByServer && !networkObject.IsPlayerObject && NetworkManager.Singleton.ConnectedClients.TryGetValue(networkObject.OwnerClientId, out NetworkClient networkClient))
            {
                //Someone owns it.
                for (int i = networkClient.OwnedObjects.Count - 1; i > -1; i--)
                {
                    if (networkClient.OwnedObjects[i].NetworkObjectId == networkObject.NetworkObjectId)
                    {
                        networkClient.OwnedObjects.RemoveAt(i);
                    }
                }
            }

            networkObject.IsSpawned = false;
            networkObject.InvokeBehaviourNetworkDespawn();

            if (NetworkManager != null && NetworkManager.IsServer)
            {
                if (NetworkManager.NetworkConfig.RecycleNetworkIds)
                {
                    ReleasedNetworkObjectIds.Enqueue(new ReleasedNetworkId()
                    {
                        NetworkId = networkObject.NetworkObjectId,
                        ReleaseTime = Time.unscaledTime
                    });
                }

                var messageQueueContainer = NetworkManager.MessageQueueContainer;
                if (messageQueueContainer != null)
                {
                    if (networkObject != null)
                    {
                        // As long as we have any remaining clients, then notify of the object being destroy.
                        if (NetworkManager.ConnectedClientsList.Count > 0)
                        {

<<<<<<< HEAD
                                var clientIds = NetworkManager.ConnectedClientsList.Select(c => c.ClientId).ToArray();
                                var queueItem = new RpcFrameQueueItem
                                {
                                    UpdateStage = NetworkUpdateStage.PostLateUpdate,
                                    QueueItemType = RpcQueueContainer.QueueItemType.DestroyObject,
                                    NetworkId = networkObject.NetworkObjectId,
                                    NetworkBuffer = buffer,
                                    NetworkChannel = NetworkChannel.Internal,
                                    ClientNetworkIds = clientIds,
                                };

                                rpcQueueContainer.AddToInternalMLAPISendQueue(queueItem);

                                NetworkManager.NetworkMetrics.TrackObjectDestroySent(clientIds, networkObject.NetworkObjectId, networkObject.name, buffer.Length);
=======
                            ulong[] clientIds = NetworkManager.ConnectedClientsIds;
                            var context = messageQueueContainer.EnterInternalCommandContext(
                                MessageQueueContainer.MessageType.DestroyObject, NetworkChannel.Internal,
                                clientIds, NetworkUpdateLoop.UpdateStage);
                            if (context != null)
                            {
                                using (var nonNullContext = (InternalCommandContext) context)
                                {
                                    nonNullContext.NetworkWriter.WriteUInt64Packed(networkObject.NetworkObjectId);
                                }
>>>>>>> 82e1c33e
                            }
                        }
                    }
                }
            }

            var gobj = networkObject.gameObject;

            if (destroyGameObject && gobj != null)
            {
                if (NetworkManager.PrefabHandler.ContainsHandler(networkObject))
                {
                    NetworkManager.PrefabHandler.HandleNetworkPrefabDestroy(networkObject);
                    OnDespawnObject(networkObject, false);
                }
                else
                {
                    UnityEngine.Object.Destroy(gobj);
                }
            }

            // for some reason, we can get down here and SpawnedObjects for this
            //  networkId will no longer be here, even as we check this at the start
            //  of the function
            if (SpawnedObjects.Remove(networkObject.NetworkObjectId))
            {
                SpawnedObjectsList.Remove(networkObject);
            }
        }
    }
}<|MERGE_RESOLUTION|>--- conflicted
+++ resolved
@@ -8,6 +8,7 @@
 using MLAPI.Exceptions;
 using MLAPI.Logging;
 using MLAPI.Messaging;
+using MLAPI.Metrics;
 using MLAPI.SceneManagement;
 using MLAPI.Serialization;
 using MLAPI.Serialization.Pooled;
@@ -109,25 +110,23 @@
 
             networkObject.OwnerClientIdInternal = null;
 
-            var messageQueueContainer = NetworkManager.MessageQueueContainer;
-
-<<<<<<< HEAD
-                NetworkManager.MessageSender.Send(NetworkConstants.CHANGE_OWNER, NetworkChannel.Internal, buffer);
-
-                foreach (var client in NetworkManager.ConnectedClients)
-                {
-                    NetworkManager.NetworkMetrics.TrackOwnershipChangeSent(client.Key, networkObject.NetworkObjectId, networkObject.name, buffer.Length);
-=======
-            var context = messageQueueContainer.EnterInternalCommandContext(
+            var context = NetworkManager.MessageQueueContainer.EnterInternalCommandContext(
                 MessageQueueContainer.MessageType.ChangeOwner, NetworkChannel.Internal,
                 NetworkManager.ConnectedClientsIds, NetworkUpdateLoop.UpdateStage);
             if (context != null)
             {
                 using (var nonNullContext = (InternalCommandContext) context)
                 {
+                    var bufferSizeCapture = new CommandContextSizeCapture(nonNullContext);
+
                     nonNullContext.NetworkWriter.WriteUInt64Packed(networkObject.NetworkObjectId);
                     nonNullContext.NetworkWriter.WriteUInt64Packed(networkObject.OwnerClientId);
->>>>>>> 82e1c33e
+
+                    var bufferSize = bufferSizeCapture.Flush();
+                    foreach (var client in NetworkManager.ConnectedClients)
+                    {
+                        NetworkManager.NetworkMetrics.TrackOwnershipChangeSent(client.Key, networkObject.NetworkObjectId, networkObject.name, bufferSize);
+                    }
                 }
             }
         }
@@ -166,21 +165,18 @@
                 clientIds, NetworkUpdateLoop.UpdateStage);
             if (context != null)
             {
-<<<<<<< HEAD
-                writer.WriteUInt64Packed(networkObject.NetworkObjectId);
-                writer.WriteUInt64Packed(clientId);
-
-                NetworkManager.MessageSender.Send(NetworkConstants.CHANGE_OWNER, NetworkChannel.Internal, buffer);
-
-                foreach (var client in NetworkManager.ConnectedClients)
-                {
-                    NetworkManager.NetworkMetrics.TrackOwnershipChangeSent(client.Key, networkObject.NetworkObjectId, networkObject.name, buffer.Length);
-=======
                 using (var nonNullContext = (InternalCommandContext) context)
                 {
+                    var bufferSizeCapture = new CommandContextSizeCapture(nonNullContext);
+
                     nonNullContext.NetworkWriter.WriteUInt64Packed(networkObject.NetworkObjectId);
                     nonNullContext.NetworkWriter.WriteUInt64Packed(clientId);
->>>>>>> 82e1c33e
+
+                    var bufferSize = bufferSizeCapture.Flush();
+                    foreach (var client in NetworkManager.ConnectedClients)
+                    {
+                        NetworkManager.NetworkMetrics.TrackOwnershipChangeSent(client.Key, networkObject.NetworkObjectId, networkObject.name, bufferSize);
+                    }
                 }
             }
         }
@@ -408,23 +404,15 @@
                 clientIds, NetworkUpdateLoop.UpdateStage);
             if (context != null)
             {
-<<<<<<< HEAD
-                UpdateStage = NetworkUpdateStage.Update,
-                QueueItemType = RpcQueueContainer.QueueItemType.CreateObject,
-                NetworkId = 0,
-                NetworkBuffer = buffer,
-                NetworkChannel = NetworkChannel.Internal,
-                ClientNetworkIds = new[] {clientId}
-            };
-            rpcQueueContainer.AddToInternalMLAPISendQueue(queueItem);
-            NetworkManager.NetworkMetrics.TrackObjectSpawnSent(clientId, networkObject.NetworkObjectId, networkObject.name, buffer.Length);
-=======
                 using (var nonNullContext = (InternalCommandContext) context)
                 {
+                    var bufferSizeCapture = new CommandContextSizeCapture(nonNullContext);
+
                     WriteSpawnCallForObject(nonNullContext.NetworkWriter, clientId, networkObject, payload);
-                }
-            }
->>>>>>> 82e1c33e
+
+                    NetworkManager.NetworkMetrics.TrackObjectSpawnSent(clientId, networkObject.NetworkObjectId, networkObject.name, bufferSizeCapture.Flush());
+                }
+            }
         }
 
         internal void WriteSpawnCallForObject(PooledNetworkWriter writer, ulong clientId, NetworkObject networkObject, Stream payload)
@@ -477,17 +465,10 @@
 
             writer.WriteBool(payload != null);
 
-<<<<<<< HEAD
-                if (payload != null)
-                {
-                    writer.WriteInt32Packed((int) payload.Length);
-                }
-=======
             if (payload != null)
             {
                 writer.WriteInt32Packed((int)payload.Length);
             }
->>>>>>> 82e1c33e
 
             if (NetworkManager.NetworkConfig.EnableNetworkVariable)
             {
@@ -700,22 +681,6 @@
                         if (NetworkManager.ConnectedClientsList.Count > 0)
                         {
 
-<<<<<<< HEAD
-                                var clientIds = NetworkManager.ConnectedClientsList.Select(c => c.ClientId).ToArray();
-                                var queueItem = new RpcFrameQueueItem
-                                {
-                                    UpdateStage = NetworkUpdateStage.PostLateUpdate,
-                                    QueueItemType = RpcQueueContainer.QueueItemType.DestroyObject,
-                                    NetworkId = networkObject.NetworkObjectId,
-                                    NetworkBuffer = buffer,
-                                    NetworkChannel = NetworkChannel.Internal,
-                                    ClientNetworkIds = clientIds,
-                                };
-
-                                rpcQueueContainer.AddToInternalMLAPISendQueue(queueItem);
-
-                                NetworkManager.NetworkMetrics.TrackObjectDestroySent(clientIds, networkObject.NetworkObjectId, networkObject.name, buffer.Length);
-=======
                             ulong[] clientIds = NetworkManager.ConnectedClientsIds;
                             var context = messageQueueContainer.EnterInternalCommandContext(
                                 MessageQueueContainer.MessageType.DestroyObject, NetworkChannel.Internal,
@@ -724,9 +689,12 @@
                             {
                                 using (var nonNullContext = (InternalCommandContext) context)
                                 {
+                                    var bufferSizeCapture = new CommandContextSizeCapture(nonNullContext);
+
                                     nonNullContext.NetworkWriter.WriteUInt64Packed(networkObject.NetworkObjectId);
+
+                                    NetworkManager.NetworkMetrics.TrackObjectDestroySent(clientIds, networkObject.NetworkObjectId, networkObject.name, bufferSizeCapture.Flush());
                                 }
->>>>>>> 82e1c33e
                             }
                         }
                     }
