using System;
using System.Collections.Generic;
using System.IO;
using System.Linq;
using MLAPI.Configuration;
using MLAPI.Connection;
using MLAPI.Exceptions;
using MLAPI.Logging;
using MLAPI.Messaging;
using MLAPI.SceneManagement;
using MLAPI.Serialization;
using MLAPI.Serialization.Pooled;
using MLAPI.Transports;
using UnityEngine;

namespace MLAPI.Spawning
{
    /// <summary>
    /// Class that handles object spawning
    /// </summary>
    public class NetworkSpawnManager
    {
        /// <summary>
        /// The currently spawned objects
        /// </summary>
        public readonly Dictionary<ulong, NetworkObject> SpawnedObjects = new Dictionary<ulong, NetworkObject>();

        // Pending SoftSync objects
        internal readonly Dictionary<ulong, NetworkObject> PendingSoftSyncObjects = new Dictionary<ulong, NetworkObject>();

        /// <summary>
        /// A list of the spawned objects
        /// </summary>
        public readonly HashSet<NetworkObject> SpawnedObjectsList = new HashSet<NetworkObject>();


        /// <summary>
        /// Gets the NetworkManager associated with this SpawnManager.
        /// </summary>
        public NetworkManager NetworkManager { get; }

        internal NetworkSpawnManager(NetworkManager networkManager)
        {
            NetworkManager = networkManager;
        }

        internal readonly Queue<ReleasedNetworkId> ReleasedNetworkObjectIds = new Queue<ReleasedNetworkId>();
        private ulong m_NetworkObjectIdCounter;

        internal ulong GetNetworkObjectId()
        {
            if (ReleasedNetworkObjectIds.Count > 0 && NetworkManager.NetworkConfig.RecycleNetworkIds && (Time.unscaledTime - ReleasedNetworkObjectIds.Peek().ReleaseTime) >= NetworkManager.NetworkConfig.NetworkIdRecycleDelay)
            {
                return ReleasedNetworkObjectIds.Dequeue().NetworkId;
            }

            m_NetworkObjectIdCounter++;

            return m_NetworkObjectIdCounter;
        }

        /// <summary>
        /// Returns the local player object or null if one does not exist
        /// </summary>
        /// <returns>The local player object or null if one does not exist</returns>
        public NetworkObject GetLocalPlayerObject()
        {
            return GetPlayerNetworkObject(NetworkManager.LocalClientId);
        }

        /// <summary>
        /// Returns the player object with a given clientId or null if one does not exist. This is only valid server side.
        /// </summary>
        /// <returns>The player object with a given clientId or null if one does not exist</returns>
        public NetworkObject GetPlayerNetworkObject(ulong clientId)
        {
            if (!NetworkManager.IsServer && NetworkManager.LocalClientId != clientId)
            {
                throw new NotServerException("Only the server can find player objects from other clients.");
            }
            if (NetworkManager.ConnectedClients.TryGetValue(clientId, out NetworkClient networkClient))
            {
                return networkClient.PlayerObject;
            }

            return null;
        }

        internal void RemoveOwnership(NetworkObject networkObject)
        {
            if (!NetworkManager.IsServer)
            {
                throw new NotServerException("Only the server can change ownership");
            }

            if (!networkObject.IsSpawned)
            {
                throw new SpawnStateException("Object is not spawned");
            }

            for (int i = NetworkManager.ConnectedClients[networkObject.OwnerClientId].OwnedObjects.Count - 1; i > -1; i--)
            {
                if (NetworkManager.ConnectedClients[networkObject.OwnerClientId].OwnedObjects[i] == networkObject)
                {
                    NetworkManager.ConnectedClients[networkObject.OwnerClientId].OwnedObjects.RemoveAt(i);
                }
            }

            networkObject.OwnerClientIdInternal = null;

            using (var buffer = PooledNetworkBuffer.Get())
            using (var writer = PooledNetworkWriter.Get(buffer))
            {
                writer.WriteUInt64Packed(networkObject.NetworkObjectId);
                writer.WriteUInt64Packed(networkObject.OwnerClientId);

                NetworkManager.MessageSender.Send(NetworkConstants.CHANGE_OWNER, NetworkChannel.Internal, buffer);
            }
        }

        internal void ChangeOwnership(NetworkObject networkObject, ulong clientId)
        {
            if (!NetworkManager.IsServer)
            {
                throw new NotServerException("Only the server can change ownership");
            }

            if (!networkObject.IsSpawned)
            {
                throw new SpawnStateException("Object is not spawned");
            }

            if (NetworkManager.ConnectedClients.TryGetValue(networkObject.OwnerClientId, out NetworkClient networkClient))
            {
                for (int i = networkClient.OwnedObjects.Count - 1; i >= 0; i--)
                {
                    if (networkClient.OwnedObjects[i] == networkObject)
                    {
                        networkClient.OwnedObjects.RemoveAt(i);
                    }
                }

                networkClient.OwnedObjects.Add(networkObject);
            }

            networkObject.OwnerClientId = clientId;

            using (var buffer = PooledNetworkBuffer.Get())
            using (var writer = PooledNetworkWriter.Get(buffer))
            {
                writer.WriteUInt64Packed(networkObject.NetworkObjectId);
                writer.WriteUInt64Packed(clientId);

                NetworkManager.MessageSender.Send(NetworkConstants.CHANGE_OWNER, NetworkChannel.Internal, buffer);
            }
        }

        /// <summary>
        /// Should only run on the client
        /// </summary>
        internal NetworkObject CreateLocalNetworkObject(bool isSceneObject, uint globalObjectIdHash, ulong ownerClientId, ulong? parentNetworkId, Vector3? position, Quaternion? rotation, bool isReparented = false)
        {
            NetworkObject parentNetworkObject = null;

            if (parentNetworkId != null && !isReparented)
            {
                if (SpawnedObjects.TryGetValue(parentNetworkId.Value, out NetworkObject networkObject))
                {
                    parentNetworkObject = networkObject;
                }
                else
                {
                    if (NetworkLog.CurrentLogLevel <= LogLevel.Normal)
                    {
                        NetworkLog.LogWarning("Cannot find parent. Parent objects always have to be spawned and replicated BEFORE the child");
                    }
                }
            }

            if (!NetworkManager.NetworkConfig.EnableSceneManagement || !isSceneObject)
            {
                // If the prefab hash has a registered INetworkPrefabInstanceHandler derived class
                if (NetworkManager.PrefabHandler.ContainsHandler(globalObjectIdHash))
                {
                    // Let the handler spawn the NetworkObject
                    var networkObject = NetworkManager.PrefabHandler.HandleNetworkPrefabSpawn(globalObjectIdHash, ownerClientId, position.GetValueOrDefault(Vector3.zero), rotation.GetValueOrDefault(Quaternion.identity));

                    if (parentNetworkObject != null)
                    {
                        networkObject.transform.SetParent(parentNetworkObject.transform, true);
                    }

                    if (NetworkSceneManager.IsSpawnedObjectsPendingInDontDestroyOnLoad)
                    {
                        UnityEngine.Object.DontDestroyOnLoad(networkObject.gameObject);
                    }

                    return networkObject;
                }
                else
                {
                    // See if there is a valid registered NetworkPrefabOverrideLink associated with the provided prefabHash
                    GameObject networkPrefabReference = null;
                    if (NetworkManager.NetworkConfig.NetworkPrefabOverrideLinks.ContainsKey(globalObjectIdHash))
                    {
                        switch (NetworkManager.NetworkConfig.NetworkPrefabOverrideLinks[globalObjectIdHash].Override)
                        {
                            default:
                            case NetworkPrefabOverride.None:
                                networkPrefabReference = NetworkManager.NetworkConfig.NetworkPrefabOverrideLinks[globalObjectIdHash].Prefab;
                                break;
                            case NetworkPrefabOverride.Hash:
                            case NetworkPrefabOverride.Prefab:
                                networkPrefabReference = NetworkManager.NetworkConfig.NetworkPrefabOverrideLinks[globalObjectIdHash].OverridingTargetPrefab;
                                break;
                        }
                    }

                    // If not, then there is an issue (user possibly didn't register the prefab properly?)
                    if (networkPrefabReference == null)
                    {
                        if (NetworkLog.CurrentLogLevel <= LogLevel.Error)
                        {
                            NetworkLog.LogError($"Failed to create object locally. [{nameof(globalObjectIdHash)}={globalObjectIdHash}]. {nameof(NetworkPrefab)} could not be found. Is the prefab registered with {nameof(NetworkManager)}?");
                        }
                        return null;
                    }

                    // Otherwise, instantiate an instance of the NetworkPrefab linked to the prefabHash
                    var networkObject = ((position == null && rotation == null) ? UnityEngine.Object.Instantiate(networkPrefabReference) : UnityEngine.Object.Instantiate(networkPrefabReference, position.GetValueOrDefault(Vector3.zero), rotation.GetValueOrDefault(Quaternion.identity))).GetComponent<NetworkObject>();

                    networkObject.NetworkManagerOwner = NetworkManager;

                    if (parentNetworkObject != null)
                    {
                        networkObject.transform.SetParent(parentNetworkObject.transform, true);
                    }

                    if (NetworkSceneManager.IsSpawnedObjectsPendingInDontDestroyOnLoad)
                    {
                        UnityEngine.Object.DontDestroyOnLoad(networkObject.gameObject);
                    }

                    return networkObject;
                }
            }
            else
            {
                // SoftSync them by mapping
                if (!PendingSoftSyncObjects.TryGetValue(globalObjectIdHash, out NetworkObject networkObject))
                {
                    if (NetworkLog.CurrentLogLevel <= LogLevel.Error)
                    {
                        NetworkLog.LogError($"{nameof(NetworkPrefab)} hash was not found! In-Scene placed {nameof(NetworkObject)} soft synchronization failure for Hash: {globalObjectIdHash}!");
                    }
                    return null;
                }

                PendingSoftSyncObjects.Remove(globalObjectIdHash);

                if (parentNetworkObject != null)
                {
                    networkObject.transform.SetParent(parentNetworkObject.transform, true);
                }

                return networkObject;
            }
        }

        // Ran on both server and client
        internal void SpawnNetworkObjectLocally(NetworkObject networkObject, ulong networkId, bool sceneObject, bool playerObject, ulong? ownerClientId, Stream dataStream, bool readPayload, int payloadLength, bool readNetworkVariable, bool destroyWithScene)
        {
            if (networkObject == null)
            {
                throw new ArgumentNullException(nameof(networkObject), "Cannot spawn null object");
            }

            if (networkObject.IsSpawned)
            {
                throw new SpawnStateException("Object is already spawned");
            }

            if (readNetworkVariable && NetworkManager.NetworkConfig.EnableNetworkVariable)
            {
                networkObject.SetNetworkVariableData(dataStream);
            }

            if (SpawnedObjects.ContainsKey(networkObject.NetworkObjectId))
            {
                return;
            }

            networkObject.IsSpawned = true;

            networkObject.IsSceneObject = sceneObject;
            networkObject.NetworkObjectId = networkId;

            networkObject.DestroyWithScene = sceneObject || destroyWithScene;

            networkObject.OwnerClientIdInternal = ownerClientId;
            networkObject.IsPlayerObject = playerObject;

            SpawnedObjects.Add(networkObject.NetworkObjectId, networkObject);
            SpawnedObjectsList.Add(networkObject);

            if (ownerClientId != null)
            {
                if (NetworkManager.IsServer)
                {
                    if (playerObject)
                    {
                        NetworkManager.ConnectedClients[ownerClientId.Value].PlayerObject = networkObject;
                    }
                    else
                    {
                        NetworkManager.ConnectedClients[ownerClientId.Value].OwnedObjects.Add(networkObject);
                    }
                }
                else if (playerObject && ownerClientId.Value == NetworkManager.LocalClientId)
                {
                    NetworkManager.ConnectedClients[ownerClientId.Value].PlayerObject = networkObject;
                }
            }

            if (NetworkManager.IsServer)
            {
                for (int i = 0; i < NetworkManager.ConnectedClientsList.Count; i++)
                {
                    if (networkObject.CheckObjectVisibility == null || networkObject.CheckObjectVisibility(NetworkManager.ConnectedClientsList[i].ClientId))
                    {
                        networkObject.Observers.Add(NetworkManager.ConnectedClientsList[i].ClientId);
                    }
                }
            }

<<<<<<< HEAD
            networkObject.SetCachedParent(networkObject.transform.parent);
            networkObject.ApplyNetworkParenting();
            NetworkObject.CheckOrphanChildren();

            networkObject.ResetNetworkStartInvoked();

=======
>>>>>>> 32da2f9f
            if (readPayload)
            {
                using (var payloadBuffer = PooledNetworkBuffer.Get())
                {
                    payloadBuffer.CopyUnreadFrom(dataStream, payloadLength);
                    dataStream.Position += payloadLength;
                    payloadBuffer.Position = 0;
                    networkObject.InvokeBehaviourNetworkSpawn(payloadBuffer);
                }
            }
            else
            {
                networkObject.InvokeBehaviourNetworkSpawn(null);
            }
        }

        internal void SendSpawnCallForObject(ulong clientId, NetworkObject networkObject, Stream payload)
        {
            //Currently, if this is called and the clientId (destination) is the server's client Id, this case
            //will be checked within the below Send function.  To avoid unwarranted allocation of a PooledNetworkBuffer
            //placing this check here. [NSS]
            if (NetworkManager.IsServer && clientId == NetworkManager.ServerClientId)
            {
                return;
            }

            var rpcQueueContainer = NetworkManager.RpcQueueContainer;

            var buffer = PooledNetworkBuffer.Get();
            WriteSpawnCallForObject(buffer, clientId, networkObject, payload);

            var queueItem = new RpcFrameQueueItem
            {
                UpdateStage = NetworkUpdateStage.Update,
                QueueItemType = RpcQueueContainer.QueueItemType.CreateObject,
                NetworkId = 0,
                NetworkBuffer = buffer,
                NetworkChannel = NetworkChannel.Internal,
                ClientNetworkIds = new[] { clientId }
            };
            rpcQueueContainer.AddToInternalMLAPISendQueue(queueItem);
        }

        internal void WriteSpawnCallForObject(NetworkBuffer buffer, ulong clientId, NetworkObject networkObject, Stream payload)
        {
            using (var writer = PooledNetworkWriter.Get(buffer))
            {
                writer.WriteBool(networkObject.IsPlayerObject);
                writer.WriteUInt64Packed(networkObject.NetworkObjectId);
                writer.WriteUInt64Packed(networkObject.OwnerClientId);

                NetworkObject parentNetworkObject = null;

                if (!networkObject.AlwaysReplicateAsRoot && networkObject.transform.parent != null)
                {
                    parentNetworkObject = networkObject.transform.parent.GetComponent<NetworkObject>();
                }

                if (parentNetworkObject == null)
                {
                    writer.WriteBool(false);
                }
                else
                {
                    writer.WriteBool(true);
                    writer.WriteUInt64Packed(parentNetworkObject.NetworkObjectId);
                }

                writer.WriteBool(networkObject.IsSceneObject ?? true);
                writer.WriteUInt32Packed(networkObject.GlobalObjectIdHash);

                if (networkObject.IncludeTransformWhenSpawning == null || networkObject.IncludeTransformWhenSpawning(clientId))
                {
                    writer.WriteBool(true);
                    writer.WriteSinglePacked(networkObject.transform.position.x);
                    writer.WriteSinglePacked(networkObject.transform.position.y);
                    writer.WriteSinglePacked(networkObject.transform.position.z);

                    writer.WriteSinglePacked(networkObject.transform.rotation.eulerAngles.x);
                    writer.WriteSinglePacked(networkObject.transform.rotation.eulerAngles.y);
                    writer.WriteSinglePacked(networkObject.transform.rotation.eulerAngles.z);
                }
                else
                {
                    writer.WriteBool(false);
                }

                {
                    var (isReparented, latestParent) = networkObject.GetNetworkParenting();
                    NetworkObject.WriteNetworkParenting(writer, isReparented, latestParent);
                }

                writer.WriteBool(payload != null);

                if (payload != null)
                {
                    writer.WriteInt32Packed((int)payload.Length);
                }

                if (NetworkManager.NetworkConfig.EnableNetworkVariable)
                {
                    networkObject.WriteNetworkVariableData(buffer, clientId);
                }

                if (payload != null)
                {
                    buffer.CopyFrom(payload);
                }
            }
        }

        internal void DespawnObject(NetworkObject networkObject, bool destroyObject = false)
        {
            if (!networkObject.IsSpawned)
            {
                throw new SpawnStateException("Object is not spawned");
            }

            if (!NetworkManager.IsServer)
            {
                throw new NotServerException("Only server can despawn objects");
            }

            OnDespawnObject(networkObject.NetworkObjectId, destroyObject);
        }

        // Makes scene objects ready to be reused
        internal void ServerResetShudownStateForSceneObjects()
        {
            foreach (var sobj in SpawnedObjectsList)
            {
                if ((sobj.IsSceneObject != null && sobj.IsSceneObject == true) || sobj.DestroyWithScene)
                {
                    sobj.IsSpawned = false;
                    sobj.DestroyWithScene = false;
                    sobj.IsSceneObject = null;
                }
            }
        }

        /// <summary>
        /// Gets called only by NetworkSceneManager.SwitchScene
        /// </summary>
        internal void ServerDestroySpawnedSceneObjects()
        {
            // This Allocation is "OK" for now because this code only executes when a new scene is switched to
            // We need to create a new copy the HashSet of NetworkObjects (SpawnedObjectsList) so we can remove
            // objects from the HashSet (SpawnedObjectsList) without causing a list has been modified exception to occur.
            var spawnedObjects = SpawnedObjectsList.ToList();

            foreach (var sobj in spawnedObjects)
            {
                if ((sobj.IsSceneObject != null && sobj.IsSceneObject == true) || sobj.DestroyWithScene)
                {
                    // This **needs** to be here until we overhaul NetworkSceneManager due to dependencies
                    // that occur shortly after NetworkSceneManager invokes ServerDestroySpawnedSceneObjects
                    // within the NetworkSceneManager.SwitchScene method.
                    SpawnedObjectsList.Remove(sobj);
                    if (NetworkManager.PrefabHandler != null && NetworkManager.PrefabHandler.ContainsHandler(sobj))
                    {
                        NetworkManager.PrefabHandler.HandleNetworkPrefabDestroy(sobj);
                        OnDespawnObject(sobj.NetworkObjectId, false);
                    }
                    else
                    {
                        UnityEngine.Object.Destroy(sobj.gameObject);
                    }
                }
            }
        }

        internal void DestroyNonSceneObjects()
        {
            var networkObjects = UnityEngine.Object.FindObjectsOfType<NetworkObject>();

            for (int i = 0; i < networkObjects.Length; i++)
            {
                if (networkObjects[i].NetworkManager == NetworkManager)
                {
                    if (networkObjects[i].IsSceneObject != null && networkObjects[i].IsSceneObject.Value == false)
                    {
                        if (NetworkManager.PrefabHandler.ContainsHandler(networkObjects[i]))
                        {
                            NetworkManager.PrefabHandler.HandleNetworkPrefabDestroy(networkObjects[i]);

                            OnDespawnObject(networkObjects[i].NetworkObjectId, false);
                        }
                        else
                        {
                            UnityEngine.Object.Destroy(networkObjects[i].gameObject);
                        }
                    }
                }
            }
        }

        internal void DestroySceneObjects()
        {
            var networkObjects = UnityEngine.Object.FindObjectsOfType<NetworkObject>();

            for (int i = 0; i < networkObjects.Length; i++)
            {
                if (networkObjects[i].NetworkManager == NetworkManager)
                {
                    if (networkObjects[i].IsSceneObject == null || networkObjects[i].IsSceneObject.Value == true)
                    {
                        if (NetworkManager.PrefabHandler.ContainsHandler(networkObjects[i]))
                        {
                            NetworkManager.PrefabHandler.HandleNetworkPrefabDestroy(networkObjects[i]);
                            OnDespawnObject(networkObjects[i].NetworkObjectId, false);
                        }
                        else
                        {
                            UnityEngine.Object.Destroy(networkObjects[i].gameObject);
                        }
                    }
                }
            }
        }

        internal void CleanDiffedSceneObjects()
        {
            // Clean up any in-scene objects that had been destroyed
            if (PendingSoftSyncObjects.Count > 0)
            {
                foreach (var pair in PendingSoftSyncObjects)
                {
                    UnityEngine.Object.Destroy(pair.Value.gameObject);
                }

                // Make sure to clear this once done destroying all remaining NetworkObjects
                PendingSoftSyncObjects.Clear();
            }
        }

        internal void ServerSpawnSceneObjectsOnStartSweep()
        {
            var networkObjects = UnityEngine.Object.FindObjectsOfType<NetworkObject>();

            for (int i = 0; i < networkObjects.Length; i++)
            {
                if (networkObjects[i].NetworkManager == NetworkManager)
                {
                    if (networkObjects[i].IsSceneObject == null)
                    {
                        SpawnNetworkObjectLocally(networkObjects[i], GetNetworkObjectId(), true, false, null, null, false, 0, false, true);
                    }
                }
            }
        }

        internal void ClientCollectSoftSyncSceneObjectSweep(NetworkObject[] networkObjects)
        {
            if (networkObjects == null)
            {
                networkObjects = UnityEngine.Object.FindObjectsOfType<NetworkObject>();
            }

            for (int i = 0; i < networkObjects.Length; i++)
            {
                if (networkObjects[i].NetworkManager == NetworkManager)
                {
                    if (networkObjects[i].IsSceneObject == null)
                    {
                        PendingSoftSyncObjects.Add(networkObjects[i].GlobalObjectIdHash, networkObjects[i]);
                    }
                }
            }
        }

<<<<<<< HEAD
        internal void OnDestroyObject(ulong networkObjectId, bool destroyGameObject)
=======
        internal void OnDespawnObject(ulong networkId, bool destroyGameObject)
>>>>>>> 32da2f9f
        {
            if (NetworkManager == null)
            {
                return;
            }

            //Removal of spawned object
<<<<<<< HEAD
            if (!SpawnedObjects.TryGetValue(networkObjectId, out NetworkObject sobj))
=======
            if (!SpawnedObjects.TryGetValue(networkId, out NetworkObject networkObject))
>>>>>>> 32da2f9f
            {
                Debug.LogWarning($"Trying to destroy object {networkObjectId} but it doesn't seem to exist anymore!");
                return;
            }

<<<<<<< HEAD
            // Move child NetworkObjects to the root when parent NetworkObject is destroyed
            foreach (var networkObject in SpawnedObjectsList)
            {
                var (isReparented, latestParent) = networkObject.GetNetworkParenting();
                if (isReparented && latestParent == networkObjectId)
                {
                    networkObject.gameObject.transform.parent = null;

                    if (NetworkLog.CurrentLogLevel <= LogLevel.Normal)
                    {
                        NetworkLog.LogWarning($"{nameof(NetworkObject)} #{networkObject.NetworkObjectId} moved to the root because its parent {nameof(NetworkObject)} #{networkObjectId} is destroyed");
                    }
                }
            }

            if (!sobj.IsOwnedByServer && !sobj.IsPlayerObject && NetworkManager.Singleton.ConnectedClients.TryGetValue(sobj.OwnerClientId, out NetworkClient networkClient))
=======
            if (!networkObject.IsOwnedByServer && !networkObject.IsPlayerObject && NetworkManager.Singleton.ConnectedClients.TryGetValue(networkObject.OwnerClientId, out NetworkClient networkClient))
>>>>>>> 32da2f9f
            {
                //Someone owns it.
                for (int i = networkClient.OwnedObjects.Count - 1; i > -1; i--)
                {
                    if (networkClient.OwnedObjects[i].NetworkObjectId == networkObjectId)
                    {
                        networkClient.OwnedObjects.RemoveAt(i);
                    }
                }
            }

            networkObject.IsSpawned = false;
            networkObject.InvokeBehaviourNetworkDespawn();

            if (NetworkManager != null && NetworkManager.IsServer)
            {
                if (NetworkManager.NetworkConfig.RecycleNetworkIds)
                {
                    ReleasedNetworkObjectIds.Enqueue(new ReleasedNetworkId()
                    {
                        NetworkId = networkObjectId,
                        ReleaseTime = Time.unscaledTime
                    });
                }

                var rpcQueueContainer = NetworkManager.RpcQueueContainer;
                if (rpcQueueContainer != null)
                {
                    if (networkObject != null)
                    {
                        // As long as we have any remaining clients, then notify of the object being destroy.
                        if (NetworkManager.ConnectedClientsList.Count > 0)
                        {
                            var buffer = PooledNetworkBuffer.Get();
                            using (var writer = PooledNetworkWriter.Get(buffer))
                            {
                                writer.WriteUInt64Packed(networkObjectId);

                                var queueItem = new RpcFrameQueueItem
                                {
                                    UpdateStage = NetworkUpdateStage.PostLateUpdate,
                                    QueueItemType = RpcQueueContainer.QueueItemType.DestroyObject,
                                    NetworkId = networkObjectId,
                                    NetworkBuffer = buffer,
                                    NetworkChannel = NetworkChannel.Internal,
                                    ClientNetworkIds = NetworkManager.ConnectedClientsList.Select(c => c.ClientId).ToArray()
                                };

                                rpcQueueContainer.AddToInternalMLAPISendQueue(queueItem);
                            }
                        }
                    }
                }
            }

            var gobj = networkObject.gameObject;

            if (destroyGameObject && gobj != null)
            {
                if (NetworkManager.PrefabHandler.ContainsHandler(networkObject))
                {
<<<<<<< HEAD
                    NetworkManager.PrefabHandler.HandleNetworkPrefabDestroy(sobj);
                    OnDestroyObject(networkObjectId, false);
=======
                    NetworkManager.PrefabHandler.HandleNetworkPrefabDestroy(networkObject);
                    OnDespawnObject(networkId, false);
>>>>>>> 32da2f9f
                }
                else
                {
                    UnityEngine.Object.Destroy(gobj);
                }
            }

            // for some reason, we can get down here and SpawnedObjects for this
            //  networkId will no longer be here, even as we check this at the start
            //  of the function
            if (SpawnedObjects.Remove(networkObjectId))
            {
                SpawnedObjectsList.Remove(networkObject);
            }
        }
    }
}<|MERGE_RESOLUTION|>--- conflicted
+++ resolved
@@ -333,15 +333,10 @@
                 }
             }
 
-<<<<<<< HEAD
             networkObject.SetCachedParent(networkObject.transform.parent);
             networkObject.ApplyNetworkParenting();
             NetworkObject.CheckOrphanChildren();
 
-            networkObject.ResetNetworkStartInvoked();
-
-=======
->>>>>>> 32da2f9f
             if (readPayload)
             {
                 using (var payloadBuffer = PooledNetworkBuffer.Get())
@@ -612,48 +607,36 @@
             }
         }
 
-<<<<<<< HEAD
-        internal void OnDestroyObject(ulong networkObjectId, bool destroyGameObject)
-=======
-        internal void OnDespawnObject(ulong networkId, bool destroyGameObject)
->>>>>>> 32da2f9f
+        internal void OnDespawnObject(ulong networkObjectId, bool destroyGameObject)
         {
             if (NetworkManager == null)
             {
                 return;
             }
 
-            //Removal of spawned object
-<<<<<<< HEAD
-            if (!SpawnedObjects.TryGetValue(networkObjectId, out NetworkObject sobj))
-=======
-            if (!SpawnedObjects.TryGetValue(networkId, out NetworkObject networkObject))
->>>>>>> 32da2f9f
+            // Removal of spawned object
+            if (!SpawnedObjects.TryGetValue(networkObjectId, out NetworkObject networkObject))
             {
                 Debug.LogWarning($"Trying to destroy object {networkObjectId} but it doesn't seem to exist anymore!");
                 return;
             }
 
-<<<<<<< HEAD
             // Move child NetworkObjects to the root when parent NetworkObject is destroyed
-            foreach (var networkObject in SpawnedObjectsList)
-            {
-                var (isReparented, latestParent) = networkObject.GetNetworkParenting();
+            foreach (var spawnedNetObj in SpawnedObjectsList)
+            {
+                var (isReparented, latestParent) = spawnedNetObj.GetNetworkParenting();
                 if (isReparented && latestParent == networkObjectId)
                 {
-                    networkObject.gameObject.transform.parent = null;
+                    spawnedNetObj.gameObject.transform.parent = null;
 
                     if (NetworkLog.CurrentLogLevel <= LogLevel.Normal)
                     {
-                        NetworkLog.LogWarning($"{nameof(NetworkObject)} #{networkObject.NetworkObjectId} moved to the root because its parent {nameof(NetworkObject)} #{networkObjectId} is destroyed");
-                    }
-                }
-            }
-
-            if (!sobj.IsOwnedByServer && !sobj.IsPlayerObject && NetworkManager.Singleton.ConnectedClients.TryGetValue(sobj.OwnerClientId, out NetworkClient networkClient))
-=======
+                        NetworkLog.LogWarning($"{nameof(NetworkObject)} #{spawnedNetObj.NetworkObjectId} moved to the root because its parent {nameof(NetworkObject)} #{networkObjectId} is destroyed");
+                    }
+                }
+            }
+
             if (!networkObject.IsOwnedByServer && !networkObject.IsPlayerObject && NetworkManager.Singleton.ConnectedClients.TryGetValue(networkObject.OwnerClientId, out NetworkClient networkClient))
->>>>>>> 32da2f9f
             {
                 //Someone owns it.
                 for (int i = networkClient.OwnedObjects.Count - 1; i > -1; i--)
@@ -715,13 +698,8 @@
             {
                 if (NetworkManager.PrefabHandler.ContainsHandler(networkObject))
                 {
-<<<<<<< HEAD
-                    NetworkManager.PrefabHandler.HandleNetworkPrefabDestroy(sobj);
-                    OnDestroyObject(networkObjectId, false);
-=======
                     NetworkManager.PrefabHandler.HandleNetworkPrefabDestroy(networkObject);
-                    OnDespawnObject(networkId, false);
->>>>>>> 32da2f9f
+                    OnDespawnObject(networkObjectId, false);
                 }
                 else
                 {
