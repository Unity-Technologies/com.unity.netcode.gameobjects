--- conflicted
+++ resolved
@@ -427,22 +427,13 @@
 
             var queueItem = new RpcFrameQueueItem
             {
-<<<<<<< HEAD
-                updateStage = NetworkUpdateStage.Update,
-                queueCreationTime = Time.realtimeSinceStartup,
-                queueItemType = RpcQueueContainer.QueueItemType.CreateObject,
-                networkId = 0,
-                itemBuffer = stream,
-                networkChannel = NetworkChannel.Internal,
-                clientIds = new[] {clientId}
-=======
                 UpdateStage = NetworkUpdateStage.Update,
+                QueueCreationTime = Time.realtimeSinceStartup,
                 QueueItemType = RpcQueueContainer.QueueItemType.CreateObject,
                 NetworkId = 0,
                 NetworkBuffer = buffer,
                 NetworkChannel = NetworkChannel.Internal,
                 ClientNetworkIds = new[] { clientId }
->>>>>>> caff1f6b
             };
             rpcQueueContainer.AddToInternalMLAPISendQueue(queueItem);
         }
@@ -713,22 +704,13 @@
 
                                 var queueItem = new RpcFrameQueueItem
                                 {
-<<<<<<< HEAD
-                                    updateStage = NetworkUpdateStage.PostLateUpdate,
-                                    queueCreationTime = Time.realtimeSinceStartup,
-                                    queueItemType = RpcQueueContainer.QueueItemType.DestroyObject,
-                                    networkId = networkId,
-                                    itemBuffer = stream,
-                                    networkChannel = NetworkChannel.Internal,
-                                    clientIds = NetworkManager.Singleton.ConnectedClientsList.Select(c => c.ClientId).ToArray()
-=======
                                     UpdateStage = NetworkUpdateStage.PostLateUpdate,
+                                    QueueCreationTime = Time.realtimeSinceStartup,
                                     QueueItemType = RpcQueueContainer.QueueItemType.DestroyObject,
                                     NetworkId = networkId,
                                     NetworkBuffer = buffer,
                                     NetworkChannel = NetworkChannel.Internal,
                                     ClientNetworkIds = NetworkManager.Singleton.ConnectedClientsList.Select(c => c.ClientId).ToArray()
->>>>>>> caff1f6b
                                 };
 
                                 rpcQueueContainer.AddToInternalMLAPISendQueue(queueItem);
