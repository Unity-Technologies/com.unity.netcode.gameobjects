--- conflicted
+++ resolved
@@ -17,29 +17,6 @@
 {
     internal class InternalMessageHandler : IInternalMessageHandler
     {
-<<<<<<< HEAD
-=======
-#if DEVELOPMENT_BUILD || UNITY_EDITOR
-        private static ProfilerMarker s_HandleConnectionRequest = new ProfilerMarker($"{nameof(InternalMessageHandler)}.{nameof(HandleConnectionRequest)}");
-        private static ProfilerMarker s_HandleConnectionApproved = new ProfilerMarker($"{nameof(InternalMessageHandler)}.{nameof(HandleConnectionApproved)}");
-        private static ProfilerMarker s_HandleAddObject = new ProfilerMarker($"{nameof(InternalMessageHandler)}.{nameof(HandleAddObject)}");
-        private static ProfilerMarker s_HandleDestroyObject = new ProfilerMarker($"{nameof(InternalMessageHandler)}.{nameof(HandleDestroyObject)}");
-        private static ProfilerMarker s_HandleSwitchScene = new ProfilerMarker($"{nameof(InternalMessageHandler)}.{nameof(HandleSwitchScene)}");
-        private static ProfilerMarker s_HandleClientSwitchSceneCompleted = new ProfilerMarker($"{nameof(InternalMessageHandler)}.{nameof(HandleClientSwitchSceneCompleted)}");
-        private static ProfilerMarker s_HandleChangeOwner = new ProfilerMarker($"{nameof(InternalMessageHandler)}.{nameof(HandleChangeOwner)}");
-        private static ProfilerMarker s_HandleAddObjects = new ProfilerMarker($"{nameof(InternalMessageHandler)}.{nameof(HandleAddObjects)}");
-        private static ProfilerMarker s_HandleDestroyObjects = new ProfilerMarker($"{nameof(InternalMessageHandler)}.{nameof(HandleDestroyObjects)}");
-        private static ProfilerMarker s_HandleTimeSync = new ProfilerMarker($"{nameof(InternalMessageHandler)}.{nameof(HandleTimeSync)}");
-        private static ProfilerMarker s_HandleNetworkVariableDelta = new ProfilerMarker($"{nameof(InternalMessageHandler)}.{nameof(HandleNetworkVariableDelta)}");
-        private static ProfilerMarker s_HandleUnnamedMessage = new ProfilerMarker($"{nameof(InternalMessageHandler)}.{nameof(HandleUnnamedMessage)}");
-        private static ProfilerMarker s_HandleNamedMessage = new ProfilerMarker($"{nameof(InternalMessageHandler)}.{nameof(HandleNamedMessage)}");
-        private static ProfilerMarker s_HandleNetworkLog = new ProfilerMarker($"{nameof(InternalMessageHandler)}.{nameof(HandleNetworkLog)}");
-        private static ProfilerMarker s_RpcReceiveQueueItemServerRpc = new ProfilerMarker($"{nameof(InternalMessageHandler)}.{nameof(RpcReceiveQueueItem)}.{nameof(RpcQueueContainer.QueueItemType.ServerRpc)}");
-        private static ProfilerMarker s_RpcReceiveQueueItemClientRpc = new ProfilerMarker($"{nameof(InternalMessageHandler)}.{nameof(RpcReceiveQueueItem)}.{nameof(RpcQueueContainer.QueueItemType.ClientRpc)}");
-        private static ProfilerMarker s_HandleAllClientsSwitchSceneCompleted = new ProfilerMarker($"{nameof(InternalMessageHandler)}.{nameof(HandleAllClientsSwitchSceneCompleted)}");
-#endif
-
->>>>>>> ba93f729
         public NetworkManager NetworkManager => m_NetworkManager;
         private NetworkManager m_NetworkManager;
 
@@ -347,61 +324,6 @@
             }
         }
 
-<<<<<<< HEAD
-        public void HandleNetworkVariableUpdate(ulong clientId, Stream stream, Action<ulong, PreBufferPreset> bufferCallback, PreBufferPreset bufferPreset)
-        {
-            if (!NetworkManager.NetworkConfig.EnableNetworkVariable)
-            {
-                if (NetworkLog.CurrentLogLevel <= LogLevel.Normal)
-                {
-                    NetworkLog.LogWarning($"{nameof(NetworkConstants.NETWORK_VARIABLE_UPDATE)} update received but {nameof(NetworkConfig.EnableNetworkVariable)} is false");
-                }
-
-                return;
-            }
-
-            using (var reader = PooledNetworkReader.Get(stream))
-            {
-                ulong networkObjectId = reader.ReadUInt64Packed();
-                ushort networkBehaviourIndex = reader.ReadUInt16Packed();
-
-                if (NetworkManager.SpawnManager.SpawnedObjects.TryGetValue(networkObjectId, out NetworkObject networkObject))
-                {
-                    var networkBehaviour = networkObject.GetNetworkBehaviourAtOrderIndex(networkBehaviourIndex);
-
-                    if (networkBehaviour == null)
-                    {
-                        if (NetworkLog.CurrentLogLevel <= LogLevel.Normal)
-                        {
-                            NetworkLog.LogWarning($"{nameof(NetworkConstants.NETWORK_VARIABLE_UPDATE)} message received for a non-existent behaviour. {nameof(networkObjectId)}: {networkObjectId}, {nameof(networkBehaviourIndex)}: {networkBehaviourIndex}");
-                        }
-                    }
-                    else
-                    {
-                        NetworkBehaviour.HandleNetworkVariableUpdate(networkBehaviour.NetworkVariableFields, stream, clientId, networkBehaviour, NetworkManager);
-                    }
-                }
-                else if (NetworkManager.IsServer || !NetworkManager.NetworkConfig.EnableMessageBuffering)
-                {
-                    if (NetworkLog.CurrentLogLevel <= LogLevel.Normal)
-                    {
-                        NetworkLog.LogWarning($"{nameof(NetworkConstants.NETWORK_VARIABLE_UPDATE)} message received for a non-existent object with {nameof(networkObjectId)}: {networkObjectId}. This delta was lost.");
-                    }
-                }
-                else
-                {
-                    if (NetworkLog.CurrentLogLevel <= LogLevel.Normal)
-                    {
-                        NetworkLog.LogWarning($"{nameof(NetworkConstants.NETWORK_VARIABLE_UPDATE)} message received for a non-existent object with {nameof(networkObjectId)}: {networkObjectId}. This delta will be buffered and might be recovered.");
-                    }
-
-                    bufferCallback(networkObjectId, bufferPreset);
-                }
-            }
-        }
-
-=======
->>>>>>> ba93f729
         /// <summary>
         /// Converts the stream to a PerformanceQueueItem and adds it to the receive queue
         /// </summary>
