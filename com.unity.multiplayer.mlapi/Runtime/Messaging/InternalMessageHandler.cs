using System;
using System.IO;
using MLAPI.Connection;
using MLAPI.Logging;
using MLAPI.SceneManagement;
using MLAPI.Serialization.Pooled;
using UnityEngine;
using UnityEngine.Events;
using UnityEngine.SceneManagement;
using MLAPI.Configuration;
using MLAPI.Profiling;
using MLAPI.Serialization;
<<<<<<< HEAD
using MLAPI.Transports;
using Unity.Profiling;
=======
>>>>>>> 2621a196

namespace MLAPI.Messaging
{
    internal class InternalMessageHandler : IInternalMessageHandler
    {
<<<<<<< HEAD
#if DEVELOPMENT_BUILD || UNITY_EDITOR
        private static ProfilerMarker s_HandleConnectionRequest = new ProfilerMarker($"{nameof(InternalMessageHandler)}.{nameof(HandleConnectionRequest)}");
        private static ProfilerMarker s_HandleConnectionApproved = new ProfilerMarker($"{nameof(InternalMessageHandler)}.{nameof(HandleConnectionApproved)}");
        private static ProfilerMarker s_HandleAddObject = new ProfilerMarker($"{nameof(InternalMessageHandler)}.{nameof(HandleAddObject)}");
        private static ProfilerMarker s_HandleDestroyObject = new ProfilerMarker($"{nameof(InternalMessageHandler)}.{nameof(HandleDestroyObject)}");
        private static ProfilerMarker s_HandleSwitchScene = new ProfilerMarker($"{nameof(InternalMessageHandler)}.{nameof(HandleSwitchScene)}");
        private static ProfilerMarker s_HandleClientSwitchSceneCompleted = new ProfilerMarker($"{nameof(InternalMessageHandler)}.{nameof(HandleClientSwitchSceneCompleted)}");
        private static ProfilerMarker s_HandleChangeOwner = new ProfilerMarker($"{nameof(InternalMessageHandler)}.{nameof(HandleChangeOwner)}");
        private static ProfilerMarker s_HandleAddObjects = new ProfilerMarker($"{nameof(InternalMessageHandler)}.{nameof(HandleAddObjects)}");
        private static ProfilerMarker s_HandleDestroyObjects = new ProfilerMarker($"{nameof(InternalMessageHandler)}.{nameof(HandleDestroyObjects)}");
        private static ProfilerMarker s_HandleTimeSync = new ProfilerMarker($"{nameof(InternalMessageHandler)}.{nameof(HandleTimeSync)}");
        private static ProfilerMarker s_HandleNetworkVariableDelta = new ProfilerMarker($"{nameof(InternalMessageHandler)}.{nameof(HandleNetworkVariableDelta)}");
        private static ProfilerMarker s_HandleUnnamedMessage = new ProfilerMarker($"{nameof(InternalMessageHandler)}.{nameof(HandleUnnamedMessage)}");
        private static ProfilerMarker s_HandleNamedMessage = new ProfilerMarker($"{nameof(InternalMessageHandler)}.{nameof(HandleNamedMessage)}");
        private static ProfilerMarker s_HandleNetworkLog = new ProfilerMarker($"{nameof(InternalMessageHandler)}.{nameof(HandleNetworkLog)}");
        private static ProfilerMarker s_MessageReceiveQueueItemServerRpc = new ProfilerMarker($"{nameof(InternalMessageHandler)}.{nameof(MessageReceiveQueueItem)}.{nameof(MessageQueueContainer.MessageType.ServerRpc)}");
        private static ProfilerMarker s_MessageReceiveQueueItemClientRpc = new ProfilerMarker($"{nameof(InternalMessageHandler)}.{nameof(MessageReceiveQueueItem)}.{nameof(MessageQueueContainer.MessageType.ClientRpc)}");
        private static ProfilerMarker s_MessageReceiveQueueItemInternalCommands = new ProfilerMarker($"{nameof(InternalMessageHandler)}.{nameof(MessageReceiveQueueItem)}.InternalCommand");
        private static ProfilerMarker s_HandleAllClientsSwitchSceneCompleted = new ProfilerMarker($"{nameof(InternalMessageHandler)}.{nameof(HandleAllClientsSwitchSceneCompleted)}");
#endif

=======
>>>>>>> 2621a196
        public NetworkManager NetworkManager => m_NetworkManager;
        private NetworkManager m_NetworkManager;

        public InternalMessageHandler(NetworkManager networkManager)
        {
            m_NetworkManager = networkManager;
        }

        public void HandleConnectionRequest(ulong clientId, Stream stream)
        {
            if (NetworkManager.PendingClients.TryGetValue(clientId, out PendingClient client))
            {
                // Set to pending approval to prevent future connection requests from being approved
                client.ConnectionState = PendingClient.State.PendingApproval;
            }

            using (var reader = PooledNetworkReader.Get(stream))
            {
                ulong configHash = reader.ReadUInt64Packed();
                if (!NetworkManager.NetworkConfig.CompareConfig(configHash))
                {
                    if (NetworkLog.CurrentLogLevel <= LogLevel.Normal)
                    {
                        NetworkLog.LogWarning($"{nameof(NetworkConfig)} mismatch. The configuration between the server and client does not match");
                    }

                    NetworkManager.DisconnectClient(clientId);
                    return;
                }

                if (NetworkManager.NetworkConfig.ConnectionApproval)
                {
                    byte[] connectionBuffer = reader.ReadByteArray();
                    NetworkManager.InvokeConnectionApproval(connectionBuffer, clientId,
                        (createPlayerObject, playerPrefabHash, approved, position, rotation) =>
                            NetworkManager.HandleApproval(clientId, createPlayerObject, playerPrefabHash, approved, position, rotation));
                }
                else
                {
                    NetworkManager.HandleApproval(clientId, NetworkManager.NetworkConfig.PlayerPrefab != null, null, true, null, null);
                }
            }
        }

        public void HandleConnectionApproved(ulong clientId, Stream stream, float receiveTime)
        {
            using (var reader = PooledNetworkReader.Get(stream))
            {
                NetworkManager.LocalClientId = reader.ReadUInt64Packed();

                uint sceneIndex = 0;
                var sceneSwitchProgressGuid = new Guid();

                if (NetworkManager.NetworkConfig.EnableSceneManagement)
                {
                    sceneIndex = reader.ReadUInt32Packed();
                    sceneSwitchProgressGuid = new Guid(reader.ReadByteArray());
                }

                bool sceneSwitch = NetworkManager.NetworkConfig.EnableSceneManagement && NetworkManager.SceneManager.HasSceneMismatch(sceneIndex);

                float netTime = reader.ReadSinglePacked();
                NetworkManager.UpdateNetworkTime(clientId, netTime, receiveTime, true);

                NetworkManager.ConnectedClients.Add(NetworkManager.LocalClientId, new NetworkClient { ClientId = NetworkManager.LocalClientId });


                void DelayedSpawnAction(Stream continuationStream)
                {
                    
                    using (var continuationReader = PooledNetworkReader.Get(continuationStream))
                    {
                        if (!NetworkManager.NetworkConfig.EnableSceneManagement)
                        {
                            NetworkManager.SpawnManager.DestroySceneObjects();
                        }
                        else
                        {
                            NetworkManager.SceneManager.PopulateScenePlacedObjects();
                        }

                        var objectCount = continuationReader.ReadUInt32Packed();
                        for (int i = 0; i < objectCount; i++)
                        {
                            NetworkObject.DeserializeSceneObject(continuationStream as NetworkBuffer, continuationReader, m_NetworkManager);
                        }

                        NetworkManager.IsConnectedClient = true;
                        NetworkManager.InvokeOnClientConnectedCallback(NetworkManager.LocalClientId);
                    }
                }

                if (sceneSwitch)
                {
                    UnityAction<Scene, Scene> onSceneLoaded = null;

                    var continuationBuffer = new NetworkBuffer();
                    continuationBuffer.CopyUnreadFrom(stream);
                    continuationBuffer.Position = 0;

                    void OnSceneLoadComplete()
                    {
                        SceneManager.activeSceneChanged -= onSceneLoaded;
                        NetworkSceneManager.IsSpawnedObjectsPendingInDontDestroyOnLoad = false;
                        DelayedSpawnAction(continuationBuffer);
                    }

                    onSceneLoaded = (oldScene, newScene) => { OnSceneLoadComplete(); };
                    SceneManager.activeSceneChanged += onSceneLoaded;
                    m_NetworkManager.SceneManager.OnFirstSceneSwitchSync(sceneIndex, sceneSwitchProgressGuid);
                }
                else
                {
                    DelayedSpawnAction(stream);
                }
            }
        }

        public void HandleAddObject(ulong clientId, Stream stream)
        {
            using (var reader = PooledNetworkReader.Get(stream))
            {
                var isPlayerObjectI = reader.ReadByte();
                bool isPlayerObject = isPlayerObjectI != 0;
                var networkId = reader.ReadUInt64Packed();
                var ownerClientId = reader.ReadUInt64Packed();
                var hasParent = reader.ReadBool();
                ulong? parentNetworkId = null;

                if (hasParent)
                {
                    parentNetworkId = reader.ReadUInt64Packed();
                }

                var softSync = reader.ReadBool();
                var prefabHash = reader.ReadUInt32Packed();

                Vector3? pos = null;
                Quaternion? rot = null;
                if (reader.ReadBool())
                {
                    pos = new Vector3(reader.ReadSinglePacked(), reader.ReadSinglePacked(), reader.ReadSinglePacked());
                    rot = Quaternion.Euler(reader.ReadSinglePacked(), reader.ReadSinglePacked(), reader.ReadSinglePacked());
                }

                var (isReparented, latestParent) = NetworkObject.ReadNetworkParenting(reader);

                var hasPayload = reader.ReadBool();
                var payLoadLength = hasPayload ? reader.ReadInt32Packed() : 0;

                var networkObject = NetworkManager.SpawnManager.CreateLocalNetworkObject(softSync, prefabHash, ownerClientId, parentNetworkId, pos, rot, isReparented);
                networkObject.SetNetworkParenting(isReparented, latestParent);
                NetworkManager.SpawnManager.SpawnNetworkObjectLocally(networkObject, networkId, softSync, isPlayerObject, ownerClientId, stream, hasPayload, payLoadLength, true, false);
            }
        }

        public void HandleDestroyObject(ulong clientId, Stream stream)
        {
            using (var reader = PooledNetworkReader.Get(stream))
            {
                ulong networkId = reader.ReadUInt64Packed();
                if (!NetworkManager.SpawnManager.SpawnedObjects.TryGetValue(networkId, out NetworkObject networkObject))
                {
                    // This is the same check and log message that happens inside OnDespawnObject, but we have to do it here
                    // while we still have access to the network ID, otherwise the log message will be less useful.
                    Debug.LogWarning($"Trying to destroy object {networkId} but it doesn't seem to exist anymore!");
                    return;
                }

                NetworkManager.SpawnManager.OnDespawnObject(networkObject, true);
            }
        }

        public void HandleSwitchScene(ulong clientId, Stream stream)
        {
            using (var reader = PooledNetworkReader.Get(stream))
            {
                uint sceneIndex = reader.ReadUInt32Packed();
                var switchSceneGuid = new Guid(reader.ReadByteArray());

                var objectBuffer = new NetworkBuffer();
                objectBuffer.CopyUnreadFrom(stream);
                objectBuffer.Position = 0;

                m_NetworkManager.SceneManager.OnSceneSwitch(sceneIndex, switchSceneGuid, objectBuffer);
            }
        }

        public void HandleClientSwitchSceneCompleted(ulong clientId, Stream stream)
        {
            using (var reader = PooledNetworkReader.Get(stream))
            {
                m_NetworkManager.SceneManager.OnClientSwitchSceneCompleted(clientId, new Guid(reader.ReadByteArray()));
            }
        }

        public void HandleChangeOwner(ulong clientId, Stream stream)
        {
            using (var reader = PooledNetworkReader.Get(stream))
            {
                ulong networkId = reader.ReadUInt64Packed();
                ulong ownerClientId = reader.ReadUInt64Packed();

                if (NetworkManager.SpawnManager.SpawnedObjects[networkId].OwnerClientId == NetworkManager.LocalClientId)
                {
                    //We are current owner.
                    NetworkManager.SpawnManager.SpawnedObjects[networkId].InvokeBehaviourOnLostOwnership();
                }

                if (ownerClientId == NetworkManager.LocalClientId)
                {
                    //We are new owner.
                    NetworkManager.SpawnManager.SpawnedObjects[networkId].InvokeBehaviourOnGainedOwnership();
                }

                NetworkManager.SpawnManager.SpawnedObjects[networkId].OwnerClientId = ownerClientId;
            }
        }

        public void HandleAddObjects(ulong clientId, Stream stream)
        {
            using (var reader = PooledNetworkReader.Get(stream))
            {
                ushort objectCount = reader.ReadUInt16Packed();

                for (int i = 0; i < objectCount; i++)
                {
                    HandleAddObject(clientId, stream);
                }
            }
        }

        public void HandleDestroyObjects(ulong clientId, Stream stream)
        {
            using (var reader = PooledNetworkReader.Get(stream))
            {
                ushort objectCount = reader.ReadUInt16Packed();

                for (int i = 0; i < objectCount; i++)
                {
                    HandleDestroyObject(clientId, stream);
                }
            }
        }

        public void HandleTimeSync(ulong clientId, Stream stream, float receiveTime)
        {
            using (var reader = PooledNetworkReader.Get(stream))
            {
                float netTime = reader.ReadSinglePacked();
                NetworkManager.UpdateNetworkTime(clientId, netTime, receiveTime);
            }
        }

        public void HandleNetworkVariableDelta(ulong clientId, Stream stream)
        {
            if (!NetworkManager.NetworkConfig.EnableNetworkVariable)
            {
                if (NetworkLog.CurrentLogLevel <= LogLevel.Normal)
                {
                    NetworkLog.LogWarning($"Network variable delta received but {nameof(NetworkConfig.EnableNetworkVariable)} is false");
                }

                return;
            }

            using (var reader = PooledNetworkReader.Get(stream))
            {
                ulong networkObjectId = reader.ReadUInt64Packed();
                ushort networkBehaviourIndex = reader.ReadUInt16Packed();

                if (NetworkManager.SpawnManager.SpawnedObjects.TryGetValue(networkObjectId, out NetworkObject networkObject))
                {
                    NetworkBehaviour instance = networkObject.GetNetworkBehaviourAtOrderIndex(networkBehaviourIndex);

                    if (instance == null)
                    {
                        if (NetworkLog.CurrentLogLevel <= LogLevel.Normal)
                        {
                            NetworkLog.LogWarning($"Network variable delta message received for a non-existent behaviour. {nameof(networkObjectId)}: {networkObjectId}, {nameof(networkBehaviourIndex)}: {networkBehaviourIndex}");
                        }
                    }
                    else
                    {
                        NetworkBehaviour.HandleNetworkVariableDeltas(instance.NetworkVariableFields, stream, clientId, instance, NetworkManager);
                    }
                }
                else if (NetworkManager.IsServer)
                {
                    if (NetworkLog.CurrentLogLevel <= LogLevel.Normal)
                    {
                        NetworkLog.LogWarning($"Network variable delta message received for a non-existent object with {nameof(networkObjectId)}: {networkObjectId}. This delta was lost.");
                    }
                }
<<<<<<< HEAD
            }
#if DEVELOPMENT_BUILD || UNITY_EDITOR
            s_HandleNetworkVariableDelta.End();
#endif
        }

        /// <summary>
        /// Converts the stream to a PerformanceQueueItem and adds it to the receive queue
        /// </summary>
        /// <param name="clientId"></param>
        /// <param name="stream"></param>
        /// <param name="receiveTime"></param>
        public void MessageReceiveQueueItem(ulong clientId, Stream stream, float receiveTime, MessageQueueContainer.MessageType messageType, NetworkChannel receiveChannel)
        {
            if (NetworkManager.IsServer && clientId == NetworkManager.ServerClientId)
            {
                return;
            }


#if !UNITY_2020_2_OR_NEWER
            uint headerByteSize = (uint)Arithmetic.VarIntSize((ulong)messageType);
            NetworkProfiler.StartEvent(TickType.Receive, (uint)(stream.Length), receiveChannel, messageType);
#endif

            if (stream == null)
            {
                if (NetworkLog.CurrentLogLevel <= LogLevel.Error)
                {
                    NetworkLog.LogError("Message unwrap could not be completed. Was the header corrupt?");
                }

                return;
            }

            if (messageType == MessageQueueContainer.MessageType.None)
            {
                if (NetworkLog.CurrentLogLevel <= LogLevel.Error)
                {
                    NetworkLog.LogError($"Message header contained an invalid type: {((int)messageType).ToString()}");
                }

                return;
            }
=======
                else
                {
                    if (NetworkLog.CurrentLogLevel <= LogLevel.Developer)
                    {
                        NetworkLog.LogWarning($"{nameof(NetworkConstants.NETWORK_VARIABLE_DELTA)} message received for a non-existent object with {nameof(networkObjectId)}: {networkObjectId}. This delta will be buffered and might be recovered.");
                    }

                    bufferCallback(networkObjectId, bufferPreset);
                }
            }
        }
>>>>>>> 2621a196

            if (NetworkLog.CurrentLogLevel <= LogLevel.Developer)
            {
                NetworkLog.LogInfo($"Data Header: {nameof(messageType)}={((int)messageType).ToString()}");
            }

            if (NetworkManager.PendingClients.TryGetValue(clientId, out PendingClient client) && (client.ConnectionState == PendingClient.State.PendingApproval || client.ConnectionState == PendingClient.State.PendingConnection && messageType != MessageQueueContainer.MessageType.ConnectionRequest))
            {
                if (NetworkLog.CurrentLogLevel <= LogLevel.Normal)
                {
                    NetworkLog.LogWarning($"Message received from {nameof(clientId)}={clientId.ToString()} before it has been accepted");
                }

                return;
            }

            ProfilerStatManager.MessagesRcvd.Record();
            PerformanceDataManager.Increment(ProfilerConstants.MessagesReceived);

<<<<<<< HEAD
#if DEVELOPMENT_BUILD || UNITY_EDITOR
            switch (messageType)
            {
                case MessageQueueContainer.MessageType.ServerRpc:
                    s_MessageReceiveQueueItemServerRpc.Begin();
                    break;
                case MessageQueueContainer.MessageType.ClientRpc:
                    s_MessageReceiveQueueItemClientRpc.Begin();
                    break;
                default:
                    s_MessageReceiveQueueItemInternalCommands.Begin();
                    break;
            }
#endif

            var messageQueueContainer = NetworkManager.MessageQueueContainer;
            messageQueueContainer.AddQueueItemToInboundFrame(messageType, receiveTime, clientId, (NetworkBuffer)stream, receiveChannel);

#if DEVELOPMENT_BUILD || UNITY_EDITOR
            switch (messageType)
            {
                case MessageQueueContainer.MessageType.ServerRpc:
                    s_MessageReceiveQueueItemServerRpc.End();
                    break;
                case MessageQueueContainer.MessageType.ClientRpc:
                    s_MessageReceiveQueueItemClientRpc.End();
                    break;
                default:
                    s_MessageReceiveQueueItemInternalCommands.End();
                    break;
            }
#endif
=======
            var rpcQueueContainer = NetworkManager.RpcQueueContainer;
            rpcQueueContainer.AddQueueItemToInboundFrame(queueItemType, receiveTime, clientId, (NetworkBuffer)stream);
>>>>>>> 2621a196
        }

        public void HandleUnnamedMessage(ulong clientId, Stream stream)
        {
            PerformanceDataManager.Increment(ProfilerConstants.UnnamedMessageReceived);
            ProfilerStatManager.UnnamedMessage.Record();
            NetworkManager.CustomMessagingManager.InvokeUnnamedMessage(clientId, stream);
        }

        public void HandleNamedMessage(ulong clientId, Stream stream)
        {
            PerformanceDataManager.Increment(ProfilerConstants.NamedMessageReceived);
            ProfilerStatManager.NamedMessage.Record();
            using (var reader = PooledNetworkReader.Get(stream))
            {
                ulong hash = reader.ReadUInt64Packed();

                NetworkManager.CustomMessagingManager.InvokeNamedMessage(hash, clientId, stream);
            }
        }

        public void HandleNetworkLog(ulong clientId, Stream stream)
        {
            using (var reader = PooledNetworkReader.Get(stream))
            {
                var logType = (NetworkLog.LogType)reader.ReadByte();
                string message = reader.ReadStringPacked();

                switch (logType)
                {
                    case NetworkLog.LogType.Info:
                        NetworkLog.LogInfoServerLocal(message, clientId);
                        break;
                    case NetworkLog.LogType.Warning:
                        NetworkLog.LogWarningServerLocal(message, clientId);
                        break;
                    case NetworkLog.LogType.Error:
                        NetworkLog.LogErrorServerLocal(message, clientId);
                        break;
                }
            }
        }

        internal static void HandleSnapshot(ulong clientId, Stream messageStream)
        {
            NetworkManager.Singleton.SnapshotSystem.ReadSnapshot(messageStream);
        }

        public void HandleAllClientsSwitchSceneCompleted(ulong clientId, Stream stream)
        {
            using (var reader = PooledNetworkReader.Get(stream))
            {
                var clientIds = reader.ReadULongArray();
                var timedOutClientIds = reader.ReadULongArray();
                NetworkManager.SceneManager.AllClientsReady(clientIds, timedOutClientIds);
            }
        }
    }
}<|MERGE_RESOLUTION|>--- conflicted
+++ resolved
@@ -10,40 +10,12 @@
 using MLAPI.Configuration;
 using MLAPI.Profiling;
 using MLAPI.Serialization;
-<<<<<<< HEAD
 using MLAPI.Transports;
-using Unity.Profiling;
-=======
->>>>>>> 2621a196
 
 namespace MLAPI.Messaging
 {
     internal class InternalMessageHandler : IInternalMessageHandler
     {
-<<<<<<< HEAD
-#if DEVELOPMENT_BUILD || UNITY_EDITOR
-        private static ProfilerMarker s_HandleConnectionRequest = new ProfilerMarker($"{nameof(InternalMessageHandler)}.{nameof(HandleConnectionRequest)}");
-        private static ProfilerMarker s_HandleConnectionApproved = new ProfilerMarker($"{nameof(InternalMessageHandler)}.{nameof(HandleConnectionApproved)}");
-        private static ProfilerMarker s_HandleAddObject = new ProfilerMarker($"{nameof(InternalMessageHandler)}.{nameof(HandleAddObject)}");
-        private static ProfilerMarker s_HandleDestroyObject = new ProfilerMarker($"{nameof(InternalMessageHandler)}.{nameof(HandleDestroyObject)}");
-        private static ProfilerMarker s_HandleSwitchScene = new ProfilerMarker($"{nameof(InternalMessageHandler)}.{nameof(HandleSwitchScene)}");
-        private static ProfilerMarker s_HandleClientSwitchSceneCompleted = new ProfilerMarker($"{nameof(InternalMessageHandler)}.{nameof(HandleClientSwitchSceneCompleted)}");
-        private static ProfilerMarker s_HandleChangeOwner = new ProfilerMarker($"{nameof(InternalMessageHandler)}.{nameof(HandleChangeOwner)}");
-        private static ProfilerMarker s_HandleAddObjects = new ProfilerMarker($"{nameof(InternalMessageHandler)}.{nameof(HandleAddObjects)}");
-        private static ProfilerMarker s_HandleDestroyObjects = new ProfilerMarker($"{nameof(InternalMessageHandler)}.{nameof(HandleDestroyObjects)}");
-        private static ProfilerMarker s_HandleTimeSync = new ProfilerMarker($"{nameof(InternalMessageHandler)}.{nameof(HandleTimeSync)}");
-        private static ProfilerMarker s_HandleNetworkVariableDelta = new ProfilerMarker($"{nameof(InternalMessageHandler)}.{nameof(HandleNetworkVariableDelta)}");
-        private static ProfilerMarker s_HandleUnnamedMessage = new ProfilerMarker($"{nameof(InternalMessageHandler)}.{nameof(HandleUnnamedMessage)}");
-        private static ProfilerMarker s_HandleNamedMessage = new ProfilerMarker($"{nameof(InternalMessageHandler)}.{nameof(HandleNamedMessage)}");
-        private static ProfilerMarker s_HandleNetworkLog = new ProfilerMarker($"{nameof(InternalMessageHandler)}.{nameof(HandleNetworkLog)}");
-        private static ProfilerMarker s_MessageReceiveQueueItemServerRpc = new ProfilerMarker($"{nameof(InternalMessageHandler)}.{nameof(MessageReceiveQueueItem)}.{nameof(MessageQueueContainer.MessageType.ServerRpc)}");
-        private static ProfilerMarker s_MessageReceiveQueueItemClientRpc = new ProfilerMarker($"{nameof(InternalMessageHandler)}.{nameof(MessageReceiveQueueItem)}.{nameof(MessageQueueContainer.MessageType.ClientRpc)}");
-        private static ProfilerMarker s_MessageReceiveQueueItemInternalCommands = new ProfilerMarker($"{nameof(InternalMessageHandler)}.{nameof(MessageReceiveQueueItem)}.InternalCommand");
-        private static ProfilerMarker s_HandleAllClientsSwitchSceneCompleted = new ProfilerMarker($"{nameof(InternalMessageHandler)}.{nameof(HandleAllClientsSwitchSceneCompleted)}");
-#endif
-
-=======
->>>>>>> 2621a196
         public NetworkManager NetworkManager => m_NetworkManager;
         private NetworkManager m_NetworkManager;
 
@@ -113,7 +85,7 @@
 
                 void DelayedSpawnAction(Stream continuationStream)
                 {
-                    
+
                     using (var continuationReader = PooledNetworkReader.Get(continuationStream))
                     {
                         if (!NetworkManager.NetworkConfig.EnableSceneManagement)
@@ -172,6 +144,7 @@
                 var ownerClientId = reader.ReadUInt64Packed();
                 var hasParent = reader.ReadBool();
                 ulong? parentNetworkId = null;
+                Debug.Log($"Reading spawn {isPlayerObject} {networkId} {ownerClientId}");
 
                 if (hasParent)
                 {
@@ -338,11 +311,7 @@
                         NetworkLog.LogWarning($"Network variable delta message received for a non-existent object with {nameof(networkObjectId)}: {networkObjectId}. This delta was lost.");
                     }
                 }
-<<<<<<< HEAD
-            }
-#if DEVELOPMENT_BUILD || UNITY_EDITOR
-            s_HandleNetworkVariableDelta.End();
-#endif
+            }
         }
 
         /// <summary>
@@ -358,12 +327,6 @@
                 return;
             }
 
-
-#if !UNITY_2020_2_OR_NEWER
-            uint headerByteSize = (uint)Arithmetic.VarIntSize((ulong)messageType);
-            NetworkProfiler.StartEvent(TickType.Receive, (uint)(stream.Length), receiveChannel, messageType);
-#endif
-
             if (stream == null)
             {
                 if (NetworkLog.CurrentLogLevel <= LogLevel.Error)
@@ -383,19 +346,6 @@
 
                 return;
             }
-=======
-                else
-                {
-                    if (NetworkLog.CurrentLogLevel <= LogLevel.Developer)
-                    {
-                        NetworkLog.LogWarning($"{nameof(NetworkConstants.NETWORK_VARIABLE_DELTA)} message received for a non-existent object with {nameof(networkObjectId)}: {networkObjectId}. This delta will be buffered and might be recovered.");
-                    }
-
-                    bufferCallback(networkObjectId, bufferPreset);
-                }
-            }
-        }
->>>>>>> 2621a196
 
             if (NetworkLog.CurrentLogLevel <= LogLevel.Developer)
             {
@@ -415,43 +365,8 @@
             ProfilerStatManager.MessagesRcvd.Record();
             PerformanceDataManager.Increment(ProfilerConstants.MessagesReceived);
 
-<<<<<<< HEAD
-#if DEVELOPMENT_BUILD || UNITY_EDITOR
-            switch (messageType)
-            {
-                case MessageQueueContainer.MessageType.ServerRpc:
-                    s_MessageReceiveQueueItemServerRpc.Begin();
-                    break;
-                case MessageQueueContainer.MessageType.ClientRpc:
-                    s_MessageReceiveQueueItemClientRpc.Begin();
-                    break;
-                default:
-                    s_MessageReceiveQueueItemInternalCommands.Begin();
-                    break;
-            }
-#endif
-
             var messageQueueContainer = NetworkManager.MessageQueueContainer;
             messageQueueContainer.AddQueueItemToInboundFrame(messageType, receiveTime, clientId, (NetworkBuffer)stream, receiveChannel);
-
-#if DEVELOPMENT_BUILD || UNITY_EDITOR
-            switch (messageType)
-            {
-                case MessageQueueContainer.MessageType.ServerRpc:
-                    s_MessageReceiveQueueItemServerRpc.End();
-                    break;
-                case MessageQueueContainer.MessageType.ClientRpc:
-                    s_MessageReceiveQueueItemClientRpc.End();
-                    break;
-                default:
-                    s_MessageReceiveQueueItemInternalCommands.End();
-                    break;
-            }
-#endif
-=======
-            var rpcQueueContainer = NetworkManager.RpcQueueContainer;
-            rpcQueueContainer.AddQueueItemToInboundFrame(queueItemType, receiveTime, clientId, (NetworkBuffer)stream);
->>>>>>> 2621a196
         }
 
         public void HandleUnnamedMessage(ulong clientId, Stream stream)
