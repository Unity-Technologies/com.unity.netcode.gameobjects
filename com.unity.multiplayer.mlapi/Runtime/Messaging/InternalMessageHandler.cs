using System;
using System.IO;
using MLAPI.Configuration;
using MLAPI.Connection;
#if !DISABLE_CRYPTOGRAPHY
using System.Security.Cryptography;
using System.Security.Cryptography.X509Certificates;
#endif
using MLAPI.Security;
using MLAPI.Logging;
using MLAPI.SceneManagement;
using MLAPI.Serialization.Pooled;
using MLAPI.Spawning;
using UnityEngine;
using UnityEngine.Events;
using UnityEngine.SceneManagement;
using System.Collections.Generic;
using MLAPI.Messaging.Buffering;
using MLAPI.Profiling;
using Unity.Profiling;
using MLAPI.Serialization;
using BitStream = MLAPI.Serialization.BitStream;

namespace MLAPI.Messaging
{
    internal static class InternalMessageHandler
    {
#if DEVELOPMENT_BUILD || UNITY_EDITOR
        static ProfilerMarker s_HandleConnectionRequest = new ProfilerMarker("InternalMessageHandler.HandleConnectionRequest");
        static ProfilerMarker s_HandleConnectionApproved = new ProfilerMarker("InternalMessageHandler.HandleConnectionApproved");
        static ProfilerMarker s_HandleAddObject = new ProfilerMarker("InternalMessageHandler.HandleAddObject");
        static ProfilerMarker s_HandleDestroyObject = new ProfilerMarker("InternalMessageHandler.HandleDestroyObject");
        static ProfilerMarker s_HandleSwitchScene = new ProfilerMarker("InternalMessageHandler.HandleSwitchScene");
        static ProfilerMarker s_HandleClientSwitchSceneCompleted = new ProfilerMarker("InternalMessageHandler.HandleClientSwitchSceneCompleted");
        static ProfilerMarker s_HandleChangeOwner =
            new ProfilerMarker("InternalMessageHandler.HandleChangeOwner");
        static ProfilerMarker s_HandleAddObjects =
            new ProfilerMarker("InternalMessageHandler.HandleAddObjects");
        static ProfilerMarker s_HandleDestroyObjects =
            new ProfilerMarker("InternalMessageHandler.HandleDestroyObjects");
        static ProfilerMarker s_HandleTimeSync =
            new ProfilerMarker("InternalMessageHandler.HandleTimeSync");
        static ProfilerMarker s_HandleNetworkedVarDelta =
            new ProfilerMarker("InternalMessageHandler.HandleNetworkedVarDelta");
        static ProfilerMarker s_HandleNetworkedVarUpdate =
            new ProfilerMarker("InternalMessageHandler.HandleNetworkedVarUpdate");
        static ProfilerMarker s_HandleUnnamedMessage =
            new ProfilerMarker("InternalMessageHandler.HandleUnnamedMessage");
        static ProfilerMarker s_HandleNamedMessage =
            new ProfilerMarker("InternalMessageHandler.HandleNamedMessage");
        static ProfilerMarker s_HandleNetworkLog =
            new ProfilerMarker("InternalMessageHandler.HandleNetworkLog");

#endif

#if !DISABLE_CRYPTOGRAPHY
        // Runs on client
        internal static void HandleHailRequest(ulong clientId, Stream stream)
        {
            X509Certificate2 certificate = null;
            byte[] serverDiffieHellmanPublicPart = null;
            using (PooledBitReader reader = PooledBitReader.Get(stream))
            {
                if (NetworkingManager.Singleton.NetworkConfig.EnableEncryption)
                {
                    // Read the certificate
                    if (NetworkingManager.Singleton.NetworkConfig.SignKeyExchange)
                    {
                        // Allocation justification: This runs on client and only once, at initial connection
                        certificate = new X509Certificate2(reader.ReadByteArray());
                        if (CryptographyHelper.VerifyCertificate(certificate, NetworkingManager.Singleton.ConnectedHostname))
                        {
                            // The certificate is not valid :(
                            // Man in the middle.
                            if (NetworkLog.CurrentLogLevel <= LogLevel.Normal) NetworkLog.LogWarning("Invalid certificate. Disconnecting");
                            NetworkingManager.Singleton.StopClient();
                            return;
                        }
                        else
                        {
                            NetworkingManager.Singleton.NetworkConfig.ServerX509Certificate = certificate;
                        }
                    }

                    // Read the ECDH
                    // Allocation justification: This runs on client and only once, at initial connection
                    serverDiffieHellmanPublicPart = reader.ReadByteArray();

                    // Verify the key exchange
                    if (NetworkingManager.Singleton.NetworkConfig.SignKeyExchange)
                    {
                        int signatureType = reader.ReadByte();

                        byte[] serverDiffieHellmanPublicPartSignature = reader.ReadByteArray();

                        if (signatureType == 0)
                        {
                            RSACryptoServiceProvider rsa = certificate.PublicKey.Key as RSACryptoServiceProvider;

                            if (rsa != null)
                            {
                                using (SHA256Managed sha = new SHA256Managed())
                                {
                                    if (!rsa.VerifyData(serverDiffieHellmanPublicPart, sha, serverDiffieHellmanPublicPartSignature))
                                    {
                                        if (NetworkLog.CurrentLogLevel <= LogLevel.Normal) NetworkLog.LogWarning("Invalid RSA signature. Disconnecting");
                                        NetworkingManager.Singleton.StopClient();
                                        return;
                                    }
                                }
                            }
                            else
                            {
                                if (NetworkLog.CurrentLogLevel <= LogLevel.Normal) NetworkLog.LogWarning("No RSA key found in certificate. Disconnecting");
                                NetworkingManager.Singleton.StopClient();
                                return;
                            }
                        }
                        else if (signatureType == 1)
                        {
                            DSACryptoServiceProvider dsa = certificate.PublicKey.Key as DSACryptoServiceProvider;

                            if (dsa != null)
                            {
                                using (SHA256Managed sha = new SHA256Managed())
                                {
                                    if (!dsa.VerifyData(sha.ComputeHash(serverDiffieHellmanPublicPart), serverDiffieHellmanPublicPartSignature))
                                    {
                                        if (NetworkLog.CurrentLogLevel <= LogLevel.Normal) NetworkLog.LogWarning("Invalid DSA signature. Disconnecting");
                                        NetworkingManager.Singleton.StopClient();
                                        return;
                                    }
                                }
                            }
                            else
                            {
                                if (NetworkLog.CurrentLogLevel <= LogLevel.Normal) NetworkLog.LogWarning("No DSA key found in certificate. Disconnecting");
                                NetworkingManager.Singleton.StopClient();
                                return;
                            }
                        }
                        else
                        {
                            if (NetworkLog.CurrentLogLevel <= LogLevel.Normal) NetworkLog.LogWarning("Invalid signature type. Disconnecting");
                            NetworkingManager.Singleton.StopClient();
                            return;
                        }
                    }
                }
            }

            using (PooledBitStream outStream = PooledBitStream.Get())
            {
                using (PooledBitWriter writer = PooledBitWriter.Get(outStream))
                {
                    if (NetworkingManager.Singleton.NetworkConfig.EnableEncryption)
                    {
                        // Create a ECDH key
                        EllipticDiffieHellman diffieHellman = new EllipticDiffieHellman(EllipticDiffieHellman.DEFAULT_CURVE, EllipticDiffieHellman.DEFAULT_GENERATOR, EllipticDiffieHellman.DEFAULT_ORDER);
                        NetworkingManager.Singleton.clientAesKey = diffieHellman.GetSharedSecret(serverDiffieHellmanPublicPart);
                        byte[] diffieHellmanPublicKey = diffieHellman.GetPublicKey();
                        writer.WriteByteArray(diffieHellmanPublicKey);
                    }
                }

                // Send HailResponse
                InternalMessageSender.Send(NetworkingManager.Singleton.ServerClientId, MLAPIConstants.MLAPI_CERTIFICATE_HAIL_RESPONSE, "MLAPI_INTERNAL", outStream, SecuritySendFlags.None, null);
            }
        }

        // Ran on server
        internal static void HandleHailResponse(ulong clientId, Stream stream)
        {
            if (!NetworkingManager.Singleton.PendingClients.ContainsKey(clientId) || NetworkingManager.Singleton.PendingClients[clientId].ConnectionState != PendingClient.State.PendingHail) return;
            if (!NetworkingManager.Singleton.NetworkConfig.EnableEncryption) return;

            using (PooledBitReader reader = PooledBitReader.Get(stream))
            {
                if (NetworkingManager.Singleton.PendingClients[clientId].KeyExchange != null)
                {
                    byte[] diffieHellmanPublic = reader.ReadByteArray();
                    NetworkingManager.Singleton.PendingClients[clientId].AesKey = NetworkingManager.Singleton.PendingClients[clientId].KeyExchange.GetSharedSecret(diffieHellmanPublic);
                }
            }

            NetworkingManager.Singleton.PendingClients[clientId].ConnectionState = PendingClient.State.PendingConnection;
            NetworkingManager.Singleton.PendingClients[clientId].KeyExchange = null; // Give to GC

            // Send greetings, they have passed all the handshakes
            using (PooledBitStream outStream = PooledBitStream.Get())
            {
                using (PooledBitWriter writer = PooledBitWriter.Get(outStream))
                {
                    writer.WriteInt64Packed(DateTime.Now.Ticks); // This serves no purpose.
                }

                InternalMessageSender.Send(clientId, MLAPIConstants.MLAPI_GREETINGS, "MLAPI_INTERNAL", outStream, SecuritySendFlags.None, null);
            }
        }

        internal static void HandleGreetings(ulong clientId, Stream stream)
        {
            // Server greeted us, we can now initiate our request to connect.
            NetworkingManager.Singleton.SendConnectionRequest();
        }
#endif

        internal static void HandleConnectionRequest(ulong clientId, Stream stream)
        {
#if DEVELOPMENT_BUILD || UNITY_EDITOR
            s_HandleConnectionRequest.Begin();
#endif
            using (PooledBitReader reader = PooledBitReader.Get(stream))
            {
                ulong configHash = reader.ReadUInt64Packed();
                if (!NetworkingManager.Singleton.NetworkConfig.CompareConfig(configHash))
                {
                    if (NetworkLog.CurrentLogLevel <= LogLevel.Normal) NetworkLog.LogWarning("NetworkConfiguration mismatch. The configuration between the server and client does not match");
                    NetworkingManager.Singleton.DisconnectClient(clientId);
                    return;
                }

                if (NetworkingManager.Singleton.NetworkConfig.ConnectionApproval)
                {
                    byte[] connectionBuffer = reader.ReadByteArray();
                    NetworkingManager.Singleton.InvokeConnectionApproval(connectionBuffer, clientId, (createPlayerObject, playerPrefabHash, approved, position, rotation) =>
                    {
                        NetworkingManager.Singleton.HandleApproval(clientId, createPlayerObject, playerPrefabHash, approved, position, rotation);
                    });
                }
                else
                {
                    NetworkingManager.Singleton.HandleApproval(clientId, NetworkingManager.Singleton.NetworkConfig.CreatePlayerPrefab, null, true, null, null);
                }
            }
#if DEVELOPMENT_BUILD || UNITY_EDITOR
            s_HandleConnectionRequest.End();
#endif
        }

        internal static void HandleConnectionApproved(ulong clientId, Stream stream, float receiveTime)
        {
#if DEVELOPMENT_BUILD || UNITY_EDITOR
            s_HandleConnectionApproved.Begin();
#endif
            using (PooledBitReader reader = PooledBitReader.Get(stream))
            {
                NetworkingManager.Singleton.LocalClientId = reader.ReadUInt64Packed();

                uint sceneIndex = 0;
                Guid sceneSwitchProgressGuid = new Guid();

                if (NetworkingManager.Singleton.NetworkConfig.EnableSceneManagement)
                {
                    sceneIndex = reader.ReadUInt32Packed();
                    sceneSwitchProgressGuid = new Guid(reader.ReadByteArray());
                }

                bool sceneSwitch = NetworkingManager.Singleton.NetworkConfig.EnableSceneManagement && NetworkSceneManager.HasSceneMismatch(sceneIndex);

                float netTime = reader.ReadSinglePacked();
                NetworkingManager.Singleton.UpdateNetworkTime(clientId, netTime, receiveTime, true);

                NetworkingManager.Singleton.ConnectedClients.Add(NetworkingManager.Singleton.LocalClientId, new NetworkedClient() { ClientId = NetworkingManager.Singleton.LocalClientId });


                void DelayedSpawnAction(Stream continuationStream)
                {
                    using (PooledBitReader continuationReader = PooledBitReader.Get(continuationStream))
                    {
                        if (!NetworkingManager.Singleton.NetworkConfig.EnableSceneManagement || NetworkingManager.Singleton.NetworkConfig.UsePrefabSync)
                        {
                            SpawnManager.DestroySceneObjects();
                        }
                        else
                        {
                            SpawnManager.ClientCollectSoftSyncSceneObjectSweep(null);
                        }

                        uint objectCount = continuationReader.ReadUInt32Packed();
                        for (int i = 0; i < objectCount; i++)
                        {
                            bool isPlayerObject = continuationReader.ReadBool();
                            ulong networkId = continuationReader.ReadUInt64Packed();
                            ulong ownerId = continuationReader.ReadUInt64Packed();
                            bool hasParent = continuationReader.ReadBool();
                            ulong? parentNetworkId = null;

                            if (hasParent)
                            {
                                parentNetworkId = continuationReader.ReadUInt64Packed();
                            }

                            ulong prefabHash;
                            ulong instanceId;
                            bool softSync;

                            if (!NetworkingManager.Singleton.NetworkConfig.EnableSceneManagement || NetworkingManager.Singleton.NetworkConfig.UsePrefabSync)
                            {
                                softSync = false;
                                instanceId = 0;
                                prefabHash = continuationReader.ReadUInt64Packed();
                            }
                            else
                            {
                                softSync = continuationReader.ReadBool();

                                if (softSync)
                                {
                                    instanceId = continuationReader.ReadUInt64Packed();
                                    prefabHash = 0;
                                }
                                else
                                {
                                    prefabHash = continuationReader.ReadUInt64Packed();
                                    instanceId = 0;
                                }
                            }

                            Vector3? pos = null;
                            Quaternion? rot = null;
                            if (continuationReader.ReadBool())
                            {
                                pos = new Vector3(continuationReader.ReadSinglePacked(), continuationReader.ReadSinglePacked(), continuationReader.ReadSinglePacked());
                                rot = Quaternion.Euler(continuationReader.ReadSinglePacked(), continuationReader.ReadSinglePacked(), continuationReader.ReadSinglePacked());
                            }

                            NetworkedObject netObject = SpawnManager.CreateLocalNetworkedObject(softSync, instanceId, prefabHash, parentNetworkId, pos, rot);
                            SpawnManager.SpawnNetworkedObjectLocally(netObject, networkId, softSync, isPlayerObject, ownerId, continuationStream, false, 0, true, false);

                            Queue<BufferManager.BufferedMessage> bufferQueue = BufferManager.ConsumeBuffersForNetworkId(networkId);

                            // Apply buffered messages
                            if (bufferQueue != null)
                            {
                                while (bufferQueue.Count > 0)
                                {
                                    BufferManager.BufferedMessage message = bufferQueue.Dequeue();

                                    NetworkingManager.Singleton.HandleIncomingData(message.sender, message.channelName, new ArraySegment<byte>(message.payload.GetBuffer(), (int)message.payload.Position, (int)message.payload.Length), message.receiveTime, false);

                                    BufferManager.RecycleConsumedBufferedMessage(message);
                                }
                            }
                        }

                        NetworkingManager.Singleton.IsConnectedClient = true;

                        NetworkingManager.Singleton.InvokeOnClientConnectedCallback(NetworkingManager.Singleton.LocalClientId);
                    }
                }

                if (sceneSwitch)
                {
                    UnityAction<Scene, Scene> onSceneLoaded = null;

                    Serialization.BitStream continuationStream = new Serialization.BitStream();
                    continuationStream.CopyUnreadFrom(stream);
                    continuationStream.Position = 0;

                    void OnSceneLoadComplete()
                    {
                        SceneManager.activeSceneChanged -= onSceneLoaded;
                        NetworkSceneManager.isSpawnedObjectsPendingInDontDestroyOnLoad = false;
                        DelayedSpawnAction(continuationStream);
                    }

                    onSceneLoaded = (oldScene, newScene) => { OnSceneLoadComplete(); };

                    SceneManager.activeSceneChanged += onSceneLoaded;

                    NetworkSceneManager.OnFirstSceneSwitchSync(sceneIndex, sceneSwitchProgressGuid);
                }
                else
                {
                    DelayedSpawnAction(stream);
                }
            }
#if DEVELOPMENT_BUILD || UNITY_EDITOR
            s_HandleConnectionApproved.End();
#endif
        }

        internal static void HandleAddObject(ulong clientId, Stream stream)
        {
#if DEVELOPMENT_BUILD || UNITY_EDITOR
            s_HandleAddObject.Begin();
#endif
            using (PooledBitReader reader = PooledBitReader.Get(stream))
            {
                bool isPlayerObject = reader.ReadBool();
                ulong networkId = reader.ReadUInt64Packed();
                ulong ownerId = reader.ReadUInt64Packed();
                bool hasParent = reader.ReadBool();
                ulong? parentNetworkId = null;

                if (hasParent)
                {
                    parentNetworkId = reader.ReadUInt64Packed();
                }

                ulong prefabHash;
                ulong instanceId;
                bool softSync;

                if (!NetworkingManager.Singleton.NetworkConfig.EnableSceneManagement || NetworkingManager.Singleton.NetworkConfig.UsePrefabSync)
                {
                    softSync = false;
                    instanceId = 0;
                    prefabHash = reader.ReadUInt64Packed();
                }
                else
                {
                    softSync = reader.ReadBool();

                    if (softSync)
                    {
                        instanceId = reader.ReadUInt64Packed();
                        prefabHash = 0;
                    }
                    else
                    {
                        prefabHash = reader.ReadUInt64Packed();
                        instanceId = 0;
                    }
                }

                Vector3? pos = null;
                Quaternion? rot = null;
                if (reader.ReadBool())
                {
                    pos = new Vector3(reader.ReadSinglePacked(), reader.ReadSinglePacked(), reader.ReadSinglePacked());
                    rot = Quaternion.Euler(reader.ReadSinglePacked(), reader.ReadSinglePacked(), reader.ReadSinglePacked());
                }

                bool hasPayload = reader.ReadBool();
                int payLoadLength = hasPayload ? reader.ReadInt32Packed() : 0;

                NetworkedObject netObject = SpawnManager.CreateLocalNetworkedObject(softSync, instanceId, prefabHash, parentNetworkId, pos, rot);
                SpawnManager.SpawnNetworkedObjectLocally(netObject, networkId, softSync, isPlayerObject, ownerId, stream, hasPayload, payLoadLength, true, false);

                Queue<BufferManager.BufferedMessage> bufferQueue = BufferManager.ConsumeBuffersForNetworkId(networkId);

                // Apply buffered messages
                if (bufferQueue != null)
                {
                    while (bufferQueue.Count > 0)
                    {
                        BufferManager.BufferedMessage message = bufferQueue.Dequeue();

                        NetworkingManager.Singleton.HandleIncomingData(message.sender, message.channelName, new ArraySegment<byte>(message.payload.GetBuffer(), (int)message.payload.Position, (int)message.payload.Length), message.receiveTime, false);

                        BufferManager.RecycleConsumedBufferedMessage(message);
                    }
                }
            }
#if DEVELOPMENT_BUILD || UNITY_EDITOR
            s_HandleAddObject.End();
#endif
        }

        internal static void HandleDestroyObject(ulong clientId, Stream stream)
        {
#if DEVELOPMENT_BUILD || UNITY_EDITOR
            s_HandleDestroyObject.Begin();
#endif
            using (PooledBitReader reader = PooledBitReader.Get(stream))
            {
                ulong networkId = reader.ReadUInt64Packed();
                SpawnManager.OnDestroyObject(networkId, true);
            }
#if DEVELOPMENT_BUILD || UNITY_EDITOR
            s_HandleDestroyObject.End();
#endif
        }

        internal static void HandleSwitchScene(ulong clientId, Stream stream)
        {
#if DEVELOPMENT_BUILD || UNITY_EDITOR
            s_HandleSwitchScene.Begin();
#endif
            using (PooledBitReader reader = PooledBitReader.Get(stream))
            {
                uint sceneIndex = reader.ReadUInt32Packed();
                Guid switchSceneGuid = new Guid(reader.ReadByteArray());

                Serialization.BitStream objectStream = new Serialization.BitStream();
                objectStream.CopyUnreadFrom(stream);
                objectStream.Position = 0;

                NetworkSceneManager.OnSceneSwitch(sceneIndex, switchSceneGuid, objectStream);
            }
#if DEVELOPMENT_BUILD || UNITY_EDITOR
            s_HandleSwitchScene.End();
#endif
        }

        internal static void HandleClientSwitchSceneCompleted(ulong clientId, Stream stream)
        {
#if DEVELOPMENT_BUILD || UNITY_EDITOR
            s_HandleClientSwitchSceneCompleted.Begin();
#endif
            using (PooledBitReader reader = PooledBitReader.Get(stream))
            {
                NetworkSceneManager.OnClientSwitchSceneCompleted(clientId, new Guid(reader.ReadByteArray()));
            }
#if DEVELOPMENT_BUILD || UNITY_EDITOR
            s_HandleClientSwitchSceneCompleted.End();
#endif
        }

        internal static void HandleChangeOwner(ulong clientId, Stream stream)
        {
#if DEVELOPMENT_BUILD || UNITY_EDITOR
            s_HandleChangeOwner.Begin();
#endif
            using (PooledBitReader reader = PooledBitReader.Get(stream))
            {
                ulong networkId = reader.ReadUInt64Packed();
                ulong ownerClientId = reader.ReadUInt64Packed();

                if (SpawnManager.SpawnedObjects[networkId].OwnerClientId == NetworkingManager.Singleton.LocalClientId)
                {
                    //We are current owner.
                    SpawnManager.SpawnedObjects[networkId].InvokeBehaviourOnLostOwnership();
                }
                if (ownerClientId == NetworkingManager.Singleton.LocalClientId)
                {
                    //We are new owner.
                    SpawnManager.SpawnedObjects[networkId].InvokeBehaviourOnGainedOwnership();
                }
                SpawnManager.SpawnedObjects[networkId].OwnerClientId = ownerClientId;
            }
#if DEVELOPMENT_BUILD || UNITY_EDITOR
            s_HandleChangeOwner.End();
#endif
        }

        internal static void HandleAddObjects(ulong clientId, Stream stream)
        {
#if DEVELOPMENT_BUILD || UNITY_EDITOR
            s_HandleAddObjects.Begin();
#endif
            using (PooledBitReader reader = PooledBitReader.Get(stream))
            {
                ushort objectCount = reader.ReadUInt16Packed();

                for (int i = 0; i < objectCount; i++)
                {
                    HandleAddObject(clientId, stream);
                }
            }
#if DEVELOPMENT_BUILD || UNITY_EDITOR
            s_HandleAddObjects.End();
#endif
        }

        internal static void HandleDestroyObjects(ulong clientId, Stream stream)
        {
#if DEVELOPMENT_BUILD || UNITY_EDITOR
            s_HandleDestroyObjects.Begin();
#endif
            using (PooledBitReader reader = PooledBitReader.Get(stream))
            {
                ushort objectCount = reader.ReadUInt16Packed();

                for (int i = 0; i < objectCount; i++)
                {
                    HandleDestroyObject(clientId, stream);
                }
            }
#if DEVELOPMENT_BUILD || UNITY_EDITOR
            s_HandleDestroyObjects.End();
#endif
        }

        internal static void HandleTimeSync(ulong clientId, Stream stream, float receiveTime)
        {
#if DEVELOPMENT_BUILD || UNITY_EDITOR
            s_HandleTimeSync.Begin();
#endif
            using (PooledBitReader reader = PooledBitReader.Get(stream))
            {
                float netTime = reader.ReadSinglePacked();
                NetworkingManager.Singleton.UpdateNetworkTime(clientId, netTime, receiveTime);
            }
#if DEVELOPMENT_BUILD || UNITY_EDITOR
            s_HandleTimeSync.End();
#endif
        }

        internal static void HandleNetworkedVarDelta(ulong clientId, Stream stream, Action<ulong, PreBufferPreset> bufferCallback, PreBufferPreset bufferPreset)
        {
#if DEVELOPMENT_BUILD || UNITY_EDITOR
            s_HandleNetworkedVarDelta.Begin();
#endif
            if (!NetworkingManager.Singleton.NetworkConfig.EnableNetworkedVar)
            {
                if (NetworkLog.CurrentLogLevel <= LogLevel.Normal) NetworkLog.LogWarning("NetworkedVar delta received but EnableNetworkedVar is false");
                return;
            }

            using (PooledBitReader reader = PooledBitReader.Get(stream))
            {
                ulong networkId = reader.ReadUInt64Packed();
                ushort orderIndex = reader.ReadUInt16Packed();

                if (SpawnManager.SpawnedObjects.ContainsKey(networkId))
                {
                    NetworkedBehaviour instance = SpawnManager.SpawnedObjects[networkId].GetBehaviourAtOrderIndex(orderIndex);

                    if (instance == null)
                    {
                        if (NetworkLog.CurrentLogLevel <= LogLevel.Normal) NetworkLog.LogWarning("NetworkedVarDelta message received for a non-existent behaviour. NetworkId: " + networkId + ", behaviourIndex: " + orderIndex);
                    }
                    else
                    {
                        NetworkedBehaviour.HandleNetworkedVarDeltas(instance.networkedVarFields, stream, clientId, instance);
                    }
                }
                else if (NetworkingManager.Singleton.IsServer || !NetworkingManager.Singleton.NetworkConfig.EnableMessageBuffering)
                {
                    if (NetworkLog.CurrentLogLevel <= LogLevel.Normal) NetworkLog.LogWarning("NetworkedVarDelta message received for a non-existent object with id: " + networkId + ". This delta was lost.");
                }
                else
                {
                    if (NetworkLog.CurrentLogLevel <= LogLevel.Normal) NetworkLog.LogWarning("NetworkedVarDelta message received for a non-existent object with id: " + networkId + ". This delta will be buffered and might be recovered.");
                    bufferCallback(networkId, bufferPreset);
                }
            }
#if DEVELOPMENT_BUILD || UNITY_EDITOR
            s_HandleNetworkedVarDelta.End();
#endif
        }

        internal static void HandleNetworkedVarUpdate(ulong clientId, Stream stream, Action<ulong, PreBufferPreset> bufferCallback, PreBufferPreset bufferPreset)
        {
#if DEVELOPMENT_BUILD || UNITY_EDITOR
            s_HandleNetworkedVarUpdate.Begin();
#endif
            if (!NetworkingManager.Singleton.NetworkConfig.EnableNetworkedVar)
            {
                if (NetworkLog.CurrentLogLevel <= LogLevel.Normal) NetworkLog.LogWarning("NetworkedVar update received but EnableNetworkedVar is false");
                return;
            }

            using (PooledBitReader reader = PooledBitReader.Get(stream))
            {
                ulong networkId = reader.ReadUInt64Packed();
                ushort orderIndex = reader.ReadUInt16Packed();

                if (SpawnManager.SpawnedObjects.ContainsKey(networkId))
                {
                    NetworkedBehaviour instance = SpawnManager.SpawnedObjects[networkId].GetBehaviourAtOrderIndex(orderIndex);

                    if (instance == null)
                    {
                        if (NetworkLog.CurrentLogLevel <= LogLevel.Normal) NetworkLog.LogWarning("NetworkedVarUpdate message received for a non-existent behaviour. NetworkId: " + networkId + ", behaviourIndex: " + orderIndex);
                    }
                    else
                    {
                        NetworkedBehaviour.HandleNetworkedVarUpdate(instance.networkedVarFields, stream, clientId, instance);
                    }
                }
                else if (NetworkingManager.Singleton.IsServer || !NetworkingManager.Singleton.NetworkConfig.EnableMessageBuffering)
                {
                    if (NetworkLog.CurrentLogLevel <= LogLevel.Normal) NetworkLog.LogWarning("NetworkedVarUpdate message received for a non-existent object with id: " + networkId + ". This delta was lost.");
                }
                else
                {
                    if (NetworkLog.CurrentLogLevel <= LogLevel.Normal) NetworkLog.LogWarning("NetworkedVarUpdate message received for a non-existent object with id: " + networkId + ". This delta will be buffered and might be recovered.");
                    bufferCallback(networkId, bufferPreset);
                }
            }
#if DEVELOPMENT_BUILD || UNITY_EDITOR
            s_HandleNetworkedVarUpdate.End();
#endif
        }

        /// <summary>
        /// Converts the stream to a PerformanceQueueItem and adds it to the receive queue
        /// </summary>
        /// <param name="clientId"></param>
        /// <param name="stream"></param>
        /// <param name="receiveTime"></param>
<<<<<<< HEAD
        internal static void RPCReceiveQueueItem(ulong clientId, Stream stream, float receiveTime, RPCQueueManager.QueueItemType queueItemType)
=======
        internal static void RPCReceiveQueueItem(ulong clientId, Stream stream, float receiveTime, RpcQueueContainer.QueueItemType queueItemType)
>>>>>>> e1dc42f3
        {
            if (NetworkingManager.Singleton.IsServer && clientId == NetworkingManager.Singleton.ServerClientId)
            {
                return;
            }

            ProfilerStatManager.rpcsRcvd.Record();

            var rpcQueueManager = NetworkingManager.Singleton.RpcQueueManager;
            rpcQueueManager?.AddQueueItemToInboundFrame(queueItemType, receiveTime, clientId, (BitStream)stream);
        }

        internal static void HandleUnnamedMessage(ulong clientId, Stream stream)
        {
            ProfilerStatManager.unnamedMessage.Record();
#if DEVELOPMENT_BUILD || UNITY_EDITOR
            s_HandleUnnamedMessage.Begin();
#endif
            CustomMessagingManager.InvokeUnnamedMessage(clientId, stream);
#if DEVELOPMENT_BUILD || UNITY_EDITOR
            s_HandleUnnamedMessage.End();
#endif
        }

        internal static void HandleNamedMessage(ulong clientId, Stream stream)
        {
            ProfilerStatManager.namedMessage.Record();
#if DEVELOPMENT_BUILD || UNITY_EDITOR
            s_HandleNamedMessage.Begin();
#endif
            using (PooledBitReader reader = PooledBitReader.Get(stream))
            {
                ulong hash = reader.ReadUInt64Packed();

                CustomMessagingManager.InvokeNamedMessage(hash, clientId, stream);
            }
#if DEVELOPMENT_BUILD || UNITY_EDITOR
            s_HandleNamedMessage.End();
#endif
        }

        internal static void HandleNetworkLog(ulong clientId, Stream stream)
        {
#if DEVELOPMENT_BUILD || UNITY_EDITOR
            s_HandleNetworkLog.Begin();
#endif
            using (PooledBitReader reader = PooledBitReader.Get(stream))
            {
                NetworkLog.LogType logType = (NetworkLog.LogType)reader.ReadByte();
                string message = reader.ReadStringPacked().ToString();

                switch (logType)
                {
                    case NetworkLog.LogType.Info:
                        NetworkLog.LogInfoServerLocal(message, clientId);
                        break;
                    case NetworkLog.LogType.Warning:
                        NetworkLog.LogWarningServerLocal(message, clientId);
                        break;
                    case NetworkLog.LogType.Error:
                        NetworkLog.LogErrorServerLocal(message, clientId);
                        break;
                }
            }
#if DEVELOPMENT_BUILD || UNITY_EDITOR
            s_HandleNetworkLog.End();
#endif
        }
    }
}<|MERGE_RESOLUTION|>--- conflicted
+++ resolved
@@ -683,11 +683,7 @@
         /// <param name="clientId"></param>
         /// <param name="stream"></param>
         /// <param name="receiveTime"></param>
-<<<<<<< HEAD
-        internal static void RPCReceiveQueueItem(ulong clientId, Stream stream, float receiveTime, RPCQueueManager.QueueItemType queueItemType)
-=======
         internal static void RPCReceiveQueueItem(ulong clientId, Stream stream, float receiveTime, RpcQueueContainer.QueueItemType queueItemType)
->>>>>>> e1dc42f3
         {
             if (NetworkingManager.Singleton.IsServer && clientId == NetworkingManager.Singleton.ServerClientId)
             {
