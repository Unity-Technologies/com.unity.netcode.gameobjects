--- conflicted
+++ resolved
@@ -192,15 +192,6 @@
             using (var reader = PooledNetworkReader.Get(stream))
             {
                 ulong networkId = reader.ReadUInt64Packed();
-<<<<<<< HEAD
-                if (!m_NetworkManager.SpawnManager.SpawnedObjects.TryGetValue(networkId, out NetworkObject sobj))
-                {
-                    Debug.LogWarning($"Trying to destroy object {networkId} but it doesn't seem to exist anymore!");
-                    return;
-                }
-                m_NetworkManager.NetworkMetrics.TrackObjectDestroyReceived(clientId, networkId, sobj.name, (ulong)stream.Length);
-                NetworkManager.SpawnManager.OnDespawnObject(networkId, true);
-=======
                 if (!NetworkManager.SpawnManager.SpawnedObjects.TryGetValue(networkId, out NetworkObject networkObject))
                 {
                     // This is the same check and log message that happens inside OnDespawnObject, but we have to do it here
@@ -208,9 +199,8 @@
                     Debug.LogWarning($"Trying to destroy object {networkId} but it doesn't seem to exist anymore!");
                     return;
                 }
-
+                m_NetworkManager.NetworkMetrics.TrackObjectDestroyReceived(clientId, networkId, networkObject.name, (ulong)stream.Length);
                 NetworkManager.SpawnManager.OnDespawnObject(networkObject, true);
->>>>>>> e1d8187f
             }
         }
 
