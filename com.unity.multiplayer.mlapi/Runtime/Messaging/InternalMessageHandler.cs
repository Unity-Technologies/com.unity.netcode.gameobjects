using System;
using System.IO;
using MLAPI.Connection;
using MLAPI.Logging;
using MLAPI.SceneManagement;
using MLAPI.Serialization.Pooled;
using MLAPI.Spawning;
using UnityEngine;
using UnityEngine.Events;
using UnityEngine.SceneManagement;
using System.Collections.Generic;
using MLAPI.Configuration;
using MLAPI.Messaging.Buffering;
using MLAPI.Profiling;
using MLAPI.Serialization;
using Unity.Profiling;

namespace MLAPI.Messaging
{
    internal class InternalMessageHandler : IInternalMessageHandler
    {
#if DEVELOPMENT_BUILD || UNITY_EDITOR
        private static ProfilerMarker s_HandleConnectionRequest = new ProfilerMarker($"{nameof(InternalMessageHandler)}.{nameof(HandleConnectionRequest)}");
        private static ProfilerMarker s_HandleConnectionApproved = new ProfilerMarker($"{nameof(InternalMessageHandler)}.{nameof(HandleConnectionApproved)}");
        private static ProfilerMarker s_HandleAddObject = new ProfilerMarker($"{nameof(InternalMessageHandler)}.{nameof(HandleAddObject)}");
        private static ProfilerMarker s_HandleDestroyObject = new ProfilerMarker($"{nameof(InternalMessageHandler)}.{nameof(HandleDestroyObject)}");
        private static ProfilerMarker s_HandleSwitchScene = new ProfilerMarker($"{nameof(InternalMessageHandler)}.{nameof(HandleSwitchScene)}");
        private static ProfilerMarker s_HandleClientSwitchSceneCompleted = new ProfilerMarker($"{nameof(InternalMessageHandler)}.{nameof(HandleClientSwitchSceneCompleted)}");
        private static ProfilerMarker s_HandleChangeOwner = new ProfilerMarker($"{nameof(InternalMessageHandler)}.{nameof(HandleChangeOwner)}");
        private static ProfilerMarker s_HandleAddObjects = new ProfilerMarker($"{nameof(InternalMessageHandler)}.{nameof(HandleAddObjects)}");
        private static ProfilerMarker s_HandleDestroyObjects = new ProfilerMarker($"{nameof(InternalMessageHandler)}.{nameof(HandleDestroyObjects)}");
        private static ProfilerMarker s_HandleTimeSync = new ProfilerMarker($"{nameof(InternalMessageHandler)}.{nameof(HandleTimeSync)}");
        private static ProfilerMarker s_HandleNetworkVariableDelta = new ProfilerMarker($"{nameof(InternalMessageHandler)}.{nameof(HandleNetworkVariableDelta)}");
        private static ProfilerMarker s_HandleNetworkVariableUpdate = new ProfilerMarker($"{nameof(InternalMessageHandler)}.{nameof(HandleNetworkVariableUpdate)}");
        private static ProfilerMarker s_HandleUnnamedMessage = new ProfilerMarker($"{nameof(InternalMessageHandler)}.{nameof(HandleUnnamedMessage)}");
        private static ProfilerMarker s_HandleNamedMessage = new ProfilerMarker($"{nameof(InternalMessageHandler)}.{nameof(HandleNamedMessage)}");
        private static ProfilerMarker s_HandleNetworkLog = new ProfilerMarker($"{nameof(InternalMessageHandler)}.{nameof(HandleNetworkLog)}");
        private static ProfilerMarker s_RpcReceiveQueueItemServerRpc = new ProfilerMarker($"{nameof(InternalMessageHandler)}.{nameof(RpcReceiveQueueItem)}.{nameof(RpcQueueContainer.QueueItemType.ServerRpc)}");
        private static ProfilerMarker s_RpcReceiveQueueItemClientRpc = new ProfilerMarker($"{nameof(InternalMessageHandler)}.{nameof(RpcReceiveQueueItem)}.{nameof(RpcQueueContainer.QueueItemType.ClientRpc)}");
        private static ProfilerMarker s_HandleAllClientsSwitchSceneCompleted = new ProfilerMarker($"{nameof(InternalMessageHandler)}.{nameof(HandleAllClientsSwitchSceneCompleted)}");
#endif

        public NetworkManager NetworkManager => m_NetworkManager;
        private NetworkManager m_NetworkManager;

        public InternalMessageHandler(NetworkManager networkManager)
        {
            m_NetworkManager = networkManager;
        }

        public void HandleConnectionRequest(ulong clientId, Stream stream)
        {
#if DEVELOPMENT_BUILD || UNITY_EDITOR
            s_HandleConnectionRequest.Begin();
#endif
            if (NetworkManager.PendingClients.TryGetValue(clientId, out PendingClient client))
            {
                // Set to pending approval to prevent future connection requests from being approved
                client.ConnectionState = PendingClient.State.PendingApproval;
            }

            using (var reader = PooledNetworkReader.Get(stream))
            {
                ulong configHash = reader.ReadUInt64Packed();
                if (!NetworkManager.NetworkConfig.CompareConfig(configHash))
                {
                    if (NetworkLog.CurrentLogLevel <= LogLevel.Normal)
                    {
                        NetworkLog.LogWarning($"{nameof(NetworkConfig)} mismatch. The configuration between the server and client does not match");
                    }

                    NetworkManager.DisconnectClient(clientId);
                    return;
                }

                if (NetworkManager.NetworkConfig.ConnectionApproval)
                {
                    byte[] connectionBuffer = reader.ReadByteArray();
                    NetworkManager.InvokeConnectionApproval(connectionBuffer, clientId,
                        (createPlayerObject, playerPrefabHash, approved, position, rotation) =>
                            NetworkManager.HandleApproval(clientId, createPlayerObject, playerPrefabHash, approved, position, rotation));
                }
                else
                {
                    NetworkManager.HandleApproval(clientId, NetworkManager.NetworkConfig.PlayerPrefab != null, null, true, null, null);
                }
            }
#if DEVELOPMENT_BUILD || UNITY_EDITOR
            s_HandleConnectionRequest.End();
#endif
        }

        public void HandleConnectionApproved(ulong clientId, Stream stream, float receiveTime)
        {
#if DEVELOPMENT_BUILD || UNITY_EDITOR
            s_HandleConnectionApproved.Begin();
#endif
            using (var reader = PooledNetworkReader.Get(stream))
            {
                NetworkManager.LocalClientId = reader.ReadUInt64Packed();

                uint sceneIndex = 0;
                var sceneSwitchProgressGuid = new Guid();

                if (NetworkManager.NetworkConfig.EnableSceneManagement)
                {
                    sceneIndex = reader.ReadUInt32Packed();
                    sceneSwitchProgressGuid = new Guid(reader.ReadByteArray());
                }

                bool sceneSwitch = NetworkManager.NetworkConfig.EnableSceneManagement && NetworkManager.SceneManager.HasSceneMismatch(sceneIndex);

                float netTime = reader.ReadSinglePacked();
                NetworkManager.UpdateNetworkTime(clientId, netTime, receiveTime, true);

                NetworkManager.ConnectedClients.Add(NetworkManager.LocalClientId, new NetworkClient { ClientId = NetworkManager.LocalClientId });


                void DelayedSpawnAction(Stream continuationStream)
                {
                    using (var continuationReader = PooledNetworkReader.Get(continuationStream))
                    {
                        if (!NetworkManager.NetworkConfig.EnableSceneManagement)
                        {
                            NetworkManager.SpawnManager.DestroySceneObjects();
                        }
                        else
                        {
                            NetworkManager.SpawnManager.ClientCollectSoftSyncSceneObjectSweep(null);
                        }

                        var objectCount = continuationReader.ReadUInt32Packed();
                        for (int i = 0; i < objectCount; i++)
                        {
                            NetworkObject.DeserializeSceneObject(continuationStream as NetworkBuffer, continuationReader, m_NetworkManager);
                        }

                        NetworkManager.SpawnManager.CleanDiffedSceneObjects();
                        NetworkManager.IsConnectedClient = true;
                        NetworkManager.InvokeOnClientConnectedCallback(NetworkManager.LocalClientId);
                    }
                }

                if (sceneSwitch)
                {
                    UnityAction<Scene, Scene> onSceneLoaded = null;

                    var continuationBuffer = new NetworkBuffer();
                    continuationBuffer.CopyUnreadFrom(stream);
                    continuationBuffer.Position = 0;

                    void OnSceneLoadComplete()
                    {
                        SceneManager.activeSceneChanged -= onSceneLoaded;
                        NetworkSceneManager.IsSpawnedObjectsPendingInDontDestroyOnLoad = false;
                        DelayedSpawnAction(continuationBuffer);
                    }

                    onSceneLoaded = (oldScene, newScene) => { OnSceneLoadComplete(); };
                    SceneManager.activeSceneChanged += onSceneLoaded;
                    m_NetworkManager.SceneManager.OnFirstSceneSwitchSync(sceneIndex, sceneSwitchProgressGuid);
                }
                else
                {
                    DelayedSpawnAction(stream);
                }
            }
#if DEVELOPMENT_BUILD || UNITY_EDITOR
            s_HandleConnectionApproved.End();
#endif
        }

        public void HandleAddObject(ulong clientId, Stream stream)
        {
#if DEVELOPMENT_BUILD || UNITY_EDITOR
            s_HandleAddObject.Begin();
#endif
            using (var reader = PooledNetworkReader.Get(stream))
            {
                var isPlayerObject = reader.ReadBool();
                var networkId = reader.ReadUInt64Packed();
                var ownerClientId = reader.ReadUInt64Packed();
                var hasParent = reader.ReadBool();
                ulong? parentNetworkId = null;

                if (hasParent)
                {
                    parentNetworkId = reader.ReadUInt64Packed();
                }

                var softSync = reader.ReadBool();
                var prefabHash = reader.ReadUInt32Packed();

                Vector3? pos = null;
                Quaternion? rot = null;
                if (reader.ReadBool())
                {
                    pos = new Vector3(reader.ReadSinglePacked(), reader.ReadSinglePacked(), reader.ReadSinglePacked());
                    rot = Quaternion.Euler(reader.ReadSinglePacked(), reader.ReadSinglePacked(), reader.ReadSinglePacked());
                }

                var hasPayload = reader.ReadBool();
                var payLoadLength = hasPayload ? reader.ReadInt32Packed() : 0;

                var networkObject = NetworkManager.SpawnManager.CreateLocalNetworkObject(softSync, prefabHash, ownerClientId, parentNetworkId, pos, rot);
                NetworkManager.SpawnManager.SpawnNetworkObjectLocally(networkObject, networkId, softSync, isPlayerObject, ownerClientId, stream, hasPayload, payLoadLength, true, false);

                Queue<BufferManager.BufferedMessage> bufferQueue = NetworkManager.BufferManager.ConsumeBuffersForNetworkId(networkId);

                // Apply buffered messages
                if (bufferQueue != null)
                {
                    while (bufferQueue.Count > 0)
                    {
                        BufferManager.BufferedMessage message = bufferQueue.Dequeue();
                        NetworkManager.HandleIncomingData(message.SenderClientId, message.NetworkChannel, new ArraySegment<byte>(message.NetworkBuffer.GetBuffer(), (int)message.NetworkBuffer.Position, (int)message.NetworkBuffer.Length), message.ReceiveTime, false);
                        BufferManager.RecycleConsumedBufferedMessage(message);
                    }
                }
            }
#if DEVELOPMENT_BUILD || UNITY_EDITOR
            s_HandleAddObject.End();
#endif
        }

        public void HandleDestroyObject(ulong clientId, Stream stream)
        {
#if DEVELOPMENT_BUILD || UNITY_EDITOR
            s_HandleDestroyObject.Begin();
#endif
            using (var reader = PooledNetworkReader.Get(stream))
            {
                ulong networkId = reader.ReadUInt64Packed();
                NetworkManager.SpawnManager.OnDestroyObject(networkId, true);
            }
#if DEVELOPMENT_BUILD || UNITY_EDITOR
            s_HandleDestroyObject.End();
#endif
        }

        public void HandleSwitchScene(ulong clientId, Stream stream)
        {
#if DEVELOPMENT_BUILD || UNITY_EDITOR
            s_HandleSwitchScene.Begin();
#endif
            using (var reader = PooledNetworkReader.Get(stream))
            {
                uint sceneIndex = reader.ReadUInt32Packed();
                var switchSceneGuid = new Guid(reader.ReadByteArray());

                var objectBuffer = new NetworkBuffer();
                objectBuffer.CopyUnreadFrom(stream);
                objectBuffer.Position = 0;

                m_NetworkManager.SceneManager.OnSceneSwitch(sceneIndex, switchSceneGuid, objectBuffer);
            }
#if DEVELOPMENT_BUILD || UNITY_EDITOR
            s_HandleSwitchScene.End();
#endif
        }

        public void HandleClientSwitchSceneCompleted(ulong clientId, Stream stream)
        {
#if DEVELOPMENT_BUILD || UNITY_EDITOR
            s_HandleClientSwitchSceneCompleted.Begin();
#endif
            using (var reader = PooledNetworkReader.Get(stream))
            {
                m_NetworkManager.SceneManager.OnClientSwitchSceneCompleted(clientId, new Guid(reader.ReadByteArray()));
            }
#if DEVELOPMENT_BUILD || UNITY_EDITOR
            s_HandleClientSwitchSceneCompleted.End();
#endif
        }

        public void HandleChangeOwner(ulong clientId, Stream stream)
        {
#if DEVELOPMENT_BUILD || UNITY_EDITOR
            s_HandleChangeOwner.Begin();
#endif
            using (var reader = PooledNetworkReader.Get(stream))
            {
                ulong networkId = reader.ReadUInt64Packed();
                ulong ownerClientId = reader.ReadUInt64Packed();

                if (NetworkManager.SpawnManager.SpawnedObjects[networkId].OwnerClientId == NetworkManager.LocalClientId)
                {
                    //We are current owner.
                    NetworkManager.SpawnManager.SpawnedObjects[networkId].InvokeBehaviourOnLostOwnership();
                }

                if (ownerClientId == NetworkManager.LocalClientId)
                {
                    //We are new owner.
                    NetworkManager.SpawnManager.SpawnedObjects[networkId].InvokeBehaviourOnGainedOwnership();
                }

                NetworkManager.SpawnManager.SpawnedObjects[networkId].OwnerClientId = ownerClientId;
            }
#if DEVELOPMENT_BUILD || UNITY_EDITOR
            s_HandleChangeOwner.End();
#endif
        }

        public void HandleAddObjects(ulong clientId, Stream stream)
        {
#if DEVELOPMENT_BUILD || UNITY_EDITOR
            s_HandleAddObjects.Begin();
#endif
            using (var reader = PooledNetworkReader.Get(stream))
            {
                ushort objectCount = reader.ReadUInt16Packed();

                for (int i = 0; i < objectCount; i++)
                {
                    HandleAddObject(clientId, stream);
                }
            }
#if DEVELOPMENT_BUILD || UNITY_EDITOR
            s_HandleAddObjects.End();
#endif
        }

        public void HandleDestroyObjects(ulong clientId, Stream stream)
        {
#if DEVELOPMENT_BUILD || UNITY_EDITOR
            s_HandleDestroyObjects.Begin();
#endif
            using (var reader = PooledNetworkReader.Get(stream))
            {
                ushort objectCount = reader.ReadUInt16Packed();

                for (int i = 0; i < objectCount; i++)
                {
                    HandleDestroyObject(clientId, stream);
                }
            }
#if DEVELOPMENT_BUILD || UNITY_EDITOR
            s_HandleDestroyObjects.End();
#endif
        }

        public void HandleTimeSync(ulong clientId, Stream stream, float receiveTime)
        {
#if DEVELOPMENT_BUILD || UNITY_EDITOR
            s_HandleTimeSync.Begin();
#endif
            using (var reader = PooledNetworkReader.Get(stream))
            {
                float netTime = reader.ReadSinglePacked();
                NetworkManager.UpdateNetworkTime(clientId, netTime, receiveTime);
            }
#if DEVELOPMENT_BUILD || UNITY_EDITOR
            s_HandleTimeSync.End();
#endif
        }

        public void HandleNetworkVariableDelta(ulong clientId, Stream stream, Action<ulong, PreBufferPreset> bufferCallback, PreBufferPreset bufferPreset)
        {
#if DEVELOPMENT_BUILD || UNITY_EDITOR
            s_HandleNetworkVariableDelta.Begin();
#endif
            if (!NetworkManager.NetworkConfig.EnableNetworkVariable)
            {
                if (NetworkLog.CurrentLogLevel <= LogLevel.Normal)
                {
                    NetworkLog.LogWarning($"{nameof(NetworkConstants.NETWORK_VARIABLE_DELTA)} received but {nameof(NetworkConfig.EnableNetworkVariable)} is false");
                }

                return;
            }

            using (var reader = PooledNetworkReader.Get(stream))
            {
                ulong networkObjectId = reader.ReadUInt64Packed();
                ushort networkBehaviourIndex = reader.ReadUInt16Packed();

                if (NetworkManager.SpawnManager.SpawnedObjects.ContainsKey(networkObjectId))
                {
                    NetworkBehaviour instance = NetworkManager.SpawnManager.SpawnedObjects[networkObjectId].GetNetworkBehaviourAtOrderIndex(networkBehaviourIndex);

                    if (instance == null)
                    {
                        if (NetworkLog.CurrentLogLevel <= LogLevel.Normal)
                        {
                            NetworkLog.LogWarning($"{nameof(NetworkConstants.NETWORK_VARIABLE_DELTA)} message received for a non-existent behaviour. {nameof(networkObjectId)}: {networkObjectId}, {nameof(networkBehaviourIndex)}: {networkBehaviourIndex}");
                        }
                    }
                    else
                    {
                        NetworkBehaviour.HandleNetworkVariableDeltas(instance.NetworkVariableFields, stream, clientId, instance, NetworkManager);
                    }
                }
                else if (NetworkManager.IsServer || !NetworkManager.NetworkConfig.EnableMessageBuffering)
                {
                    if (NetworkLog.CurrentLogLevel <= LogLevel.Normal)
                    {
                        NetworkLog.LogWarning($"{nameof(NetworkConstants.NETWORK_VARIABLE_DELTA)} message received for a non-existent object with {nameof(networkObjectId)}: {networkObjectId}. This delta was lost.");
                    }
                }
                else
                {
                    if (NetworkLog.CurrentLogLevel <= LogLevel.Normal)
                    {
                        NetworkLog.LogWarning($"{nameof(NetworkConstants.NETWORK_VARIABLE_DELTA)} message received for a non-existent object with {nameof(networkObjectId)}: {networkObjectId}. This delta will be buffered and might be recovered.");
                    }

                    bufferCallback(networkObjectId, bufferPreset);
                }
            }
#if DEVELOPMENT_BUILD || UNITY_EDITOR
            s_HandleNetworkVariableDelta.End();
#endif
        }

        public void HandleNetworkVariableUpdate(ulong clientId, Stream stream, Action<ulong, PreBufferPreset> bufferCallback, PreBufferPreset bufferPreset)
        {
#if DEVELOPMENT_BUILD || UNITY_EDITOR
            s_HandleNetworkVariableUpdate.Begin();
#endif
            if (!NetworkManager.NetworkConfig.EnableNetworkVariable)
            {
                if (NetworkLog.CurrentLogLevel <= LogLevel.Normal)
                {
                    NetworkLog.LogWarning($"{nameof(NetworkConstants.NETWORK_VARIABLE_UPDATE)} update received but {nameof(NetworkConfig.EnableNetworkVariable)} is false");
                }

                return;
            }

            using (var reader = PooledNetworkReader.Get(stream))
            {
                ulong networkObjectId = reader.ReadUInt64Packed();
                ushort networkBehaviourIndex = reader.ReadUInt16Packed();

                if (NetworkManager.SpawnManager.SpawnedObjects.ContainsKey(networkObjectId))
                {
                    var networkBehaviour = NetworkManager.SpawnManager.SpawnedObjects[networkObjectId].GetNetworkBehaviourAtOrderIndex(networkBehaviourIndex);

                    if (networkBehaviour == null)
                    {
                        if (NetworkLog.CurrentLogLevel <= LogLevel.Normal)
                        {
                            NetworkLog.LogWarning($"{nameof(NetworkConstants.NETWORK_VARIABLE_UPDATE)} message received for a non-existent behaviour. {nameof(networkObjectId)}: {networkObjectId}, {nameof(networkBehaviourIndex)}: {networkBehaviourIndex}");
                        }
                    }
                    else
                    {
                        NetworkBehaviour.HandleNetworkVariableUpdate(networkBehaviour.NetworkVariableFields, stream, clientId, networkBehaviour, NetworkManager);
                    }
                }
                else if (NetworkManager.IsServer || !NetworkManager.NetworkConfig.EnableMessageBuffering)
                {
                    if (NetworkLog.CurrentLogLevel <= LogLevel.Normal)
                    {
                        NetworkLog.LogWarning($"{nameof(NetworkConstants.NETWORK_VARIABLE_UPDATE)} message received for a non-existent object with {nameof(networkObjectId)}: {networkObjectId}. This delta was lost.");
                    }
                }
                else
                {
                    if (NetworkLog.CurrentLogLevel <= LogLevel.Normal)
                    {
                        NetworkLog.LogWarning($"{nameof(NetworkConstants.NETWORK_VARIABLE_UPDATE)} message received for a non-existent object with {nameof(networkObjectId)}: {networkObjectId}. This delta will be buffered and might be recovered.");
                    }

                    bufferCallback(networkObjectId, bufferPreset);
                }
            }
#if DEVELOPMENT_BUILD || UNITY_EDITOR
            s_HandleNetworkVariableUpdate.End();
#endif
        }

        /// <summary>
        /// Converts the stream to a PerformanceQueueItem and adds it to the receive queue
        /// </summary>
        /// <param name="clientId"></param>
        /// <param name="stream"></param>
        /// <param name="receiveTime"></param>
        public void RpcReceiveQueueItem(ulong clientId, Stream stream, float receiveTime, RpcQueueContainer.QueueItemType queueItemType)
        {
            if (NetworkManager.IsServer && clientId == NetworkManager.ServerClientId)
            {
                return;
            }

            ProfilerStatManager.RpcsRcvd.Record();
            PerformanceDataManager.Increment(ProfilerConstants.RpcReceived);

#if DEVELOPMENT_BUILD || UNITY_EDITOR
            switch (queueItemType)
            {
                case RpcQueueContainer.QueueItemType.ServerRpc:
                    s_RpcReceiveQueueItemServerRpc.Begin();
                    break;
                case RpcQueueContainer.QueueItemType.ClientRpc:
                    s_RpcReceiveQueueItemClientRpc.Begin();
                    break;
            }
#endif

            var rpcQueueContainer = NetworkManager.RpcQueueContainer;
            rpcQueueContainer.AddQueueItemToInboundFrame(queueItemType, receiveTime, clientId, (NetworkBuffer)stream);

#if DEVELOPMENT_BUILD || UNITY_EDITOR
            switch (queueItemType)
            {
                case RpcQueueContainer.QueueItemType.ServerRpc:
                    s_RpcReceiveQueueItemServerRpc.End();
                    break;
                case RpcQueueContainer.QueueItemType.ClientRpc:
                    s_RpcReceiveQueueItemClientRpc.End();
                    break;
            }
#endif
        }

        public void HandleUnnamedMessage(ulong clientId, Stream stream)
        {
            PerformanceDataManager.Increment(ProfilerConstants.UnnamedMessageReceived);
            ProfilerStatManager.UnnamedMessage.Record();
#if DEVELOPMENT_BUILD || UNITY_EDITOR
            s_HandleUnnamedMessage.Begin();
#endif
            NetworkManager.CustomMessagingManager.InvokeUnnamedMessage(clientId, stream);
#if DEVELOPMENT_BUILD || UNITY_EDITOR
            s_HandleUnnamedMessage.End();
#endif
        }

        public void HandleNamedMessage(ulong clientId, Stream stream)
        {
            PerformanceDataManager.Increment(ProfilerConstants.NamedMessageReceived);
            ProfilerStatManager.NamedMessage.Record();
#if DEVELOPMENT_BUILD || UNITY_EDITOR
            s_HandleNamedMessage.Begin();
#endif
            using (var reader = PooledNetworkReader.Get(stream))
            {
                ulong hash = reader.ReadUInt64Packed();

                NetworkManager.CustomMessagingManager.InvokeNamedMessage(hash, clientId, stream);
            }
#if DEVELOPMENT_BUILD || UNITY_EDITOR
            s_HandleNamedMessage.End();
#endif
        }

        public void HandleNetworkLog(ulong clientId, Stream stream)
        {
#if DEVELOPMENT_BUILD || UNITY_EDITOR
            s_HandleNetworkLog.Begin();
#endif
            using (var reader = PooledNetworkReader.Get(stream))
            {
                var logType = (NetworkLog.LogType)reader.ReadByte();
                string message = reader.ReadStringPacked();

                switch (logType)
                {
                    case NetworkLog.LogType.Info:
                        NetworkLog.LogInfoServerLocal(message, clientId);
                        break;
                    case NetworkLog.LogType.Warning:
                        NetworkLog.LogWarningServerLocal(message, clientId);
                        break;
                    case NetworkLog.LogType.Error:
                        NetworkLog.LogErrorServerLocal(message, clientId);
                        break;
                }
            }
#if DEVELOPMENT_BUILD || UNITY_EDITOR
            s_HandleNetworkLog.End();
#endif
        }

<<<<<<< HEAD
        internal static void HandleSnapshot(ulong clientId, Stream messageStream)
        {
            NetworkManager.Singleton.SnapshotSystem.ReadSnapshot(messageStream);
=======
        public void HandleAllClientsSwitchSceneCompleted(ulong clientId, Stream stream)
        {
#if DEVELOPMENT_BUILD || UNITY_EDITOR
            s_HandleAllClientsSwitchSceneCompleted.Begin();
#endif
            using (var reader = PooledNetworkReader.Get(stream))
            {
                var clientIds = reader.ReadULongArray();
                var timedOutClientIds = reader.ReadULongArray();
                NetworkManager.SceneManager.AllClientsReady(clientIds, timedOutClientIds);
            }
#if DEVELOPMENT_BUILD || UNITY_EDITOR
            s_HandleAllClientsSwitchSceneCompleted.End();
#endif
>>>>>>> e864e8eb
        }
    }
}<|MERGE_RESOLUTION|>--- conflicted
+++ resolved
@@ -574,11 +574,11 @@
 #endif
         }
 
-<<<<<<< HEAD
         internal static void HandleSnapshot(ulong clientId, Stream messageStream)
         {
             NetworkManager.Singleton.SnapshotSystem.ReadSnapshot(messageStream);
-=======
+        }
+
         public void HandleAllClientsSwitchSceneCompleted(ulong clientId, Stream stream)
         {
 #if DEVELOPMENT_BUILD || UNITY_EDITOR
@@ -593,7 +593,6 @@
 #if DEVELOPMENT_BUILD || UNITY_EDITOR
             s_HandleAllClientsSwitchSceneCompleted.End();
 #endif
->>>>>>> e864e8eb
         }
     }
 }