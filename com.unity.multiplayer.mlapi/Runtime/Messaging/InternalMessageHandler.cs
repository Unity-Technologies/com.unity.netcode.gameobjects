using System;
using System.IO;
using MLAPI.Connection;
using MLAPI.Logging;
using MLAPI.SceneManagement;
using MLAPI.Serialization.Pooled;
using MLAPI.Spawning;
using UnityEngine;
using UnityEngine.Events;
using UnityEngine.SceneManagement;
using System.Collections.Generic;
using MLAPI.Configuration;
using MLAPI.Messaging.Buffering;
using MLAPI.Profiling;
using MLAPI.Serialization;
using Unity.Profiling;

namespace MLAPI.Messaging
{
    internal class InternalMessageHandler : IInternalMessageHandler
    {
#if DEVELOPMENT_BUILD || UNITY_EDITOR
        private static ProfilerMarker s_HandleConnectionRequest = new ProfilerMarker($"{nameof(InternalMessageHandler)}.{nameof(HandleConnectionRequest)}");
        private static ProfilerMarker s_HandleConnectionApproved = new ProfilerMarker($"{nameof(InternalMessageHandler)}.{nameof(HandleConnectionApproved)}");
        private static ProfilerMarker s_HandleAddObject = new ProfilerMarker($"{nameof(InternalMessageHandler)}.{nameof(HandleAddObject)}");
        private static ProfilerMarker s_HandleDestroyObject = new ProfilerMarker($"{nameof(InternalMessageHandler)}.{nameof(HandleDestroyObject)}");
        private static ProfilerMarker s_HandleSwitchScene = new ProfilerMarker($"{nameof(InternalMessageHandler)}.{nameof(HandleSwitchScene)}");
        private static ProfilerMarker s_HandleClientSwitchSceneCompleted = new ProfilerMarker($"{nameof(InternalMessageHandler)}.{nameof(HandleClientSwitchSceneCompleted)}");
        private static ProfilerMarker s_HandleChangeOwner = new ProfilerMarker($"{nameof(InternalMessageHandler)}.{nameof(HandleChangeOwner)}");
        private static ProfilerMarker s_HandleAddObjects = new ProfilerMarker($"{nameof(InternalMessageHandler)}.{nameof(HandleAddObjects)}");
        private static ProfilerMarker s_HandleDestroyObjects = new ProfilerMarker($"{nameof(InternalMessageHandler)}.{nameof(HandleDestroyObjects)}");
        private static ProfilerMarker s_HandleTimeSync = new ProfilerMarker($"{nameof(InternalMessageHandler)}.{nameof(HandleTimeSync)}");
        private static ProfilerMarker s_HandleNetworkVariableDelta = new ProfilerMarker($"{nameof(InternalMessageHandler)}.{nameof(HandleNetworkVariableDelta)}");
        private static ProfilerMarker s_HandleNetworkVariableUpdate = new ProfilerMarker($"{nameof(InternalMessageHandler)}.{nameof(HandleNetworkVariableUpdate)}");
        private static ProfilerMarker s_HandleUnnamedMessage = new ProfilerMarker($"{nameof(InternalMessageHandler)}.{nameof(HandleUnnamedMessage)}");
        private static ProfilerMarker s_HandleNamedMessage = new ProfilerMarker($"{nameof(InternalMessageHandler)}.{nameof(HandleNamedMessage)}");
        private static ProfilerMarker s_HandleNetworkLog = new ProfilerMarker($"{nameof(InternalMessageHandler)}.{nameof(HandleNetworkLog)}");
        private static ProfilerMarker s_RpcReceiveQueueItemServerRpc = new ProfilerMarker($"{nameof(InternalMessageHandler)}.{nameof(RpcReceiveQueueItem)}.{nameof(RpcQueueContainer.QueueItemType.ServerRpc)}");
        private static ProfilerMarker s_RpcReceiveQueueItemClientRpc = new ProfilerMarker($"{nameof(InternalMessageHandler)}.{nameof(RpcReceiveQueueItem)}.{nameof(RpcQueueContainer.QueueItemType.ClientRpc)}");
#endif

        public NetworkManager NetworkManager => m_NetworkManager;
        private NetworkManager m_NetworkManager;

        public InternalMessageHandler(NetworkManager networkManager)
        {
            m_NetworkManager = networkManager;
        }

        public void HandleConnectionRequest(ulong clientId, Stream stream)
        {
#if DEVELOPMENT_BUILD || UNITY_EDITOR
            s_HandleConnectionRequest.Begin();
#endif
            if (NetworkManager.PendingClients.TryGetValue(clientId, out PendingClient client))
            {
                // Set to pending approval to prevent future connection requests from being approved
                client.ConnectionState = PendingClient.State.PendingApproval;
            }

            using (var reader = PooledNetworkReader.Get(stream))
            {
                ulong configHash = reader.ReadUInt64Packed();
                if (!NetworkManager.NetworkConfig.CompareConfig(configHash))
                {
                    if (NetworkLog.CurrentLogLevel <= LogLevel.Normal)
                    {
                        NetworkLog.LogWarning($"{nameof(NetworkConfig)} mismatch. The configuration between the server and client does not match");
                    }

                    NetworkManager.DisconnectClient(clientId);
                    return;
                }

                if (NetworkManager.NetworkConfig.ConnectionApproval)
                {
                    byte[] connectionBuffer = reader.ReadByteArray();
                    NetworkManager.InvokeConnectionApproval(connectionBuffer, clientId,
                        (createPlayerObject, playerPrefabHash, approved, position, rotation) =>
                            NetworkManager.HandleApproval(clientId, createPlayerObject, playerPrefabHash, approved, position, rotation));
                }
                else
                {
                    NetworkManager.HandleApproval(clientId, NetworkManager.NetworkConfig.CreatePlayerPrefab, null, true, null, null);
                }
            }
#if DEVELOPMENT_BUILD || UNITY_EDITOR
            s_HandleConnectionRequest.End();
#endif
        }

        public void HandleConnectionApproved(ulong clientId, Stream stream, float receiveTime)
        {
#if DEVELOPMENT_BUILD || UNITY_EDITOR
            s_HandleConnectionApproved.Begin();
#endif
            using (var reader = PooledNetworkReader.Get(stream))
            {
                NetworkManager.LocalClientId = reader.ReadUInt64Packed();

                uint sceneIndex = 0;
                var sceneSwitchProgressGuid = new Guid();

                if (NetworkManager.NetworkConfig.EnableSceneManagement)
                {
                    sceneIndex = reader.ReadUInt32Packed();
                    sceneSwitchProgressGuid = new Guid(reader.ReadByteArray());
                }

                bool sceneSwitch = NetworkManager.NetworkConfig.EnableSceneManagement && NetworkManager.SceneManager.HasSceneMismatch(sceneIndex);

                float netTime = reader.ReadSinglePacked();
                NetworkManager.UpdateNetworkTime(clientId, netTime, receiveTime, true);

                NetworkManager.ConnectedClients.Add(NetworkManager.LocalClientId, new NetworkClient { ClientId = NetworkManager.LocalClientId });


                void DelayedSpawnAction(Stream continuationStream)
                {
                    using (var continuationReader = PooledNetworkReader.Get(continuationStream))
                    {
                        if (!NetworkManager.NetworkConfig.EnableSceneManagement)
                        {
                            NetworkManager.SpawnManager.DestroySceneObjects();
                        }
                        else
                        {
                            NetworkManager.SpawnManager.ClientCollectSoftSyncSceneObjectSweep(null);
                        }

                        var objectCount = continuationReader.ReadUInt32Packed();
                        for (int i = 0; i < objectCount; i++)
                        {
                            var isPlayerObject = continuationReader.ReadBool();
                            var networkId = continuationReader.ReadUInt64Packed();
                            var ownerId = continuationReader.ReadUInt64Packed();
                            var hasParent = continuationReader.ReadBool();
                            ulong? parentNetworkId = null;

                            if (hasParent)
                            {
                                parentNetworkId = continuationReader.ReadUInt64Packed();
                            }

                            var softSync = continuationReader.ReadBool();
                            var prefabHash = continuationReader.ReadUInt32Packed();

                            Vector3? pos = null;
                            Quaternion? rot = null;
                            if (continuationReader.ReadBool())
                            {
                                pos = new Vector3(continuationReader.ReadSinglePacked(), continuationReader.ReadSinglePacked(), continuationReader.ReadSinglePacked());
                                rot = Quaternion.Euler(continuationReader.ReadSinglePacked(), continuationReader.ReadSinglePacked(), continuationReader.ReadSinglePacked());
                            }

<<<<<<< HEAD
                            var networkObject = NetworkManager.Singleton.SpawnManager.CreateLocalNetworkObject(softSync, prefabHash, ownerId, parentNetworkId, pos, rot);
                            if (networkObject == null)
                            {
                                //This will prevent one misconfigured issue (or more) from breaking the entire loading process.
                                Debug.LogError($"Failed to spawn NetowrkObject for Hash {prefabHash}, ignoring and continuing to load.");
                                continue;
                            }
                            NetworkManager.Singleton.SpawnManager.SpawnNetworkObjectLocally(networkObject, networkId, softSync, isPlayerObject, ownerId, continuationStream, false, 0, true, false);
=======
                            var networkObject = NetworkManager.SpawnManager.CreateLocalNetworkObject(softSync, prefabHash, ownerId, parentNetworkId, pos, rot);
                            NetworkManager.SpawnManager.SpawnNetworkObjectLocally(networkObject, networkId, softSync, isPlayerObject, ownerId, continuationStream, false, 0, true, false);
>>>>>>> 4a130606

                            Queue<BufferManager.BufferedMessage> bufferQueue = NetworkManager.BufferManager.ConsumeBuffersForNetworkId(networkId);

                            // Apply buffered messages
                            if (bufferQueue != null)
                            {
                                while (bufferQueue.Count > 0)
                                {
                                    BufferManager.BufferedMessage message = bufferQueue.Dequeue();
                                    NetworkManager.HandleIncomingData(message.SenderClientId, message.NetworkChannel, new ArraySegment<byte>(message.NetworkBuffer.GetBuffer(), (int)message.NetworkBuffer.Position, (int)message.NetworkBuffer.Length), message.ReceiveTime, false);
                                    BufferManager.RecycleConsumedBufferedMessage(message);
                                }
                            }
                        }

                        NetworkManager.SpawnManager.CleanDiffedSceneObjects();
                        NetworkManager.IsConnectedClient = true;
                        NetworkManager.InvokeOnClientConnectedCallback(NetworkManager.LocalClientId);
                    }
                }

                if (sceneSwitch)
                {
                    UnityAction<Scene, Scene> onSceneLoaded = null;

                    var continuationBuffer = new NetworkBuffer();
                    continuationBuffer.CopyUnreadFrom(stream);
                    continuationBuffer.Position = 0;

                    void OnSceneLoadComplete()
                    {
                        SceneManager.activeSceneChanged -= onSceneLoaded;
                        NetworkSceneManager.IsSpawnedObjectsPendingInDontDestroyOnLoad = false;
                        DelayedSpawnAction(continuationBuffer);
                    }

                    onSceneLoaded = (oldScene, newScene) => { OnSceneLoadComplete(); };
                    SceneManager.activeSceneChanged += onSceneLoaded;
                    m_NetworkManager.SceneManager.OnFirstSceneSwitchSync(sceneIndex, sceneSwitchProgressGuid);
                }
                else
                {
                    DelayedSpawnAction(stream);
                }
            }
#if DEVELOPMENT_BUILD || UNITY_EDITOR
            s_HandleConnectionApproved.End();
#endif
        }

        public void HandleAddObject(ulong clientId, Stream stream)
        {
#if DEVELOPMENT_BUILD || UNITY_EDITOR
            s_HandleAddObject.Begin();
#endif
            using (var reader = PooledNetworkReader.Get(stream))
            {
                var isPlayerObject = reader.ReadBool();
                var networkId = reader.ReadUInt64Packed();
                var ownerClientId = reader.ReadUInt64Packed();
                var hasParent = reader.ReadBool();
                ulong? parentNetworkId = null;

                if (hasParent)
                {
                    parentNetworkId = reader.ReadUInt64Packed();
                }

                var softSync = reader.ReadBool();
                var prefabHash = reader.ReadUInt32Packed();

                Vector3? pos = null;
                Quaternion? rot = null;
                if (reader.ReadBool())
                {
                    pos = new Vector3(reader.ReadSinglePacked(), reader.ReadSinglePacked(), reader.ReadSinglePacked());
                    rot = Quaternion.Euler(reader.ReadSinglePacked(), reader.ReadSinglePacked(), reader.ReadSinglePacked());
                }

                var hasPayload = reader.ReadBool();
                var payLoadLength = hasPayload ? reader.ReadInt32Packed() : 0;

                var networkObject = NetworkManager.SpawnManager.CreateLocalNetworkObject(softSync, prefabHash, ownerClientId, parentNetworkId, pos, rot);
                NetworkManager.SpawnManager.SpawnNetworkObjectLocally(networkObject, networkId, softSync, isPlayerObject, ownerClientId, stream, hasPayload, payLoadLength, true, false);

                Queue<BufferManager.BufferedMessage> bufferQueue = NetworkManager.BufferManager.ConsumeBuffersForNetworkId(networkId);

                // Apply buffered messages
                if (bufferQueue != null)
                {
                    while (bufferQueue.Count > 0)
                    {
                        BufferManager.BufferedMessage message = bufferQueue.Dequeue();
                        NetworkManager.HandleIncomingData(message.SenderClientId, message.NetworkChannel, new ArraySegment<byte>(message.NetworkBuffer.GetBuffer(), (int)message.NetworkBuffer.Position, (int)message.NetworkBuffer.Length), message.ReceiveTime, false);
                        BufferManager.RecycleConsumedBufferedMessage(message);
                    }
                }
            }
#if DEVELOPMENT_BUILD || UNITY_EDITOR
            s_HandleAddObject.End();
#endif
        }

        public void HandleDestroyObject(ulong clientId, Stream stream)
        {
#if DEVELOPMENT_BUILD || UNITY_EDITOR
            s_HandleDestroyObject.Begin();
#endif
            using (var reader = PooledNetworkReader.Get(stream))
            {
                ulong networkId = reader.ReadUInt64Packed();
                NetworkManager.SpawnManager.OnDestroyObject(networkId, true);
            }
#if DEVELOPMENT_BUILD || UNITY_EDITOR
            s_HandleDestroyObject.End();
#endif
        }

        public void HandleSwitchScene(ulong clientId, Stream stream)
        {
#if DEVELOPMENT_BUILD || UNITY_EDITOR
            s_HandleSwitchScene.Begin();
#endif
            using (var reader = PooledNetworkReader.Get(stream))
            {
                uint sceneIndex = reader.ReadUInt32Packed();
                var switchSceneGuid = new Guid(reader.ReadByteArray());

                var objectBuffer = new NetworkBuffer();
                objectBuffer.CopyUnreadFrom(stream);
                objectBuffer.Position = 0;

                m_NetworkManager.SceneManager.OnSceneSwitch(sceneIndex, switchSceneGuid, objectBuffer);
            }
#if DEVELOPMENT_BUILD || UNITY_EDITOR
            s_HandleSwitchScene.End();
#endif
        }

        public void HandleClientSwitchSceneCompleted(ulong clientId, Stream stream)
        {
#if DEVELOPMENT_BUILD || UNITY_EDITOR
            s_HandleClientSwitchSceneCompleted.Begin();
#endif
            using (var reader = PooledNetworkReader.Get(stream))
            {
                m_NetworkManager.SceneManager.OnClientSwitchSceneCompleted(clientId, new Guid(reader.ReadByteArray()));
            }
#if DEVELOPMENT_BUILD || UNITY_EDITOR
            s_HandleClientSwitchSceneCompleted.End();
#endif
        }

        public void HandleChangeOwner(ulong clientId, Stream stream)
        {
#if DEVELOPMENT_BUILD || UNITY_EDITOR
            s_HandleChangeOwner.Begin();
#endif
            using (var reader = PooledNetworkReader.Get(stream))
            {
                ulong networkId = reader.ReadUInt64Packed();
                ulong ownerClientId = reader.ReadUInt64Packed();

                if (NetworkManager.SpawnManager.SpawnedObjects[networkId].OwnerClientId == NetworkManager.LocalClientId)
                {
                    //We are current owner.
                    NetworkManager.SpawnManager.SpawnedObjects[networkId].InvokeBehaviourOnLostOwnership();
                }

                if (ownerClientId == NetworkManager.LocalClientId)
                {
                    //We are new owner.
                    NetworkManager.SpawnManager.SpawnedObjects[networkId].InvokeBehaviourOnGainedOwnership();
                }

                NetworkManager.SpawnManager.SpawnedObjects[networkId].OwnerClientId = ownerClientId;
            }
#if DEVELOPMENT_BUILD || UNITY_EDITOR
            s_HandleChangeOwner.End();
#endif
        }

        public void HandleAddObjects(ulong clientId, Stream stream)
        {
#if DEVELOPMENT_BUILD || UNITY_EDITOR
            s_HandleAddObjects.Begin();
#endif
            using (var reader = PooledNetworkReader.Get(stream))
            {
                ushort objectCount = reader.ReadUInt16Packed();

                for (int i = 0; i < objectCount; i++)
                {
                    HandleAddObject(clientId, stream);
                }
            }
#if DEVELOPMENT_BUILD || UNITY_EDITOR
            s_HandleAddObjects.End();
#endif
        }

        public void HandleDestroyObjects(ulong clientId, Stream stream)
        {
#if DEVELOPMENT_BUILD || UNITY_EDITOR
            s_HandleDestroyObjects.Begin();
#endif
            using (var reader = PooledNetworkReader.Get(stream))
            {
                ushort objectCount = reader.ReadUInt16Packed();

                for (int i = 0; i < objectCount; i++)
                {
                    HandleDestroyObject(clientId, stream);
                }
            }
#if DEVELOPMENT_BUILD || UNITY_EDITOR
            s_HandleDestroyObjects.End();
#endif
        }

        public void HandleTimeSync(ulong clientId, Stream stream, float receiveTime)
        {
#if DEVELOPMENT_BUILD || UNITY_EDITOR
            s_HandleTimeSync.Begin();
#endif
            using (var reader = PooledNetworkReader.Get(stream))
            {
                float netTime = reader.ReadSinglePacked();
                NetworkManager.UpdateNetworkTime(clientId, netTime, receiveTime);
            }
#if DEVELOPMENT_BUILD || UNITY_EDITOR
            s_HandleTimeSync.End();
#endif
        }

        public void HandleNetworkVariableDelta(ulong clientId, Stream stream, Action<ulong, PreBufferPreset> bufferCallback, PreBufferPreset bufferPreset)
        {
#if DEVELOPMENT_BUILD || UNITY_EDITOR
            s_HandleNetworkVariableDelta.Begin();
#endif
            if (!NetworkManager.NetworkConfig.EnableNetworkVariable)
            {
                if (NetworkLog.CurrentLogLevel <= LogLevel.Normal)
                {
                    NetworkLog.LogWarning($"{nameof(NetworkConstants.NETWORK_VARIABLE_DELTA)} received but {nameof(NetworkConfig.EnableNetworkVariable)} is false");
                }

                return;
            }

            using (var reader = PooledNetworkReader.Get(stream))
            {
                ulong networkObjectId = reader.ReadUInt64Packed();
                ushort networkBehaviourIndex = reader.ReadUInt16Packed();

                if (NetworkManager.SpawnManager.SpawnedObjects.ContainsKey(networkObjectId))
                {
                    NetworkBehaviour instance = NetworkManager.SpawnManager.SpawnedObjects[networkObjectId].GetNetworkBehaviourAtOrderIndex(networkBehaviourIndex);

                    if (instance == null)
                    {
                        if (NetworkLog.CurrentLogLevel <= LogLevel.Normal)
                        {
                            NetworkLog.LogWarning($"{nameof(NetworkConstants.NETWORK_VARIABLE_DELTA)} message received for a non-existent behaviour. {nameof(networkObjectId)}: {networkObjectId}, {nameof(networkBehaviourIndex)}: {networkBehaviourIndex}");
                        }
                    }
                    else
                    {
                        NetworkBehaviour.HandleNetworkVariableDeltas(instance.NetworkVariableFields, stream, clientId, instance);
                    }
                }
                else if (NetworkManager.IsServer || !NetworkManager.NetworkConfig.EnableMessageBuffering)
                {
                    if (NetworkLog.CurrentLogLevel <= LogLevel.Normal)
                    {
                        NetworkLog.LogWarning($"{nameof(NetworkConstants.NETWORK_VARIABLE_DELTA)} message received for a non-existent object with {nameof(networkObjectId)}: {networkObjectId}. This delta was lost.");
                    }
                }
                else
                {
                    if (NetworkLog.CurrentLogLevel <= LogLevel.Normal)
                    {
                        NetworkLog.LogWarning($"{nameof(NetworkConstants.NETWORK_VARIABLE_DELTA)} message received for a non-existent object with {nameof(networkObjectId)}: {networkObjectId}. This delta will be buffered and might be recovered.");
                    }

                    bufferCallback(networkObjectId, bufferPreset);
                }
            }
#if DEVELOPMENT_BUILD || UNITY_EDITOR
            s_HandleNetworkVariableDelta.End();
#endif
        }

        public void HandleNetworkVariableUpdate(ulong clientId, Stream stream, Action<ulong, PreBufferPreset> bufferCallback, PreBufferPreset bufferPreset)
        {
#if DEVELOPMENT_BUILD || UNITY_EDITOR
            s_HandleNetworkVariableUpdate.Begin();
#endif
            if (!NetworkManager.NetworkConfig.EnableNetworkVariable)
            {
                if (NetworkLog.CurrentLogLevel <= LogLevel.Normal)
                {
                    NetworkLog.LogWarning($"{nameof(NetworkConstants.NETWORK_VARIABLE_UPDATE)} update received but {nameof(NetworkConfig.EnableNetworkVariable)} is false");
                }

                return;
            }

            using (var reader = PooledNetworkReader.Get(stream))
            {
                ulong networkObjectId = reader.ReadUInt64Packed();
                ushort networkBehaviourIndex = reader.ReadUInt16Packed();

                if (NetworkManager.SpawnManager.SpawnedObjects.ContainsKey(networkObjectId))
                {
                    var networkBehaviour = NetworkManager.SpawnManager.SpawnedObjects[networkObjectId].GetNetworkBehaviourAtOrderIndex(networkBehaviourIndex);

                    if (networkBehaviour == null)
                    {
                        if (NetworkLog.CurrentLogLevel <= LogLevel.Normal)
                        {
                            NetworkLog.LogWarning($"{nameof(NetworkConstants.NETWORK_VARIABLE_UPDATE)} message received for a non-existent behaviour. {nameof(networkObjectId)}: {networkObjectId}, {nameof(networkBehaviourIndex)}: {networkBehaviourIndex}");
                        }
                    }
                    else
                    {
                        NetworkBehaviour.HandleNetworkVariableUpdate(networkBehaviour.NetworkVariableFields, stream, clientId, networkBehaviour);
                    }
                }
                else if (NetworkManager.IsServer || !NetworkManager.NetworkConfig.EnableMessageBuffering)
                {
                    if (NetworkLog.CurrentLogLevel <= LogLevel.Normal)
                    {
                        NetworkLog.LogWarning($"{nameof(NetworkConstants.NETWORK_VARIABLE_UPDATE)} message received for a non-existent object with {nameof(networkObjectId)}: {networkObjectId}. This delta was lost.");
                    }
                }
                else
                {
                    if (NetworkLog.CurrentLogLevel <= LogLevel.Normal)
                    {
                        NetworkLog.LogWarning($"{nameof(NetworkConstants.NETWORK_VARIABLE_UPDATE)} message received for a non-existent object with {nameof(networkObjectId)}: {networkObjectId}. This delta will be buffered and might be recovered.");
                    }

                    bufferCallback(networkObjectId, bufferPreset);
                }
            }
#if DEVELOPMENT_BUILD || UNITY_EDITOR
            s_HandleNetworkVariableUpdate.End();
#endif
        }

        /// <summary>
        /// Converts the stream to a PerformanceQueueItem and adds it to the receive queue
        /// </summary>
        /// <param name="clientId"></param>
        /// <param name="stream"></param>
        /// <param name="receiveTime"></param>
        public void RpcReceiveQueueItem(ulong clientId, Stream stream, float receiveTime, RpcQueueContainer.QueueItemType queueItemType)
        {
            if (NetworkManager.IsServer && clientId == NetworkManager.ServerClientId)
            {
                return;
            }

            ProfilerStatManager.RpcsRcvd.Record();
            PerformanceDataManager.Increment(ProfilerConstants.RpcReceived);

#if DEVELOPMENT_BUILD || UNITY_EDITOR
            switch (queueItemType)
            {
                case RpcQueueContainer.QueueItemType.ServerRpc:
                    s_RpcReceiveQueueItemServerRpc.Begin();
                    break;
                case RpcQueueContainer.QueueItemType.ClientRpc:
                    s_RpcReceiveQueueItemClientRpc.Begin();
                    break;
            }
#endif

            var rpcQueueContainer = NetworkManager.RpcQueueContainer;
            rpcQueueContainer.AddQueueItemToInboundFrame(queueItemType, receiveTime, clientId, (NetworkBuffer)stream);

#if DEVELOPMENT_BUILD || UNITY_EDITOR
            switch (queueItemType)
            {
                case RpcQueueContainer.QueueItemType.ServerRpc:
                    s_RpcReceiveQueueItemServerRpc.End();
                    break;
                case RpcQueueContainer.QueueItemType.ClientRpc:
                    s_RpcReceiveQueueItemClientRpc.End();
                    break;
            }
#endif
        }

        public void HandleUnnamedMessage(ulong clientId, Stream stream)
        {
            PerformanceDataManager.Increment(ProfilerConstants.UnnamedMessageReceived);
            ProfilerStatManager.UnnamedMessage.Record();
#if DEVELOPMENT_BUILD || UNITY_EDITOR
            s_HandleUnnamedMessage.Begin();
#endif
            NetworkManager.CustomMessagingManager.InvokeUnnamedMessage(clientId, stream);
#if DEVELOPMENT_BUILD || UNITY_EDITOR
            s_HandleUnnamedMessage.End();
#endif
        }

        public void HandleNamedMessage(ulong clientId, Stream stream)
        {
            PerformanceDataManager.Increment(ProfilerConstants.NamedMessageReceived);
            ProfilerStatManager.NamedMessage.Record();
#if DEVELOPMENT_BUILD || UNITY_EDITOR
            s_HandleNamedMessage.Begin();
#endif
            using (var reader = PooledNetworkReader.Get(stream))
            {
                ulong hash = reader.ReadUInt64Packed();

                NetworkManager.CustomMessagingManager.InvokeNamedMessage(hash, clientId, stream);
            }
#if DEVELOPMENT_BUILD || UNITY_EDITOR
            s_HandleNamedMessage.End();
#endif
        }

        public void HandleNetworkLog(ulong clientId, Stream stream)
        {
#if DEVELOPMENT_BUILD || UNITY_EDITOR
            s_HandleNetworkLog.Begin();
#endif
            using (var reader = PooledNetworkReader.Get(stream))
            {
                var logType = (NetworkLog.LogType)reader.ReadByte();
                string message = reader.ReadStringPacked();

                switch (logType)
                {
                    case NetworkLog.LogType.Info:
                        NetworkLog.LogInfoServerLocal(message, clientId);
                        break;
                    case NetworkLog.LogType.Warning:
                        NetworkLog.LogWarningServerLocal(message, clientId);
                        break;
                    case NetworkLog.LogType.Error:
                        NetworkLog.LogErrorServerLocal(message, clientId);
                        break;
                }
            }
#if DEVELOPMENT_BUILD || UNITY_EDITOR
            s_HandleNetworkLog.End();
#endif
        }
    }
}<|MERGE_RESOLUTION|>--- conflicted
+++ resolved
@@ -153,19 +153,14 @@
                                 rot = Quaternion.Euler(continuationReader.ReadSinglePacked(), continuationReader.ReadSinglePacked(), continuationReader.ReadSinglePacked());
                             }
 
-<<<<<<< HEAD
-                            var networkObject = NetworkManager.Singleton.SpawnManager.CreateLocalNetworkObject(softSync, prefabHash, ownerId, parentNetworkId, pos, rot);
+                            var networkObject = NetworkManager.SpawnManager.CreateLocalNetworkObject(softSync, prefabHash, ownerId, parentNetworkId, pos, rot);
                             if (networkObject == null)
                             {
                                 //This will prevent one misconfigured issue (or more) from breaking the entire loading process.
                                 Debug.LogError($"Failed to spawn NetowrkObject for Hash {prefabHash}, ignoring and continuing to load.");
                                 continue;
                             }
-                            NetworkManager.Singleton.SpawnManager.SpawnNetworkObjectLocally(networkObject, networkId, softSync, isPlayerObject, ownerId, continuationStream, false, 0, true, false);
-=======
-                            var networkObject = NetworkManager.SpawnManager.CreateLocalNetworkObject(softSync, prefabHash, ownerId, parentNetworkId, pos, rot);
                             NetworkManager.SpawnManager.SpawnNetworkObjectLocally(networkObject, networkId, softSync, isPlayerObject, ownerId, continuationStream, false, 0, true, false);
->>>>>>> 4a130606
 
                             Queue<BufferManager.BufferedMessage> bufferQueue = NetworkManager.BufferManager.ConsumeBuffersForNetworkId(networkId);
 
