using System.Collections.Generic;
using System.IO;
using MLAPI.Configuration;
using MLAPI.Logging;
using MLAPI.Serialization;
using MLAPI.Serialization.Pooled;
using MLAPI.Hashing;
using MLAPI.Profiling;
using MLAPI.Transports;

namespace MLAPI.Messaging
{
    /// <summary>
    /// The manager class to manage custom messages, note that this is different from the NetworkManager custom messages.
    /// These are named and are much easier to use.
    /// </summary>
    public class CustomMessagingManager
    {
        private NetworkManager m_NetworkManager { get; }

        internal CustomMessagingManager(NetworkManager networkManager)
        {
            m_NetworkManager = networkManager;
        }

        /// <summary>
        /// Delegate used for incoming unnamed messages
        /// </summary>
        /// <param name="clientId">The clientId that sent the message</param>
        /// <param name="stream">The stream containing the message data</param>
        public delegate void UnnamedMessageDelegate(ulong clientId, Stream stream);

        /// <summary>
        /// Event invoked when unnamed messages arrive
        /// </summary>
        public event UnnamedMessageDelegate OnUnnamedMessage;

        internal void InvokeUnnamedMessage(ulong clientId, Stream stream) => OnUnnamedMessage?.Invoke(clientId, stream);

        /// <summary>
        /// Sends unnamed message to a list of clients
        /// </summary>
        /// <param name="clientIds">The clients to send to, sends to everyone if null</param>
        /// <param name="buffer">The message stream containing the data</param>
        /// <param name="networkChannel">The channel to send the data on</param>
        public void SendUnnamedMessage(List<ulong> clientIds, NetworkBuffer buffer, NetworkChannel networkChannel = NetworkChannel.Internal)
        {
            if (!m_NetworkManager.IsServer)
            {
                if (NetworkLog.CurrentLogLevel <= LogLevel.Error)
                {
                    NetworkLog.LogWarning("Can not send unnamed messages to multiple users as a client");
                }

                return;
            }

            m_NetworkManager.MessageSender.Send(NetworkConstants.UNNAMED_MESSAGE, networkChannel, clientIds, buffer);
            PerformanceDataManager.Increment(ProfilerConstants.UnnamedMessageSent);
        }

        /// <summary>
        /// Sends a unnamed message to a specific client
        /// </summary>
        /// <param name="clientId">The client to send the message to</param>
        /// <param name="buffer">The message stream containing the data</param>
        /// <param name="networkChannel">The channel tos end the data on</param>
        public void SendUnnamedMessage(ulong clientId, NetworkBuffer buffer, NetworkChannel networkChannel = NetworkChannel.Internal)
        {
            m_NetworkManager.MessageSender.Send(clientId, NetworkConstants.UNNAMED_MESSAGE, networkChannel, buffer);
            PerformanceDataManager.Increment(ProfilerConstants.UnnamedMessageSent);
        }

        /// <summary>
        /// Delegate used to handle named messages
        /// </summary>
        public delegate void HandleNamedMessageDelegate(ulong sender, Stream payload);

        private Dictionary<ulong, HandleNamedMessageDelegate> m_NamedMessageHandlers32 = new Dictionary<ulong, HandleNamedMessageDelegate>();
        private Dictionary<ulong, HandleNamedMessageDelegate> m_NamedMessageHandlers64 = new Dictionary<ulong, HandleNamedMessageDelegate>();

        private Dictionary<ulong, string> m_MessageHandlerNameLookup32 = new Dictionary<ulong, string>();
        private Dictionary<ulong, string> m_MessageHandlerNameLookup64 = new Dictionary<ulong, string>();

        internal void InvokeNamedMessage(ulong hash, ulong sender, Stream stream)
        {
            var bytesCount = 0UL;
            if (stream.CanSeek)
            {
                bytesCount = (ulong)stream.Length;
            }

            if (m_NetworkManager == null)
            {
                // We dont know what size to use. Try every (more collision prone)
                if (m_NamedMessageHandlers32.TryGetValue(hash, out HandleNamedMessageDelegate messageHandler32))
                {
<<<<<<< HEAD
                    m_NamedMessageHandlers32[hash](sender, stream);
                    m_NetworkManager.NetworkMetrics.TrackNamedMessageReceived(sender, m_MessageHandlerNameLookup32[hash], bytesCount);

=======
                    messageHandler32(sender, stream);
                    m_NetworkManager.NetworkMetrics.TrackNamedMessageReceived(m_MessageHandlerNameLookup32[hash], bytesCount);
>>>>>>> 3a796d66
                }

                if (m_NamedMessageHandlers64.TryGetValue(hash, out HandleNamedMessageDelegate messageHandler64))
                {
<<<<<<< HEAD
                    m_NamedMessageHandlers64[hash](sender, stream);
                    m_NetworkManager.NetworkMetrics.TrackNamedMessageReceived(sender, m_MessageHandlerNameLookup64[hash], bytesCount);
=======
                    messageHandler64(sender, stream);
                    m_NetworkManager.NetworkMetrics.TrackNamedMessageReceived(m_MessageHandlerNameLookup64[hash], bytesCount);
>>>>>>> 3a796d66
                }
            }
            else
            {
                // Only check the right size.
                switch (m_NetworkManager.NetworkConfig.RpcHashSize)
                {
                    case HashSize.VarIntFourBytes:
                        if (m_NamedMessageHandlers32.TryGetValue(hash, out HandleNamedMessageDelegate messageHandler32))
                        {
<<<<<<< HEAD
                            m_NamedMessageHandlers32[hash](sender, stream);
                            m_NetworkManager.NetworkMetrics.TrackNamedMessageReceived(sender, m_MessageHandlerNameLookup32[hash], bytesCount);
=======
                            messageHandler32(sender, stream);
                            m_NetworkManager.NetworkMetrics.TrackNamedMessageReceived(m_MessageHandlerNameLookup32[hash], bytesCount);
>>>>>>> 3a796d66
                        }
                        break;
                    case HashSize.VarIntEightBytes:
                        if (m_NamedMessageHandlers64.TryGetValue(hash, out HandleNamedMessageDelegate messageHandler64))
                        {
<<<<<<< HEAD
                            m_NamedMessageHandlers64[hash](sender, stream);
                            m_NetworkManager.NetworkMetrics.TrackNamedMessageReceived(sender, m_MessageHandlerNameLookup64[hash], bytesCount);
=======
                            messageHandler64(sender, stream);
                            m_NetworkManager.NetworkMetrics.TrackNamedMessageReceived(m_MessageHandlerNameLookup64[hash], bytesCount);
>>>>>>> 3a796d66
                        }
                        break;
                }
            }
        }

        /// <summary>
        /// Registers a named message handler delegate.
        /// </summary>
        /// <param name="name">Name of the message.</param>
        /// <param name="callback">The callback to run when a named message is received.</param>
        public void RegisterNamedMessageHandler(string name, HandleNamedMessageDelegate callback)
        {
            var hash32 = XXHash.Hash32(name);
            var hash64 = XXHash.Hash64(name);

            m_NamedMessageHandlers32[hash32] = callback;
            m_NamedMessageHandlers64[hash64] = callback;

            m_MessageHandlerNameLookup32[hash32] = name;
            m_MessageHandlerNameLookup64[hash64] = name;
        }

        /// <summary>
        /// Unregisters a named message handler.
        /// </summary>
        /// <param name="name">The name of the message.</param>
        public void UnregisterNamedMessageHandler(string name)
        {
            var hash32 = XXHash.Hash32(name);
            var hash64 = XXHash.Hash64(name);

            m_NamedMessageHandlers32.Remove(hash32);
            m_NamedMessageHandlers64.Remove(hash64);

            m_MessageHandlerNameLookup32.Remove(hash32);
            m_MessageHandlerNameLookup64.Remove(hash64);
        }

        /// <summary>
        /// Sends a named message
        /// </summary>
        /// <param name="name">The message name to send</param>
        /// <param name="clientId">The client to send the message to</param>
        /// <param name="stream">The message stream containing the data</param>
        /// <param name="networkChannel">The channel to send the data on</param>
        public void SendNamedMessage(string name, ulong clientId, Stream stream, NetworkChannel networkChannel = NetworkChannel.Internal)
        {
            ulong hash = 0;
            switch (m_NetworkManager.NetworkConfig.RpcHashSize)
            {
                case HashSize.VarIntFourBytes:
                    hash = XXHash.Hash32(name);
                    break;
                case HashSize.VarIntEightBytes:
                    hash = XXHash.Hash64(name);
                    break;
            }

            using (var messageBuffer = PooledNetworkBuffer.Get())
            using (var writer = PooledNetworkWriter.Get(messageBuffer))
            {
                writer.WriteUInt64Packed(hash);

                messageBuffer.CopyFrom(stream);

                m_NetworkManager.MessageSender.Send(clientId, NetworkConstants.NAMED_MESSAGE, networkChannel, messageBuffer);
                PerformanceDataManager.Increment(ProfilerConstants.NamedMessageSent);

                m_NetworkManager.NetworkMetrics.TrackNamedMessageSent(clientId, name, (ulong)messageBuffer.Length);
            }
        }

        /// <summary>
        /// Sends the named message
        /// </summary>
        /// <param name="name">The message name to send</param>
        /// <param name="clientIds">The clients to send to, sends to everyone if null</param>
        /// <param name="stream">The message stream containing the data</param>
        /// <param name="networkChannel">The channel to send the data on</param>
        public void SendNamedMessage(string name, List<ulong> clientIds, Stream stream, NetworkChannel networkChannel = NetworkChannel.Internal)
        {
            ulong hash = 0;
            switch (m_NetworkManager.NetworkConfig.RpcHashSize)
            {
                case HashSize.VarIntFourBytes:
                    hash = XXHash.Hash32(name);
                    break;
                case HashSize.VarIntEightBytes:
                    hash = XXHash.Hash64(name);
                    break;
            }

            using (var messageBuffer = PooledNetworkBuffer.Get())
            using (var writer = PooledNetworkWriter.Get(messageBuffer))
            {
                writer.WriteUInt64Packed(hash);

                messageBuffer.CopyFrom(stream);

                if (!m_NetworkManager.IsServer)
                {
                    if (NetworkLog.CurrentLogLevel <= LogLevel.Error)
                    {
                        NetworkLog.LogWarning("Can not send named messages to multiple users as a client");
                    }

                    return;
                }

                m_NetworkManager.MessageSender.Send(NetworkConstants.NAMED_MESSAGE, networkChannel, clientIds, messageBuffer);
                PerformanceDataManager.Increment(ProfilerConstants.NamedMessageSent);

                m_NetworkManager.NetworkMetrics.TrackNamedMessageSent(clientIds, name, (ulong)messageBuffer.Length);
            }
        }
    }
}<|MERGE_RESOLUTION|>--- conflicted
+++ resolved
@@ -95,25 +95,14 @@
                 // We dont know what size to use. Try every (more collision prone)
                 if (m_NamedMessageHandlers32.TryGetValue(hash, out HandleNamedMessageDelegate messageHandler32))
                 {
-<<<<<<< HEAD
-                    m_NamedMessageHandlers32[hash](sender, stream);
+                    messageHandler32(sender, stream);
                     m_NetworkManager.NetworkMetrics.TrackNamedMessageReceived(sender, m_MessageHandlerNameLookup32[hash], bytesCount);
-
-=======
-                    messageHandler32(sender, stream);
-                    m_NetworkManager.NetworkMetrics.TrackNamedMessageReceived(m_MessageHandlerNameLookup32[hash], bytesCount);
->>>>>>> 3a796d66
                 }
 
                 if (m_NamedMessageHandlers64.TryGetValue(hash, out HandleNamedMessageDelegate messageHandler64))
                 {
-<<<<<<< HEAD
-                    m_NamedMessageHandlers64[hash](sender, stream);
+                    messageHandler64(sender, stream);
                     m_NetworkManager.NetworkMetrics.TrackNamedMessageReceived(sender, m_MessageHandlerNameLookup64[hash], bytesCount);
-=======
-                    messageHandler64(sender, stream);
-                    m_NetworkManager.NetworkMetrics.TrackNamedMessageReceived(m_MessageHandlerNameLookup64[hash], bytesCount);
->>>>>>> 3a796d66
                 }
             }
             else
@@ -124,25 +113,15 @@
                     case HashSize.VarIntFourBytes:
                         if (m_NamedMessageHandlers32.TryGetValue(hash, out HandleNamedMessageDelegate messageHandler32))
                         {
-<<<<<<< HEAD
-                            m_NamedMessageHandlers32[hash](sender, stream);
+                            messageHandler32(sender, stream);
                             m_NetworkManager.NetworkMetrics.TrackNamedMessageReceived(sender, m_MessageHandlerNameLookup32[hash], bytesCount);
-=======
-                            messageHandler32(sender, stream);
-                            m_NetworkManager.NetworkMetrics.TrackNamedMessageReceived(m_MessageHandlerNameLookup32[hash], bytesCount);
->>>>>>> 3a796d66
                         }
                         break;
                     case HashSize.VarIntEightBytes:
                         if (m_NamedMessageHandlers64.TryGetValue(hash, out HandleNamedMessageDelegate messageHandler64))
                         {
-<<<<<<< HEAD
-                            m_NamedMessageHandlers64[hash](sender, stream);
+                            messageHandler64(sender, stream);
                             m_NetworkManager.NetworkMetrics.TrackNamedMessageReceived(sender, m_MessageHandlerNameLookup64[hash], bytesCount);
-=======
-                            messageHandler64(sender, stream);
-                            m_NetworkManager.NetworkMetrics.TrackNamedMessageReceived(m_MessageHandlerNameLookup64[hash], bytesCount);
->>>>>>> 3a796d66
                         }
                         break;
                 }
