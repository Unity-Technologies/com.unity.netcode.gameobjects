--- conflicted
+++ resolved
@@ -508,11 +508,7 @@
                 }
                 else
                 {
-<<<<<<< HEAD
-                    UnityEngine.Debug.LogWarning("MSGSize of < zero detected!!  Setting message size to zero!");
-=======
                     UnityEngine.Debug.LogWarning($"{nameof(messageSize)} < zero detected! Setting message size to zero!");
->>>>>>> e318357f
                     //Write the actual size of the RPC message
                     loopBackHistoryFrame.QueueWriter.WriteInt64(0);
                 }
