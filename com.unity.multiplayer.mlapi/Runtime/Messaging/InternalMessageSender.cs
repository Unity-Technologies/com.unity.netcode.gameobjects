--- conflicted
+++ resolved
@@ -16,23 +16,12 @@
 
             if (NetworkManager.Singleton.IsServer && clientId == NetworkManager.Singleton.ServerClientId) return;
 
-<<<<<<< HEAD
             using (var buffer = MessagePacker.WrapMessage(messageType, messageBuffer))
             {
                 NetworkProfiler.StartEvent(TickType.Send, (uint)buffer.Length, networkChannel, NetworkConstants.MESSAGE_NAMES[messageType]);
 
                 NetworkManager.Singleton.NetworkConfig.NetworkTransport.Send(clientId, new ArraySegment<byte>(buffer.GetBuffer(), 0, (int)buffer.Length), networkChannel);
                 ProfilerStatManager.BytesSent.Record((int)buffer.Length);
-=======
-            using (NetworkBuffer buffer = MessagePacker.WrapMessage(messageType, messageBuffer))
-            {
-#if !UNITY_2020_2_OR_LATER
-                NetworkProfiler.StartEvent(TickType.Send, (uint)buffer.Length, networkChannel, NetworkConstants.MESSAGE_NAMES[messageType]);
-#endif
-
-                NetworkManager.Singleton.NetworkConfig.NetworkTransport.Send(clientId, new ArraySegment<byte>(buffer.GetBuffer(), 0, (int)buffer.Length), networkChannel);
-                ProfilerStatManager.bytesSent.Record((int)buffer.Length);
->>>>>>> d0b9dfc8
                 PerformanceDataManager.Increment(ProfilerConstants.NumberBytesSent, (int)buffer.Length);
 
 #if !UNITY_2020_2_OR_LATER
@@ -45,10 +34,11 @@
         {
             messageBuffer.PadBuffer();
 
-<<<<<<< HEAD
             using (var buffer = MessagePacker.WrapMessage(messageType, messageBuffer))
             {
+#if !UNITY_2020_2_OR_LATER
                 NetworkProfiler.StartEvent(TickType.Send, (uint)buffer.Length, networkChannel, NetworkConstants.MESSAGE_NAMES[messageType]);
+#endif
 
                 for (int i = 0; i < NetworkManager.Singleton.ConnectedClientsList.Count; i++)
                 {
@@ -56,21 +46,6 @@
 
                     NetworkManager.Singleton.NetworkConfig.NetworkTransport.Send(NetworkManager.Singleton.ConnectedClientsList[i].ClientId, new ArraySegment<byte>(buffer.GetBuffer(), 0, (int)buffer.Length), networkChannel);
                     ProfilerStatManager.BytesSent.Record((int)buffer.Length);
-=======
-            using (NetworkBuffer buffer = MessagePacker.WrapMessage(messageType, messageBuffer))
-            {
-#if !UNITY_2020_2_OR_LATER
-                NetworkProfiler.StartEvent(TickType.Send, (uint)buffer.Length, networkChannel, NetworkConstants.MESSAGE_NAMES[messageType]);
-#endif
-
-                for (int i = 0; i < NetworkManager.Singleton.ConnectedClientsList.Count; i++)
-                {
-                    if (NetworkManager.Singleton.IsServer && NetworkManager.Singleton.ConnectedClientsList[i].ClientId == NetworkManager.Singleton.ServerClientId)
-                        continue;
-
-                    NetworkManager.Singleton.NetworkConfig.NetworkTransport.Send(NetworkManager.Singleton.ConnectedClientsList[i].ClientId, new ArraySegment<byte>(buffer.GetBuffer(), 0, (int)buffer.Length), networkChannel);
-                    ProfilerStatManager.bytesSent.Record((int)buffer.Length);
->>>>>>> d0b9dfc8
                     PerformanceDataManager.Increment(ProfilerConstants.NumberBytesSent, (int)buffer.Length);
                 }
 
@@ -90,10 +65,11 @@
 
             messageBuffer.PadBuffer();
 
-<<<<<<< HEAD
             using (var buffer = MessagePacker.WrapMessage(messageType, messageBuffer))
             {
+#if !UNITY_2020_2_OR_LATER
                 NetworkProfiler.StartEvent(TickType.Send, (uint)buffer.Length, networkChannel, NetworkConstants.MESSAGE_NAMES[messageType]);
+#endif
 
                 for (int i = 0; i < clientIds.Count; i++)
                 {
@@ -101,21 +77,6 @@
 
                     NetworkManager.Singleton.NetworkConfig.NetworkTransport.Send(clientIds[i], new ArraySegment<byte>(buffer.GetBuffer(), 0, (int)buffer.Length), networkChannel);
                     ProfilerStatManager.BytesSent.Record((int)buffer.Length);
-=======
-            using (NetworkBuffer buffer = MessagePacker.WrapMessage(messageType, messageBuffer))
-            {
-#if !UNITY_2020_2_OR_LATER
-                NetworkProfiler.StartEvent(TickType.Send, (uint)buffer.Length, networkChannel, NetworkConstants.MESSAGE_NAMES[messageType]);
-#endif
-
-                for (int i = 0; i < clientIds.Count; i++)
-                {
-                    if (NetworkManager.Singleton.IsServer && clientIds[i] == NetworkManager.Singleton.ServerClientId)
-                        continue;
-
-                    NetworkManager.Singleton.NetworkConfig.NetworkTransport.Send(clientIds[i], new ArraySegment<byte>(buffer.GetBuffer(), 0, (int)buffer.Length), networkChannel);
-                    ProfilerStatManager.bytesSent.Record((int)buffer.Length);
->>>>>>> d0b9dfc8
                     PerformanceDataManager.Increment(ProfilerConstants.NumberBytesSent, (int)buffer.Length);
                 }
 
@@ -129,35 +90,22 @@
         {
             messageBuffer.PadBuffer();
 
-<<<<<<< HEAD
             using (var buffer = MessagePacker.WrapMessage(messageType, messageBuffer))
-            {
-                NetworkProfiler.StartEvent(TickType.Send, (uint)buffer.Length, networkChannel, NetworkConstants.MESSAGE_NAMES[messageType]);
-=======
-            using (NetworkBuffer buffer = MessagePacker.WrapMessage(messageType, messageBuffer))
             {
 #if !UNITY_2020_2_OR_LATER
                 NetworkProfiler.StartEvent(TickType.Send, (uint)buffer.Length, networkChannel, NetworkConstants.MESSAGE_NAMES[messageType]);
 #endif
->>>>>>> d0b9dfc8
 
                 for (int i = 0; i < NetworkManager.Singleton.ConnectedClientsList.Count; i++)
                 {
                     if (NetworkManager.Singleton.ConnectedClientsList[i].ClientId == clientIdToIgnore ||
                         (NetworkManager.Singleton.IsServer && NetworkManager.Singleton.ConnectedClientsList[i].ClientId == NetworkManager.Singleton.ServerClientId))
-<<<<<<< HEAD
                     {
-=======
->>>>>>> d0b9dfc8
                         continue;
                     }
 
                     NetworkManager.Singleton.NetworkConfig.NetworkTransport.Send(NetworkManager.Singleton.ConnectedClientsList[i].ClientId, new ArraySegment<byte>(buffer.GetBuffer(), 0, (int)buffer.Length), networkChannel);
-<<<<<<< HEAD
                     ProfilerStatManager.BytesSent.Record((int)buffer.Length);
-=======
-                    ProfilerStatManager.bytesSent.Record((int)buffer.Length);
->>>>>>> d0b9dfc8
                     PerformanceDataManager.Increment(ProfilerConstants.NumberBytesSent, (int)buffer.Length);
                 }
 
