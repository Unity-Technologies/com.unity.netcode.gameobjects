using System;
using System.IO;
using System.Linq;
using System.Collections.Generic;
using MLAPI.Serialization.Pooled;
using MLAPI.Serialization;
using MLAPI.Configuration;
using MLAPI.Profiling;
using MLAPI.Transports;

namespace MLAPI.Messaging
{
    internal class RpcBatcher
    {
        public class SendStream
        {
            public NetworkChannel NetworkChannel;
            public PooledNetworkBuffer Buffer;
            public PooledNetworkWriter Writer;
            public bool IsEmpty = true;

            public SendStream()
            {
                Buffer = PooledNetworkBuffer.Get();
                Writer = PooledNetworkWriter.Get(Buffer);
            }
        }

        // Stores the stream of batched RPC to send to each client, by ClientId
        private readonly Dictionary<ulong, SendStream> m_SendDict = new Dictionary<ulong, SendStream>();

        // Used to store targets, internally
        private ulong[] m_TargetList = new ulong[0];

        // Used to mark longer lengths. Works because we can't have zero-sized messages
        private const byte k_LongLenMarker = 0;

        private void PushLength(int length, ref PooledNetworkWriter writer)
        {
            // If length is single byte we write it
            if (length < 256)
            {
                writer.WriteByte((byte)length); // write the amounts of bytes that are coming up
            }
            else
            {
                // otherwise we write a two-byte length
                writer.WriteByte(k_LongLenMarker); // mark larger size
                writer.WriteByte((byte)(length % 256)); // write the length modulo 256
                writer.WriteByte((byte)(length / 256)); // write the length divided by 256
            }
        }

        private int PopLength(in NetworkBuffer messageBuffer)
        {
            int read = messageBuffer.ReadByte();
            // if we read a non-zero value, we have a single byte length
            // or a -1 error we can return
            if (read != k_LongLenMarker)
            {
                return read;
            }

            // otherwise, a two-byte length follows. We'll read in len1, len2
            int len1 = messageBuffer.ReadByte();
            if (len1 < 0)
            {
                // pass errors back to caller
                return len1;
            }

            int len2 = messageBuffer.ReadByte();
            if (len2 < 0)
            {
                // pass errors back to caller
                return len2;
            }

            return len1 + len2 * 256;
        }

        /// <summary>
        /// FillTargetList
        /// Fills a list with the ClientId's an item is targeted to
        /// </summary>
        /// <param name="queueItem">the FrameQueueItem we want targets for</param>
        /// <param name="networkIdList">the list to fill</param>
        private static void FillTargetList(in RpcFrameQueueItem queueItem, ref ulong[] networkIdList)
        {
            switch (queueItem.QueueItemType)
            {
                // todo: revisit .resize() and .ToArry() usage, for performance
                case RpcQueueContainer.QueueItemType.ServerRpc:
                    Array.Resize(ref networkIdList, 1);
                    networkIdList[0] = queueItem.NetworkId;
                    break;
                default:
                // todo: consider the implications of default usage of queueItem.clientIds
                case RpcQueueContainer.QueueItemType.ClientRpc:
                    // copy the list
                    networkIdList = queueItem.ClientNetworkIds.ToArray();
                    break;
            }
        }

        /// <summary>
        /// QueueItem
        /// Add a FrameQueueItem to be sent
        /// </summary>queueItem
        /// <param name="queueItem">the threshold in bytes</param>
        public void QueueItem(in RpcFrameQueueItem queueItem)
        {
            FillTargetList(queueItem, ref m_TargetList);

            foreach (ulong clientId in m_TargetList)
            {
                if (!m_SendDict.ContainsKey(clientId))
                {
                    // todo: consider what happens if many clients join and leave the game consecutively
                    // we probably need a cleanup mechanism at some point
                    m_SendDict[clientId] = new SendStream();
                }

<<<<<<< HEAD
                SendStream sendStream = k_SendDict[clientId];

                if (sendStream.IsEmpty)
                {
                    sendStream.IsEmpty = false;
                    sendStream.NetworkChannel = queueItem.NetworkChannel;
=======
                if (m_SendDict[clientId].IsEmpty)
                {
                    m_SendDict[clientId].IsEmpty = false;
                    m_SendDict[clientId].NetworkChannel = queueItem.NetworkChannel;
>>>>>>> 2571b8ce

                    switch (queueItem.QueueItemType)
                    {
                        // 8 bits are used for the message type, which is an NetworkConstants
                        case RpcQueueContainer.QueueItemType.ServerRpc:
<<<<<<< HEAD
                            sendStream.Writer.WriteByte(NetworkConstants.SERVER_RPC); // MessageType
                            break;
                        case RpcQueueContainer.QueueItemType.ClientRpc:
                            sendStream.Writer.WriteByte(NetworkConstants.CLIENT_RPC); // MessageType
=======
                            m_SendDict[clientId].Writer.WriteByte(NetworkConstants.SERVER_RPC); // MessageType
                            break;
                        case RpcQueueContainer.QueueItemType.ClientRpc:
                            m_SendDict[clientId].Writer.WriteByte(NetworkConstants.CLIENT_RPC); // MessageType
>>>>>>> 2571b8ce
                            break;
                    }
                }

                // write the amounts of bytes that are coming up
<<<<<<< HEAD
                PushLength(queueItem.MessageData.Count, ref sendStream.Writer);

                // write the message to send
                sendStream.Writer.WriteBytes(queueItem.MessageData.Array, queueItem.MessageData.Count, queueItem.MessageData.Offset);
=======
                PushLength(queueItem.MessageData.Count, ref m_SendDict[clientId].Writer);

                // write the message to send
                m_SendDict[clientId].Writer.WriteBytes(queueItem.MessageData.Array, queueItem.MessageData.Count, queueItem.MessageData.Offset);
>>>>>>> 2571b8ce

                ProfilerStatManager.BytesSent.Record(queueItem.MessageData.Count);
                ProfilerStatManager.RpcsSent.Record();
                PerformanceDataManager.Increment(ProfilerConstants.ByteSent, queueItem.MessageData.Count);
                PerformanceDataManager.Increment(ProfilerConstants.RpcSent);
            }
        }

        public delegate void SendCallbackType(ulong clientId, SendStream messageStream);

        public delegate void ReceiveCallbackType(NetworkBuffer messageStream, RpcQueueContainer.QueueItemType messageType, ulong clientId, float receiveTime);

        /// <summary>
        /// SendItems
        /// Send any batch of RPC that are of length above threshold
        /// </summary>
        /// <param name="thresholdBytes"> the threshold in bytes</param>
        /// <param name="sendCallback"> the function to call for sending the batch</param>
        public void SendItems(int thresholdBytes, SendCallbackType sendCallback)
        {
            foreach (KeyValuePair<ulong, SendStream> entry in m_SendDict)
            {
                if (!entry.Value.IsEmpty)
                {
                    // read the queued message
                    int length = (int)m_SendDict[entry.Key].Buffer.Length;

                    if (length >= thresholdBytes)
                    {
                        sendCallback(entry.Key, entry.Value);
                        // clear the batch that was sent from the SendDict
                        entry.Value.Buffer.SetLength(0);
                        entry.Value.Buffer.Position = 0;
                        entry.Value.IsEmpty = true;
                        ProfilerStatManager.RpcBatchesSent.Record();
                        PerformanceDataManager.Increment(ProfilerConstants.RpcBatchesSent);
                    }
                }
            }
        }

        /// <summary>
        /// ReceiveItems
        /// Process the messageStream and call the callback with individual RPC messages
        /// </summary>
        /// <param name="messageBuffer"> the messageStream containing the batched RPC</param>
        /// <param name="receiveCallback"> the callback to call has type int f(message, type, clientId, time) </param>
        /// <param name="messageType"> the message type to pass back to callback</param>
        /// <param name="clientId"> the clientId to pass back to callback</param>
        /// <param name="receiveTime"> the packet receive time to pass back to callback</param>
        public void ReceiveItems(in NetworkBuffer messageBuffer, ReceiveCallbackType receiveCallback, RpcQueueContainer.QueueItemType messageType, ulong clientId, float receiveTime)
        {
            using (var copy = PooledNetworkBuffer.Get())
            {
                do
                {
                    // read the length of the next RPC
                    int rpcSize = PopLength(messageBuffer);
                    if (rpcSize < 0)
                    {
                        // abort if there's an error reading lengths
                        return;
                    }

                    // copy what comes after current stream position
                    long position = messageBuffer.Position;
                    copy.SetLength(rpcSize);
                    copy.Position = 0;
                    Buffer.BlockCopy(messageBuffer.GetBuffer(), (int)position, copy.GetBuffer(), 0, rpcSize);

                    receiveCallback(copy, messageType, clientId, receiveTime);

                    // seek over the RPC
                    // RPCReceiveQueueItem peeks at content, it doesn't advance
                    messageBuffer.Seek(rpcSize, SeekOrigin.Current);
                } while (messageBuffer.Position < messageBuffer.Length);
            }
        }
    }
}<|MERGE_RESOLUTION|>--- conflicted
+++ resolved
@@ -121,51 +121,30 @@
                     m_SendDict[clientId] = new SendStream();
                 }
 
-<<<<<<< HEAD
-                SendStream sendStream = k_SendDict[clientId];
+                SendStream sendStream = m_SendDict[clientId];
 
                 if (sendStream.IsEmpty)
                 {
                     sendStream.IsEmpty = false;
                     sendStream.NetworkChannel = queueItem.NetworkChannel;
-=======
-                if (m_SendDict[clientId].IsEmpty)
-                {
-                    m_SendDict[clientId].IsEmpty = false;
-                    m_SendDict[clientId].NetworkChannel = queueItem.NetworkChannel;
->>>>>>> 2571b8ce
 
                     switch (queueItem.QueueItemType)
                     {
                         // 8 bits are used for the message type, which is an NetworkConstants
                         case RpcQueueContainer.QueueItemType.ServerRpc:
-<<<<<<< HEAD
                             sendStream.Writer.WriteByte(NetworkConstants.SERVER_RPC); // MessageType
                             break;
                         case RpcQueueContainer.QueueItemType.ClientRpc:
                             sendStream.Writer.WriteByte(NetworkConstants.CLIENT_RPC); // MessageType
-=======
-                            m_SendDict[clientId].Writer.WriteByte(NetworkConstants.SERVER_RPC); // MessageType
-                            break;
-                        case RpcQueueContainer.QueueItemType.ClientRpc:
-                            m_SendDict[clientId].Writer.WriteByte(NetworkConstants.CLIENT_RPC); // MessageType
->>>>>>> 2571b8ce
                             break;
                     }
                 }
 
                 // write the amounts of bytes that are coming up
-<<<<<<< HEAD
                 PushLength(queueItem.MessageData.Count, ref sendStream.Writer);
 
                 // write the message to send
                 sendStream.Writer.WriteBytes(queueItem.MessageData.Array, queueItem.MessageData.Count, queueItem.MessageData.Offset);
-=======
-                PushLength(queueItem.MessageData.Count, ref m_SendDict[clientId].Writer);
-
-                // write the message to send
-                m_SendDict[clientId].Writer.WriteBytes(queueItem.MessageData.Array, queueItem.MessageData.Count, queueItem.MessageData.Offset);
->>>>>>> 2571b8ce
 
                 ProfilerStatManager.BytesSent.Record(queueItem.MessageData.Count);
                 ProfilerStatManager.RpcsSent.Record();
