using System;
using System.IO;
using MLAPI.Transports;

namespace MLAPI.Messaging
{
    internal interface IInternalMessageHandler
    {
        NetworkManager NetworkManager { get; }
        void HandleConnectionRequest(ulong clientId, Stream stream);
        void HandleConnectionApproved(ulong clientId, Stream stream, float receiveTime);
        void HandleAddObject(ulong clientId, Stream stream);
        void HandleDestroyObject(ulong clientId, Stream stream);
        void HandleSwitchScene(ulong clientId, Stream stream);
        void HandleClientSwitchSceneCompleted(ulong clientId, Stream stream);
        void HandleChangeOwner(ulong clientId, Stream stream);
        void HandleAddObjects(ulong clientId, Stream stream);
        void HandleDestroyObjects(ulong clientId, Stream stream);
<<<<<<< HEAD
        void HandleTimeSync(ulong clientId, Stream stream, float receiveTime);
        void HandleNetworkVariableDelta(ulong clientId, Stream stream);
        void MessageReceiveQueueItem(ulong clientId, Stream stream, float receiveTime, MessageQueueContainer.MessageType messageType, NetworkChannel receiveChannel);
=======
        void HandleTimeSync(ulong clientId, Stream stream);
        void HandleNetworkVariableDelta(ulong clientId, Stream stream, Action<ulong, PreBufferPreset> bufferCallback, PreBufferPreset bufferPreset);
        void RpcReceiveQueueItem(ulong clientId, Stream stream, float receiveTime, RpcQueueContainer.QueueItemType queueItemType);
>>>>>>> 34b161ae
        void HandleUnnamedMessage(ulong clientId, Stream stream);
        void HandleNamedMessage(ulong clientId, Stream stream);
        void HandleNetworkLog(ulong clientId, Stream stream);
        void HandleAllClientsSwitchSceneCompleted(ulong clientId, Stream stream);
    }
}<|MERGE_RESOLUTION|>--- conflicted
+++ resolved
@@ -16,15 +16,9 @@
         void HandleChangeOwner(ulong clientId, Stream stream);
         void HandleAddObjects(ulong clientId, Stream stream);
         void HandleDestroyObjects(ulong clientId, Stream stream);
-<<<<<<< HEAD
-        void HandleTimeSync(ulong clientId, Stream stream, float receiveTime);
+        void HandleTimeSync(ulong clientId, Stream stream);
         void HandleNetworkVariableDelta(ulong clientId, Stream stream);
         void MessageReceiveQueueItem(ulong clientId, Stream stream, float receiveTime, MessageQueueContainer.MessageType messageType, NetworkChannel receiveChannel);
-=======
-        void HandleTimeSync(ulong clientId, Stream stream);
-        void HandleNetworkVariableDelta(ulong clientId, Stream stream, Action<ulong, PreBufferPreset> bufferCallback, PreBufferPreset bufferPreset);
-        void RpcReceiveQueueItem(ulong clientId, Stream stream, float receiveTime, RpcQueueContainer.QueueItemType queueItemType);
->>>>>>> 34b161ae
         void HandleUnnamedMessage(ulong clientId, Stream stream);
         void HandleNamedMessage(ulong clientId, Stream stream);
         void HandleNetworkLog(ulong clientId, Stream stream);
