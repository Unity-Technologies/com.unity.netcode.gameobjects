--- conflicted
+++ resolved
@@ -382,12 +382,12 @@
                 if (command.ParentNetworkId == command.NetworkObjectId)
                 {
                     var networkObject = m_NetworkManager.SpawnManager.CreateLocalNetworkObject(false, command.GlobalObjectIdHash, command.OwnerClientId, null, command.ObjectPosition, command.ObjectRotation);
-                    m_NetworkManager.SpawnManager.SpawnNetworkObjectLocally(networkObject, command.NetworkObjectId, true, command.IsPlayerObject, command.OwnerClientId, null, false, 0, false, false);
+                    m_NetworkManager.SpawnManager.SpawnNetworkObjectLocally(networkObject, command.NetworkObjectId, true, command.IsPlayerObject, command.OwnerClientId, null, false, false);
                 }
                 else
                 {
                     var networkObject = m_NetworkManager.SpawnManager.CreateLocalNetworkObject(false, command.GlobalObjectIdHash, command.OwnerClientId, command.ParentNetworkId, command.ObjectPosition, command.ObjectRotation);
-                    m_NetworkManager.SpawnManager.SpawnNetworkObjectLocally(networkObject, command.NetworkObjectId, true, command.IsPlayerObject, command.OwnerClientId, null, false, 0, false, false);
+                    m_NetworkManager.SpawnManager.SpawnNetworkObjectLocally(networkObject, command.NetworkObjectId, true, command.IsPlayerObject, command.OwnerClientId, null, false, false);
                 }
             }
         }
@@ -576,11 +576,7 @@
 
             var context = m_NetworkManager.MessageQueueContainer.EnterInternalCommandContext(
                 MessageQueueContainer.MessageType.SnapshotData, NetworkChannel.SnapshotExchange,
-<<<<<<< HEAD
-                new[] {clientId}, NetworkUpdateLoop.UpdateStage);
-=======
                 new[] { clientId }, NetworkUpdateLoop.UpdateStage);
->>>>>>> bba72a4b
 
             if (context != null)
             {
@@ -591,8 +587,7 @@
                     nonNullContext.NetworkWriter.WriteInt32Packed(m_CurrentTick);
                     nonNullContext.NetworkWriter.WriteUInt16(sequence);
 
-<<<<<<< HEAD
-                    var buffer = (NetworkBuffer) nonNullContext.NetworkWriter.GetStream();
+                    var buffer = (NetworkBuffer)nonNullContext.NetworkWriter.GetStream();
 
                     using (var writer = PooledNetworkWriter.Get(buffer))
                     {
@@ -607,11 +602,6 @@
                         m_ClientData[clientId].m_SequenceNumber++;
                         writer.WriteUInt16(k_Sentinel + 3);
                     }
-=======
-                    var buffer = (NetworkBuffer)nonNullContext.NetworkWriter.GetStream();
-                    WriteIndex(buffer);
-                    WriteBuffer(buffer);
->>>>>>> bba72a4b
                 }
             }
         }
@@ -804,20 +794,8 @@
                 }
                 m_Snapshot.ReadAcks(clientId, m_ClientData[clientId], reader);
 
-<<<<<<< HEAD
                 sentinel= reader.ReadUInt16();
                 if (sentinel != k_Sentinel + 3)
-=======
-        public void SendAck(ulong clientId, int tick)
-        {
-            var context = m_NetworkManager.MessageQueueContainer.EnterInternalCommandContext(
-                MessageQueueContainer.MessageType.SnapshotAck, NetworkChannel.SnapshotExchange,
-                new[] { clientId }, NetworkUpdateLoop.UpdateStage);
-
-            if (context != null)
-            {
-                using (var nonNullContext = (InternalCommandContext)context)
->>>>>>> bba72a4b
                 {
                     Debug.Log("JEFF Critical : snapshot integrity (after)");
                 }
