--- conflicted
+++ resolved
@@ -28,10 +28,12 @@
     public class NetworkManager : MonoBehaviour, INetworkUpdateSystem, IProfilableTransportProvider
     {
 #pragma warning disable IDE1006 // disable naming rule violation check
+
         // RuntimeAccessModifiersILPP will make this `public`
         internal static readonly Dictionary<uint, Action<NetworkBehaviour, NetworkSerializer, __RpcParams>> __rpc_func_table = new Dictionary<uint, Action<NetworkBehaviour, NetworkSerializer, __RpcParams>>();
 
 #if UNITY_EDITOR || DEVELOPMENT_BUILD
+
         // RuntimeAccessModifiersILPP will make this `public`
         internal static readonly Dictionary<uint, string> __rpc_name_table = new Dictionary<uint, string>();
 #else // !(UNITY_EDITOR || DEVELOPMENT_BUILD)
@@ -69,6 +71,7 @@
                 {
                     m_PrefabHandler = new NetworkPrefabHandler();
                 }
+
                 return m_PrefabHandler;
             }
         }
@@ -291,7 +294,7 @@
                     {
                         {
                             var childNetworkObjects = new List<NetworkObject>();
-                            networkPrefab.Prefab.GetComponentsInChildren(/* includeInactive = */ true, childNetworkObjects);
+                            networkPrefab.Prefab.GetComponentsInChildren( /* includeInactive = */ true, childNetworkObjects);
                             if (childNetworkObjects.Count > 1) // total count = 1 root NetworkObject + n child NetworkObjects
                             {
                                 if (NetworkLog.CurrentLogLevel <= LogLevel.Normal)
@@ -308,13 +311,14 @@
                         switch (networkPrefab.Override)
                         {
                             case NetworkPrefabOverride.Prefab:
+                            {
+                                if (networkPrefab.SourcePrefabToOverride == null && networkPrefab.Prefab != null)
                                 {
-                                    if (networkPrefab.SourcePrefabToOverride == null && networkPrefab.Prefab != null)
-                                    {
-                                        networkPrefab.SourcePrefabToOverride = networkPrefab.Prefab;
-                                    }
-                                    globalObjectIdHash = networkPrefab.SourcePrefabToOverride.GetComponent<NetworkObject>().GlobalObjectIdHash;
+                                    networkPrefab.SourcePrefabToOverride = networkPrefab.Prefab;
                                 }
+
+                                globalObjectIdHash = networkPrefab.SourcePrefabToOverride.GetComponent<NetworkObject>().GlobalObjectIdHash;
+                            }
                                 break;
                             case NetworkPrefabOverride.Hash:
                                 globalObjectIdHash = networkPrefab.SourceHashToOverride;
@@ -393,11 +397,9 @@
                 NetworkTickSystem = null;
             }
 
-
             NetworkTimeSystem = new NetworkTimeSystem(0.05, 0.05, 0.2);
             NetworkTickSystem = new NetworkTickSystem(NetworkConfig.TickRate, 0, 0);
             NetworkTickSystem.Tick += OnNetworkManagerTick;
-
 
             // This should never happen, but in the event that it does there should be (at a minimum) a unity error logged.
             if (RpcQueueContainer != null)
@@ -519,6 +521,7 @@
             {
                 NetworkConfig.NetworkPrefabs.RemoveAt(removeEmptyPrefabs[i]);
             }
+
             removeEmptyPrefabs.Clear();
 
             NetworkConfig.NetworkTransport.OnTransportEvent += HandleRawTransportPoll;
@@ -618,6 +621,7 @@
             }
 
             var disconnectedIds = new HashSet<ulong>();
+
             //Don't know if I have to disconnect the clients. I'm assuming the NetworkTransport does all the cleaning on shtudown. But this way the clients get a disconnect message from server (so long it does't get lost)
 
             // make sure all RPCs are flushed before transport disconnect clients
@@ -672,6 +676,7 @@
             IsServer = false;
             IsClient = false;
             StopServer();
+
             //We don't stop client since we dont actually have a transport connection to our own host. We just handle host messages directly in the MLAPI
         }
 
@@ -904,6 +909,7 @@
 #if !UNITY_2020_2_OR_NEWER
                     NetworkProfiler.StartTick(TickType.Receive);
 #endif
+
                 //If we are in loopback mode, we don't need to touch the transport
                 if (!isLoopBack)
                 {
@@ -931,68 +937,10 @@
 
         private void OnNetworkPreUpdate()
         {
-<<<<<<< HEAD
             // TODO this is a workaround until we have a good way to pass time received from the server + RTT to the time system.
             NetworkTimeSystem.Sync(NetworkTimeSystem.TimeSystemInternalTime + Time.deltaTime, NetworkConfig.NetworkTransport.GetCurrentRtt(ServerClientId) / 1000d);
-            NetworkTimeSystem.AdvanceTime(Time.deltaTime);
+            NetworkTimeSystem.Advance(Time.deltaTime);
             NetworkTickSystem.UpdateTick(NetworkTimeSystem.LocalTime, NetworkTimeSystem.ServerTime);
-=======
-            if (IsListening)
-            {
-                if (((NetworkTime - m_LastEventTickTime >= (1f / NetworkConfig.EventTickrate))))
-                {
-#if DEVELOPMENT_BUILD || UNITY_EDITOR
-                    s_EventTick.Begin();
-#endif
-#if UNITY_EDITOR && !UNITY_2020_2_OR_NEWER
-                    NetworkProfiler.StartTick(TickType.Event);
-#endif
-
-                    if (NetworkConfig.EnableNetworkVariable)
-                    {
-                        // Do NetworkVariable updates
-                        BehaviourUpdater.NetworkBehaviourUpdate(this);
-                    }
-
-                    if (!IsServer && NetworkConfig.EnableMessageBuffering)
-                    {
-                        BufferManager.CleanBuffer();
-                    }
-
-                    if (IsServer)
-                    {
-                        m_LastEventTickTime = NetworkTime;
-                    }
-#if UNITY_EDITOR && !UNITY_2020_2_OR_NEWER
-                    NetworkProfiler.EndTick();
-#endif
-
-#if DEVELOPMENT_BUILD || UNITY_EDITOR
-                    s_EventTick.End();
-#endif
-                }
-
-                if (IsServer && NetworkConfig.EnableTimeResync && NetworkTime - m_LastTimeSyncTime >= NetworkConfig.TimeResyncInterval)
-                {
-#if UNITY_EDITOR && !UNITY_2020_2_OR_NEWER
-                    NetworkProfiler.StartTick(TickType.Event);
-#endif
-                    SyncTime();
-                    m_LastTimeSyncTime = NetworkTime;
-#if UNITY_EDITOR && !UNITY_2020_2_OR_NEWER
-                    NetworkProfiler.EndTick();
-#endif
-                }
-
-                if (!Mathf.Approximately(m_NetworkTimeOffset, m_CurrentNetworkTimeOffset))
-                {
-                    // Smear network time adjustments by no more than 200ms per second.  This should help code deal with
-                    // changes more gracefully, since the network time will always flow forward at a reasonable pace.
-                    float maxDelta = Mathf.Max(0.001f, 0.2f * Time.unscaledDeltaTime);
-                    m_CurrentNetworkTimeOffset += Mathf.Clamp(m_NetworkTimeOffset - m_CurrentNetworkTimeOffset, -maxDelta, maxDelta);
-                }
-            }
->>>>>>> 089c2065
         }
 
         /// <summary>
@@ -1006,7 +954,8 @@
             if (NetworkConfig.EnableNetworkVariable)
             {
                 // Do NetworkVariable updates
-                NetworkBehaviour.NetworkBehaviourUpdate(this);
+                BehaviourUpdater.NetworkBehaviourUpdate(this
+                );
             }
 
             if (!IsServer && NetworkConfig.EnableMessageBuffering)
@@ -1107,15 +1056,15 @@
 #endif
                     break;
                 case NetworkEvent.Data:
-                    {
-                        if (NetworkLog.CurrentLogLevel <= LogLevel.Developer)
-                        {
-                            NetworkLog.LogInfo($"Incoming Data From {clientId}: {payload.Count} bytes");
-                        }
-
-                        HandleIncomingData(clientId, networkChannel, payload, receiveTime, true);
-                        break;
-                    }
+                {
+                    if (NetworkLog.CurrentLogLevel <= LogLevel.Developer)
+                    {
+                        NetworkLog.LogInfo($"Incoming Data From {clientId}: {payload.Count} bytes");
+                    }
+
+                    HandleIncomingData(clientId, networkChannel, payload, receiveTime, true);
+                    break;
+                }
                 case NetworkEvent.Disconnect:
 #if DEVELOPMENT_BUILD || UNITY_EDITOR
                     s_TransportDisconnect.Begin();
@@ -1316,64 +1265,64 @@
 
                         break;
                     case NetworkConstants.SERVER_RPC:
-                        {
-                            if (IsServer)
+                    {
+                        if (IsServer)
+                        {
+                            if (RpcQueueContainer.IsUsingBatching())
                             {
-                                if (RpcQueueContainer.IsUsingBatching())
+                                m_RpcBatcher.ReceiveItems(messageStream, ReceiveCallback, RpcQueueContainer.QueueItemType.ServerRpc, clientId, receiveTime);
+                                ProfilerStatManager.RpcBatchesRcvd.Record();
+                                PerformanceDataManager.Increment(ProfilerConstants.RpcBatchesReceived);
+                            }
+                            else
+                            {
+                                MessageHandler.RpcReceiveQueueItem(clientId, messageStream, receiveTime, RpcQueueContainer.QueueItemType.ServerRpc);
+                            }
+                        }
+
+                        break;
+                    }
+                    case NetworkConstants.CLIENT_RPC:
+                    {
+                        if (IsClient)
+                        {
+                            if (RpcQueueContainer.IsUsingBatching())
+                            {
+                                m_RpcBatcher.ReceiveItems(messageStream, ReceiveCallback, RpcQueueContainer.QueueItemType.ClientRpc, clientId, receiveTime);
+                                ProfilerStatManager.RpcBatchesRcvd.Record();
+                                PerformanceDataManager.Increment(ProfilerConstants.RpcBatchesReceived);
+                            }
+                            else
+                            {
+                                MessageHandler.RpcReceiveQueueItem(clientId, messageStream, receiveTime, RpcQueueContainer.QueueItemType.ClientRpc);
+                            }
+                        }
+
+                        break;
+                    }
+                    case NetworkConstants.PARENT_SYNC:
+                    {
+                        if (IsClient)
+                        {
+                            using (var reader = PooledNetworkReader.Get(messageStream))
+                            {
+                                var networkObjectId = reader.ReadUInt64Packed();
+                                var (isReparented, latestParent) = NetworkObject.ReadNetworkParenting(reader);
+                                if (SpawnManager.SpawnedObjects.ContainsKey(networkObjectId))
                                 {
-                                    m_RpcBatcher.ReceiveItems(messageStream, ReceiveCallback, RpcQueueContainer.QueueItemType.ServerRpc, clientId, receiveTime);
-                                    ProfilerStatManager.RpcBatchesRcvd.Record();
-                                    PerformanceDataManager.Increment(ProfilerConstants.RpcBatchesReceived);
+                                    var networkObject = SpawnManager.SpawnedObjects[networkObjectId];
+                                    networkObject.SetNetworkParenting(isReparented, latestParent);
+                                    networkObject.ApplyNetworkParenting();
                                 }
-                                else
+                                else if (NetworkLog.CurrentLogLevel <= LogLevel.Developer)
                                 {
-                                    MessageHandler.RpcReceiveQueueItem(clientId, messageStream, receiveTime, RpcQueueContainer.QueueItemType.ServerRpc);
+                                    NetworkLog.LogWarning($"Read {nameof(NetworkConstants.PARENT_SYNC)} for {nameof(NetworkObject)} #{networkObjectId} but could not find it in the {nameof(SpawnManager.SpawnedObjects)}");
                                 }
                             }
-
-                            break;
-                        }
-                    case NetworkConstants.CLIENT_RPC:
-                        {
-                            if (IsClient)
-                            {
-                                if (RpcQueueContainer.IsUsingBatching())
-                                {
-                                    m_RpcBatcher.ReceiveItems(messageStream, ReceiveCallback, RpcQueueContainer.QueueItemType.ClientRpc, clientId, receiveTime);
-                                    ProfilerStatManager.RpcBatchesRcvd.Record();
-                                    PerformanceDataManager.Increment(ProfilerConstants.RpcBatchesReceived);
-                                }
-                                else
-                                {
-                                    MessageHandler.RpcReceiveQueueItem(clientId, messageStream, receiveTime, RpcQueueContainer.QueueItemType.ClientRpc);
-                                }
-                            }
-
-                            break;
-                        }
-                    case NetworkConstants.PARENT_SYNC:
-                        {
-                            if (IsClient)
-                            {
-                                using (var reader = PooledNetworkReader.Get(messageStream))
-                                {
-                                    var networkObjectId = reader.ReadUInt64Packed();
-                                    var (isReparented, latestParent) = NetworkObject.ReadNetworkParenting(reader);
-                                    if (SpawnManager.SpawnedObjects.ContainsKey(networkObjectId))
-                                    {
-                                        var networkObject = SpawnManager.SpawnedObjects[networkObjectId];
-                                        networkObject.SetNetworkParenting(isReparented, latestParent);
-                                        networkObject.ApplyNetworkParenting();
-                                    }
-                                    else if (NetworkLog.CurrentLogLevel <= LogLevel.Developer)
-                                    {
-                                        NetworkLog.LogWarning($"Read {nameof(NetworkConstants.PARENT_SYNC)} for {nameof(NetworkObject)} #{networkObjectId} but could not find it in the {nameof(SpawnManager.SpawnedObjects)}");
-                                    }
-                                }
-                            }
-
-                            break;
-                        }
+                        }
+
+                        break;
+                    }
                     default:
                         if (NetworkLog.CurrentLogLevel <= LogLevel.Error)
                         {
