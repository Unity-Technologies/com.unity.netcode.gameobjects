--- conflicted
+++ resolved
@@ -19,10 +19,6 @@
 using MLAPI.Transports.Tasks;
 using MLAPI.Messaging.Buffering;
 using Unity.Profiling;
-<<<<<<< HEAD
-
-=======
->>>>>>> 789c4055
 
 namespace MLAPI
 {
