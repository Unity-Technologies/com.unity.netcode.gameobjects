--- conflicted
+++ resolved
@@ -93,14 +93,10 @@
         /// Gets the SpawnManager for this NetworkManager
         /// </summary>
         public NetworkSpawnManager SpawnManager { get; private set; }
-
-<<<<<<< HEAD
-        internal readonly InternalMessageHandler MessageHandler = new InternalMessageHandler();
         
-=======
+
         internal BufferManager BufferManager { get; private set; }
 
->>>>>>> e51d7e71
         /// <summary>
         /// Gets the networkId of the server
         /// </summary>
