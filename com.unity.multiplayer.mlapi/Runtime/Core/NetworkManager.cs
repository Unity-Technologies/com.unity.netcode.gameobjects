--- conflicted
+++ resolved
@@ -1338,17 +1338,10 @@
                 {
                     if (ConnectedClients[clientId].PlayerObject != null)
                     {
-<<<<<<< HEAD
-                        if (NetworkSpawnManager.CustomDestroyHandlers.ContainsKey(ConnectedClients[clientId].PlayerObject.GlobalObjectIdHash))
-                        {
-                            NetworkSpawnManager.CustomDestroyHandlers[ConnectedClients[clientId].PlayerObject.GlobalObjectIdHash](ConnectedClients[clientId].PlayerObject);
-                            NetworkSpawnManager.OnDestroyObject(ConnectedClients[clientId].PlayerObject.NetworkObjectId, false);
-=======
-                        if (SpawnManager.CustomDestroyHandlers.ContainsKey(ConnectedClients[clientId].PlayerObject.PrefabHash))
-                        {
-                            SpawnManager.CustomDestroyHandlers[ConnectedClients[clientId].PlayerObject.PrefabHash](ConnectedClients[clientId].PlayerObject);
+                        if (SpawnManager.CustomDestroyHandlers.ContainsKey(ConnectedClients[clientId].PlayerObject.GlobalObjectIdHash))
+                        {
+                            SpawnManager.CustomDestroyHandlers[ConnectedClients[clientId].PlayerObject.GlobalObjectIdHash](ConnectedClients[clientId].PlayerObject);
                             SpawnManager.OnDestroyObject(ConnectedClients[clientId].PlayerObject.NetworkObjectId, false);
->>>>>>> e51d7e71
                         }
                         else
                         {
@@ -1362,17 +1355,10 @@
                         {
                             if (!ConnectedClients[clientId].OwnedObjects[i].DontDestroyWithOwner)
                             {
-<<<<<<< HEAD
-                                if (NetworkSpawnManager.CustomDestroyHandlers.ContainsKey(ConnectedClients[clientId].OwnedObjects[i].GlobalObjectIdHash))
+                                if (SpawnManager.CustomDestroyHandlers.ContainsKey(ConnectedClients[clientId].OwnedObjects[i].GlobalObjectIdHash))
                                 {
-                                    NetworkSpawnManager.CustomDestroyHandlers[ConnectedClients[clientId].OwnedObjects[i].GlobalObjectIdHash](ConnectedClients[clientId].OwnedObjects[i]);
-                                    NetworkSpawnManager.OnDestroyObject(ConnectedClients[clientId].OwnedObjects[i].NetworkObjectId, false);
-=======
-                                if (SpawnManager.CustomDestroyHandlers.ContainsKey(ConnectedClients[clientId].OwnedObjects[i].PrefabHash))
-                                {
-                                    SpawnManager.CustomDestroyHandlers[ConnectedClients[clientId].OwnedObjects[i].PrefabHash](ConnectedClients[clientId].OwnedObjects[i]);
+                                    SpawnManager.CustomDestroyHandlers[ConnectedClients[clientId].OwnedObjects[i].GlobalObjectIdHash](ConnectedClients[clientId].OwnedObjects[i]);
                                     SpawnManager.OnDestroyObject(ConnectedClients[clientId].OwnedObjects[i].NetworkObjectId, false);
->>>>>>> e51d7e71
                                 }
                                 else
                                 {
