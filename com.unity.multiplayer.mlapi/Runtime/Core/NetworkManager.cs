--- conflicted
+++ resolved
@@ -19,10 +19,6 @@
 using MLAPI.Transports.Tasks;
 using MLAPI.Messaging.Buffering;
 using Unity.Profiling;
-<<<<<<< HEAD
-
-=======
->>>>>>> 9e127c10
 
 namespace MLAPI
 {
@@ -268,11 +264,7 @@
                     }
                     else
                     {
-<<<<<<< HEAD
-                        // Defautlt to the standard NetworkPrefab.Prefab's NetworkObject first
-=======
                         // Default to the standard NetworkPrefab.Prefab's NetworkObject first
->>>>>>> 9e127c10
                         var globalObjectIdHash = networkObject.GlobalObjectIdHash;
 
                         // Now check to see if it has an override
@@ -299,13 +291,8 @@
                         }
                         else
                         {
-<<<<<<< HEAD
-                            // This happens when a new duplicate entry is created.
-                            // We just turn it into a new blank entry
-=======
                             // Duplicate entries can happen when adding a new entry into a list of existing entries
                             // Either this is user error or a new entry, either case we replace it with a new, blank, NetworkPrefab under this condition
->>>>>>> 9e127c10
                             NetworkConfig.NetworkPrefabs[i] = new NetworkPrefab();
                         }
                     }
@@ -416,10 +403,6 @@
                     UnityEngine.Debug.LogWarning($"{nameof(NetworkPrefab)} (\"{NetworkConfig.NetworkPrefabs[i].Prefab.name}\") will be removed and ignored.");
                     removeEmptyPrefabs.Add(i);
 
-<<<<<<< HEAD
-                    // Ignore this entry due to the error (it will be removed during runtime)
-=======
->>>>>>> 9e127c10
                     continue;
                 }
                 else if (NetworkConfig.NetworkPrefabs[i].Prefab.GetComponent<NetworkObject>() == null)
@@ -433,17 +416,9 @@
                     UnityEngine.Debug.LogWarning($"{nameof(NetworkPrefab)} (\"{NetworkConfig.NetworkPrefabs[i].Prefab.name}\") will be removed and ignored.");
                     removeEmptyPrefabs.Add(i);
 
-<<<<<<< HEAD
-                    // Ignore this entry due to the error (it will be removed during runtime)
                     continue;
                 }
 
-                // Get the default NetworkObject first
-=======
-                    continue;
-                }
-
->>>>>>> 9e127c10
                 var networkObject = NetworkConfig.NetworkPrefabs[i].Prefab.GetComponent<NetworkObject>();
 
                 // Assign the appropriate GlobalObjectIdHash to the appropriate NetworkPrefab
@@ -461,46 +436,10 @@
                         case NetworkPrefabOverride.Hash:
                             NetworkConfig.NetworkPrefabOverrideLinks.Add(NetworkConfig.NetworkPrefabs[i].SourceHashToOverride, NetworkConfig.NetworkPrefabs[i]);
                             break;
-<<<<<<< HEAD
                     }
                 }
                 else
                 {
-                    // This should never happen, but in the case it somehow does log an error and remove the duplicate entry
-                    UnityEngine.Debug.LogError($"{nameof(NetworkPrefab)} (\"{NetworkConfig.NetworkPrefabs[i].Prefab.name}\") has a duplicate GlobalObjectIdHash {networkObject.GlobalObjectIdHash.ToString("X")} entry! Removing entry from list!");
-                    removeEmptyPrefabs.Add(i);
-                }
-            }
-
-            // If we have a player prefab, then we need to verify it is in the list of NetworkPrefabOverrideLinks for client side spawning.
-            if (NetworkConfig.PlayerPrefab != null)
-            {
-                var playerPrefabNetworkObject = NetworkConfig.PlayerPrefab.GetComponent<NetworkObject>();
-                if (playerPrefabNetworkObject != null)
-                {
-                    //In the event there is no NetworkPrefab entry (i.e. no override for default player prefab)
-                    if (!NetworkConfig.NetworkPrefabOverrideLinks.ContainsKey(NetworkConfig.PlayerPrefab.GetComponent<NetworkObject>().GlobalObjectIdHash))
-                    {
-                        // Create a prefab entry
-                        var playerNetworkPrefab = new NetworkPrefab();
-                        playerNetworkPrefab.Prefab = NetworkConfig.PlayerPrefab;                        
-
-                        // Add it to the prefab list
-                        NetworkConfig.NetworkPrefabs.Insert(0, playerNetworkPrefab);
-
-                        // assign its NetworkPrefabOverrideLink
-                        NetworkConfig.NetworkPrefabOverrideLinks.Add(playerPrefabNetworkObject.GlobalObjectIdHash, playerNetworkPrefab);
-=======
->>>>>>> 9e127c10
-                    }
-                }
-                else
-                {
-<<<<<<< HEAD
-                    // Provide the name of the prefab with issues so the user can more easily find the prefab and fix it
-                    UnityEngine.Debug.LogError($"{nameof(NetworkConfig.PlayerPrefab)} (\"{NetworkConfig.PlayerPrefab.name}\") has no NetworkObject assigned to it!.");
-                }
-=======
                     // This should never happen, but in the case it somehow does log an error and remove the duplicate entry
                     UnityEngine.Debug.LogError($"{nameof(NetworkPrefab)} (\"{NetworkConfig.NetworkPrefabs[i].Prefab.name}\") has a duplicate {nameof(NetworkObject.GlobalObjectIdHash)} {networkObject.GlobalObjectIdHash} entry! Removing entry from list!");
                     removeEmptyPrefabs.Add(i);
@@ -534,7 +473,6 @@
             foreach (var networkPrefabIndexToRemove in removeEmptyPrefabs)
             {
                 NetworkConfig.NetworkPrefabs.RemoveAt(networkPrefabIndexToRemove);
->>>>>>> 9e127c10
             }
             removeEmptyPrefabs.Clear();
 
