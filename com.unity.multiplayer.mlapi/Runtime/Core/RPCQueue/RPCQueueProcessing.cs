--- conflicted
+++ resolved
@@ -203,33 +203,9 @@
         /// <param name="sendStream"> the stream to send</param>
         private static void SendCallback(ulong clientId, MLAPI.MessageBatcher.SendStream sendStream)
         {
-<<<<<<< HEAD
-            switch (queueItem.QueueItemType)
-            {
-                case RPCQueueContainer.QueueItemType.ServerRpc:
-                {
-                    NetworkingManager.Singleton.NetworkConfig.NetworkTransport.Send(queueItem.NetworkId, queueItem.MessageData,
-                        string.IsNullOrEmpty(queueItem.Channel) ? "MLAPI_DEFAULT_MESSAGE" : queueItem.Channel);
-
-                    //For each packet sent, we want to record how much data we have sent
-                    ProfilerStatManager.bytesSent.Record((int)queueItem.StreamSize);
-                    ProfilerStatManager.rpcsSent.Record();
-                    break;
-                }
-                case RPCQueueContainer.QueueItemType.ClientRpc:
-                {
-                    foreach (ulong clientid in queueItem.ClientIds)
-                    {
-                        NetworkingManager.Singleton.NetworkConfig.NetworkTransport.Send(clientid, queueItem.MessageData, string.IsNullOrEmpty(queueItem.Channel) ? "MLAPI_DEFAULT_MESSAGE" : queueItem.Channel);
-
-                        //For each packet sent, we want to record how much data we have sent
-                        ProfilerStatManager.bytesSent.Record((int)queueItem.StreamSize);
-                    }
-=======
             int length = (int)sendStream.Stream.Length;
             byte[] bytes = sendStream.Stream.GetBuffer();
             ArraySegment<byte> sendBuffer = new ArraySegment<byte>(bytes, 0, length);
->>>>>>> 51b9e2e5
 
             NetworkingManager.Singleton.NetworkConfig.NetworkTransport.Send(clientId, sendBuffer,
                 string.IsNullOrEmpty(sendStream.Item.Channel) ? "MLAPI_DEFAULT_MESSAGE" : sendStream.Item.Channel);
