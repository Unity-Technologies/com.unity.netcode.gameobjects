using System;
using System.Collections.Generic;
using UnityEngine;
using System.Reflection;
using System.Linq;
using System.IO;
using MLAPI.Configuration;
using MLAPI.Logging;
using MLAPI.Messaging;
using MLAPI.NetworkVariable;
using MLAPI.Profiling;
using MLAPI.Reflection;
using MLAPI.Serialization;
using MLAPI.Serialization.Pooled;
using MLAPI.Transports;

namespace MLAPI
{
    /// <summary>
    /// The base class to override to write network code. Inherits MonoBehaviour
    /// </summary>
    public abstract class NetworkBehaviour : MonoBehaviour
    {
#pragma warning disable IDE1006 // disable naming rule violation check
        // RuntimeAccessModifiersILPP will make this `protected`
        internal enum __RpcExecStage
#pragma warning restore IDE1006 // restore naming rule violation check
        {
            None = 0,
            Server = 1,
            Client = 2
        }

#pragma warning disable 414 // disable assigned but its value is never used
#pragma warning disable IDE1006 // disable naming rule violation check
        [NonSerialized]
        // RuntimeAccessModifiersILPP will make this `protected`
        internal __RpcExecStage __rpc_exec_stage = __RpcExecStage.None;
#pragma warning restore 414 // restore assigned but its value is never used
#pragma warning restore IDE1006 // restore naming rule violation

#pragma warning disable IDE1006 // disable naming rule violation check
        // RuntimeAccessModifiersILPP will make this `protected`
        internal NetworkSerializer __beginSendServerRpc(uint rpcMethodId, ServerRpcParams serverRpcParams, RpcDelivery rpcDelivery)
#pragma warning restore IDE1006 // restore naming rule violation check
        {
            PooledNetworkWriter writer;

            if (serverRpcParams.Send.UpdateStage == NetworkUpdateStage.Unset)
            {
                serverRpcParams.Send.UpdateStage = NetworkUpdateLoop.UpdateStage;
            }

            var messageQueueContainer = NetworkManager.MessageQueueContainer;
            var isUsingBatching = messageQueueContainer.IsUsingBatching();
            var transportChannel = rpcDelivery == RpcDelivery.Reliable ? NetworkChannel.ReliableRpc : NetworkChannel.UnreliableRpc;

            if (IsHost)
            {
                writer = messageQueueContainer.BeginAddQueueItemToFrame(MessageQueueContainer.MessageType.ServerRpc, Time.realtimeSinceStartup, transportChannel,
                    NetworkManager.ServerClientId, null, MessageQueueHistoryFrame.QueueFrameType.Inbound, serverRpcParams.Send.UpdateStage);
            }
            else
            {
                writer = messageQueueContainer.BeginAddQueueItemToFrame(MessageQueueContainer.MessageType.ServerRpc, Time.realtimeSinceStartup, transportChannel,
                    NetworkManager.ServerClientId, null, MessageQueueHistoryFrame.QueueFrameType.Outbound, NetworkUpdateStage.PostLateUpdate);

                writer.WriteByte((byte)MessageQueueContainer.MessageType.ServerRpc);
                writer.WriteByte((byte)serverRpcParams.Send.UpdateStage); // NetworkUpdateStage
            }

            writer.WriteUInt64Packed(NetworkObjectId); // NetworkObjectId
            writer.WriteUInt16Packed(NetworkBehaviourId); // NetworkBehaviourId
<<<<<<< HEAD
=======
            writer.WriteUInt32Packed(rpcMethodId); // NetworkRpcMethodId
            writer.WriteByte((byte)serverRpcParams.Send.UpdateStage); // NetworkUpdateStage
>>>>>>> 2621a196

            return writer.Serializer;
        }

#pragma warning disable IDE1006 // disable naming rule violation check
        // RuntimeAccessModifiersILPP will make this `protected`
        internal void __endSendServerRpc(NetworkSerializer serializer, uint rpcMethodId, ServerRpcParams serverRpcParams, RpcDelivery rpcDelivery)
#pragma warning restore IDE1006 // restore naming rule violation check
        {
            if (serializer == null)
            {
                return;
            }

            if (serverRpcParams.Send.UpdateStage == NetworkUpdateStage.Unset)
            {
                serverRpcParams.Send.UpdateStage = NetworkUpdateLoop.UpdateStage;
            }

            var messageQueueContainer = NetworkManager.MessageQueueContainer;
            if (IsHost)
            {
                messageQueueContainer.EndAddQueueItemToFrame(serializer.Writer, MessageQueueHistoryFrame.QueueFrameType.Inbound, serverRpcParams.Send.UpdateStage);
            }
            else
            {
                messageQueueContainer.EndAddQueueItemToFrame(serializer.Writer, MessageQueueHistoryFrame.QueueFrameType.Outbound, NetworkUpdateStage.PostLateUpdate);
            }
        }

#pragma warning disable IDE1006 // disable naming rule violation check
        // RuntimeAccessModifiersILPP will make this `protected`
        internal NetworkSerializer __beginSendClientRpc(uint rpcMethodId, ClientRpcParams clientRpcParams, RpcDelivery rpcDelivery)
#pragma warning restore IDE1006 // restore naming rule violation check
        {
            PooledNetworkWriter writer;

            if (clientRpcParams.Send.UpdateStage == NetworkUpdateStage.Unset)
            {
                clientRpcParams.Send.UpdateStage = NetworkUpdateLoop.UpdateStage;
            }

            // This will start a new queue item entry and will then return the writer to the current frame's stream
            var messageQueueContainer = NetworkManager.MessageQueueContainer;
            var isUsingBatching = messageQueueContainer.IsUsingBatching();
            var transportChannel = rpcDelivery == RpcDelivery.Reliable ? NetworkChannel.ReliableRpc : NetworkChannel.UnreliableRpc;

            ulong[] clientIds = clientRpcParams.Send.TargetClientIds ?? NetworkManager.ConnectedClientsIds;
            if (clientRpcParams.Send.TargetClientIds != null && clientRpcParams.Send.TargetClientIds.Length == 0)
            {
                clientIds = NetworkManager.ConnectedClientsIds;
            }

            //NOTES ON BELOW CHANGES:
            //The following checks for IsHost and whether the host client id is part of the clients to recieve the RPC
            //Is part of a patch-fix to handle looping back RPCs into the next frame's inbound queue.
            //!!! This code is temporary and will change (soon) when NetworkSerializer can be configured for mutliple NetworkWriters!!!
            var containsServerClientId = clientIds.Contains(NetworkManager.ServerClientId);
            if (IsHost && containsServerClientId)
            {
                //Always write to the next frame's inbound queue
                writer = messageQueueContainer.BeginAddQueueItemToFrame(MessageQueueContainer.MessageType.ClientRpc, Time.realtimeSinceStartup, transportChannel,
                    NetworkManager.ServerClientId, null, MessageQueueHistoryFrame.QueueFrameType.Inbound, clientRpcParams.Send.UpdateStage);

                //Handle sending to the other clients, if so the above notes explain why this code is here (a temporary patch-fix)
                if (clientIds.Length > 1)
                {
                    //Set the loopback frame
                    messageQueueContainer.SetLoopBackFrameItem(clientRpcParams.Send.UpdateStage);

                    //Switch to the outbound queue
                    writer = messageQueueContainer.BeginAddQueueItemToFrame(MessageQueueContainer.MessageType.ClientRpc, Time.realtimeSinceStartup, transportChannel, NetworkObjectId,
                        clientIds.Where((id) => id != NetworkManager.ServerClientId).ToArray(), MessageQueueHistoryFrame.QueueFrameType.Outbound, NetworkUpdateStage.PostLateUpdate);
                    writer.WriteByte((byte)MessageQueueContainer.MessageType.ClientRpc);
                    writer.WriteByte((byte)clientRpcParams.Send.UpdateStage); // NetworkUpdateStage
                }
            }
            else
            {
                writer = messageQueueContainer.BeginAddQueueItemToFrame(MessageQueueContainer.MessageType.ClientRpc, Time.realtimeSinceStartup, transportChannel, NetworkObjectId,
                    clientIds, MessageQueueHistoryFrame.QueueFrameType.Outbound, NetworkUpdateStage.PostLateUpdate);
                writer.WriteByte((byte)MessageQueueContainer.MessageType.ClientRpc);
                writer.WriteByte((byte)clientRpcParams.Send.UpdateStage); // NetworkUpdateStage
            }

            writer.WriteUInt64Packed(NetworkObjectId); // NetworkObjectId
            writer.WriteUInt16Packed(NetworkBehaviourId); // NetworkBehaviourId
<<<<<<< HEAD
=======
            writer.WriteUInt32Packed(rpcMethodId); // NetworkRpcMethodId
            writer.WriteByte((byte)clientRpcParams.Send.UpdateStage); // NetworkUpdateStage
>>>>>>> 2621a196

            return writer.Serializer;
        }

#pragma warning disable IDE1006 // disable naming rule violation check
        // RuntimeAccessModifiersILPP will make this `protected`
        internal void __endSendClientRpc(NetworkSerializer serializer, uint rpcMethodId, ClientRpcParams clientRpcParams, RpcDelivery rpcDelivery)
#pragma warning restore IDE1006 // restore naming rule violation check
        {
            if (serializer == null)
            {
                return;
            }

            if (clientRpcParams.Send.UpdateStage == NetworkUpdateStage.Unset)
            {
                clientRpcParams.Send.UpdateStage = NetworkUpdateLoop.UpdateStage;
            }

            var messageQueueContainer = NetworkManager.MessageQueueContainer;

            if (IsHost)
            {
                ulong[] clientIds = clientRpcParams.Send.TargetClientIds ?? NetworkManager.ConnectedClientsIds;
                if (clientRpcParams.Send.TargetClientIds != null && clientRpcParams.Send.TargetClientIds.Length == 0)
                {
                    clientIds = NetworkManager.ConnectedClientsIds;
                }

                var containsServerClientId = clientIds.Contains(NetworkManager.ServerClientId);
                if (containsServerClientId && clientIds.Length == 1)
                {
                    messageQueueContainer.EndAddQueueItemToFrame(serializer.Writer, MessageQueueHistoryFrame.QueueFrameType.Inbound, clientRpcParams.Send.UpdateStage);
                    return;
                }
            }

            messageQueueContainer.EndAddQueueItemToFrame(serializer.Writer, MessageQueueHistoryFrame.QueueFrameType.Outbound, NetworkUpdateStage.PostLateUpdate);
        }

        /// <summary>
        /// Gets the NetworkManager that owns this NetworkBehaviour instance
        /// </summary>
        public NetworkManager NetworkManager => NetworkObject.NetworkManager;

        /// <summary>
        /// Gets if the object is the the personal clients player object
        /// </summary>
        public bool IsLocalPlayer => NetworkObject.IsLocalPlayer;

        /// <summary>
        /// Gets if the object is owned by the local player or if the object is the local player object
        /// </summary>
        public bool IsOwner => NetworkObject.IsOwner;

        /// <summary>
        /// Gets if we are executing as server
        /// </summary>
        protected bool IsServer => IsRunning && NetworkManager.IsServer;

        /// <summary>
        /// Gets if we are executing as client
        /// </summary>
        protected bool IsClient => IsRunning && NetworkManager.IsClient;

        /// <summary>
        /// Gets if we are executing as Host, I.E Server and Client
        /// </summary>
        protected bool IsHost => IsRunning && NetworkManager.IsHost;

        private bool IsRunning => NetworkManager != null && NetworkManager.IsListening;

        /// <summary>
        /// Gets Whether or not the object has a owner
        /// </summary>
        public bool IsOwnedByServer => NetworkObject.IsOwnedByServer;

        /// <summary>
        /// Gets the NetworkObject that owns this NetworkBehaviour instance
        /// </summary>
        public NetworkObject NetworkObject
        {
            get
            {
                if (m_NetworkObject == null)
                {
                    m_NetworkObject = GetComponentInParent<NetworkObject>();
                }

                if (m_NetworkObject == null && NetworkLog.CurrentLogLevel <= LogLevel.Normal)
                {
                    NetworkLog.LogWarning($"Could not get {nameof(NetworkObject)} for the {nameof(NetworkBehaviour)}. Are you missing a {nameof(NetworkObject)} component?");
                }

                return m_NetworkObject;
            }
        }

        /// <summary>
        /// Gets whether or not this NetworkBehaviour instance has a NetworkObject owner.
        /// </summary>
        public bool HasNetworkObject => NetworkObject != null;

        private NetworkObject m_NetworkObject = null;

        /// <summary>
        /// Gets the NetworkId of the NetworkObject that owns this NetworkBehaviour
        /// </summary>
        public ulong NetworkObjectId => NetworkObject.NetworkObjectId;

        /// <summary>
        /// Gets NetworkId for this NetworkBehaviour from the owner NetworkObject
        /// </summary>
        public ushort NetworkBehaviourId => NetworkObject.GetNetworkBehaviourOrderIndex(this);

        /// <summary>
        /// Internally caches the Id of this behaviour in a NetworkObject. Makes look-up faster
        /// </summary>
        internal ushort NetworkBehaviourIdCache = 0;

        /// <summary>
        /// Returns a the NetworkBehaviour with a given BehaviourId for the current NetworkObject
        /// </summary>
        /// <param name="behaviourId">The behaviourId to return</param>
        /// <returns>Returns NetworkBehaviour with given behaviourId</returns>
        protected NetworkBehaviour GetNetworkBehaviour(ushort behaviourId)
        {
            return NetworkObject.GetNetworkBehaviourAtOrderIndex(behaviourId);
        }

        /// <summary>
        /// Gets the ClientId that owns the NetworkObject
        /// </summary>
        public ulong OwnerClientId => NetworkObject.OwnerClientId;


        /// <summary>
        /// Gets called when message handlers are ready to be registered and the network is setup
        /// </summary>
        public virtual void OnNetworkSpawn() { }

        /// <summary>
        /// Gets called when the <see cref="NetworkObject"/> gets spawned, message handlers are ready to be registered and the network is setup. Provides a Payload if it was provided
        /// </summary>
        /// <param name="stream">The stream containing the spawn payload</param>
        public virtual void OnNetworkSpawn(Stream stream)
        {
            OnNetworkSpawn();
        }

        /// <summary>
        /// Gets called when the <see cref="NetworkObject"/> gets de-spawned. Is called both on the server and clients.
        /// </summary>
        public virtual void OnNetworkDespawn() { }

        internal void InternalOnNetworkSpawn()
        {
            InitializeVariables();
        }

        internal void InternalOnNetworkDespawn()
        {

        }

        /// <summary>
        /// Gets called when the local client gains ownership of this object
        /// </summary>
        public virtual void OnGainedOwnership() { }

        /// <summary>
        /// Gets called when we loose ownership of this object
        /// </summary>
        public virtual void OnLostOwnership() { }

        /// <summary>
        /// Gets called when the parent NetworkObject of this NetworkBehaviour's NetworkObject has changed
        /// </summary>
        public virtual void OnNetworkObjectParentChanged(NetworkObject parentNetworkObject) { }

        private bool m_VarInit = false;

        private readonly List<HashSet<int>> m_ChannelMappedNetworkVariableIndexes = new List<HashSet<int>>();
        private readonly List<NetworkChannel> m_ChannelsForNetworkVariableGroups = new List<NetworkChannel>();
        internal readonly List<INetworkVariable> NetworkVariableFields = new List<INetworkVariable>();

        private static Dictionary<Type, FieldInfo[]> s_FieldTypes = new Dictionary<Type, FieldInfo[]>();

        private static FieldInfo[] GetFieldInfoForType(Type type)
        {
            if (!s_FieldTypes.ContainsKey(type))
            {
                s_FieldTypes.Add(type, GetFieldInfoForTypeRecursive(type));
            }

            return s_FieldTypes[type];
        }

        private static FieldInfo[] GetFieldInfoForTypeRecursive(Type type, List<FieldInfo> list = null)
        {
            if (list == null)
            {
                list = new List<FieldInfo>();
                list.AddRange(type.GetFields(BindingFlags.Public | BindingFlags.NonPublic | BindingFlags.Instance));
            }
            else
            {
                list.AddRange(type.GetFields(BindingFlags.NonPublic | BindingFlags.Instance));
            }

            if (type.BaseType != null && type.BaseType != typeof(NetworkBehaviour))
            {
                return GetFieldInfoForTypeRecursive(type.BaseType, list);
            }

            return list.OrderBy(x => x.Name, StringComparer.Ordinal).ToArray();
        }

        internal void InitializeVariables()
        {
            if (m_VarInit)
            {
                return;
            }

            m_VarInit = true;

            FieldInfo[] sortedFields = GetFieldInfoForType(GetType());

            for (int i = 0; i < sortedFields.Length; i++)
            {
                Type fieldType = sortedFields[i].FieldType;

                if (fieldType.HasInterface(typeof(INetworkVariable)))
                {
                    var instance = (INetworkVariable)sortedFields[i].GetValue(this);

                    if (instance == null)
                    {
                        instance = (INetworkVariable)Activator.CreateInstance(fieldType, true);
                        sortedFields[i].SetValue(this, instance);
                    }

                    instance.SetNetworkBehaviour(this);

                    var instanceNameProperty = fieldType.GetProperty(nameof(INetworkVariable.Name));
                    instanceNameProperty?.SetValue(instance, sortedFields[i].Name);

                    NetworkVariableFields.Add(instance);
                }
            }

            {
                // Create index map for channels
                var firstLevelIndex = new Dictionary<NetworkChannel, int>();
                int secondLevelCounter = 0;

                for (int i = 0; i < NetworkVariableFields.Count; i++)
                {
                    NetworkChannel networkChannel = NetworkVariableFields[i].GetChannel();

                    if (!firstLevelIndex.ContainsKey(networkChannel))
                    {
                        firstLevelIndex.Add(networkChannel, secondLevelCounter);
                        m_ChannelsForNetworkVariableGroups.Add(networkChannel);
                        secondLevelCounter++;
                    }

                    if (firstLevelIndex[networkChannel] >= m_ChannelMappedNetworkVariableIndexes.Count)
                    {
                        m_ChannelMappedNetworkVariableIndexes.Add(new HashSet<int>());
                    }

                    m_ChannelMappedNetworkVariableIndexes[firstLevelIndex[networkChannel]].Add(i);
                }
            }
        }

        internal void PreNetworkVariableWrite()
        {
            // reset our "which variables got written" data
            m_NetworkVariableIndexesToReset.Clear();
            m_NetworkVariableIndexesToResetSet.Clear();
        }

        internal void PostNetworkVariableWrite()
        {
            // mark any variables we wrote as no longer dirty
            for (int i = 0; i < m_NetworkVariableIndexesToReset.Count; i++)
            {
                NetworkVariableFields[m_NetworkVariableIndexesToReset[i]].ResetDirty();
            }
        }

        internal void VariableUpdate(ulong clientId)
        {
            if (!m_VarInit)
            {
                InitializeVariables();
            }

            PreNetworkVariableWrite();
            NetworkVariableUpdate(clientId, NetworkBehaviourId);
        }

        private readonly List<int> m_NetworkVariableIndexesToReset = new List<int>();
        private readonly HashSet<int> m_NetworkVariableIndexesToResetSet = new HashSet<int>();

        private void NetworkVariableUpdate(ulong clientId, int behaviourIndex)
        {
            if (!CouldHaveDirtyNetworkVariables())
            {
                return;
            }

            if (NetworkManager.UseSnapshot)
            {
                for (int k = 0; k < NetworkVariableFields.Count; k++)
                {
                    NetworkManager.SnapshotSystem.Store(NetworkObjectId, behaviourIndex, k, NetworkVariableFields[k]);
                }
            }

            if (NetworkManager.UseClassicDelta)
            {
                for (int j = 0; j < m_ChannelMappedNetworkVariableIndexes.Count; j++)
                {
                    using (var buffer = PooledNetworkBuffer.Get())
                    {
                        using (var writer = PooledNetworkWriter.Get(buffer))
                        {
                            writer.WriteUInt64Packed(NetworkObjectId);
                            writer.WriteUInt16Packed(NetworkObject.GetNetworkBehaviourOrderIndex(this));

                            bool writtenAny = false;
                            for (int k = 0; k < NetworkVariableFields.Count; k++)
                            {
                                if (!m_ChannelMappedNetworkVariableIndexes[j].Contains(k))
                                {
                                    // This var does not belong to the currently iterating channel group.
                                    if (NetworkManager.NetworkConfig.EnsureNetworkVariableLengthSafety)
                                    {
                                        writer.WriteUInt16Packed(0);
                                    }
                                    else
                                    {
                                        writer.WriteBool(false);
                                    }

                                    continue;
                                }

                                bool isDirty =
                                    NetworkVariableFields[k]
                                        .IsDirty(); // cache this here. You never know what operations users will do in the dirty methods

                                //   if I'm dirty AND a client, write (server always has all permissions)
                                //   if I'm dirty AND the server AND the client can read me, send.
                                bool shouldWrite = isDirty &&
                                                   (!IsServer || NetworkVariableFields[k].CanClientRead(clientId));

                                if (NetworkManager.NetworkConfig.EnsureNetworkVariableLengthSafety)
                                {
                                    if (!shouldWrite)
                                    {
                                        writer.WriteUInt16Packed(0);
                                    }
                                }
                                else
                                {
                                    writer.WriteBool(shouldWrite);
                                }

                                if (shouldWrite)
                                {
                                    writtenAny = true;

                                    if (NetworkManager.NetworkConfig.EnsureNetworkVariableLengthSafety)
                                    {
                                        using (var varBuffer = PooledNetworkBuffer.Get())
                                        {
                                            NetworkVariableFields[k].WriteDelta(varBuffer);
                                            varBuffer.PadBuffer();

                                            writer.WriteUInt16Packed((ushort)varBuffer.Length);
                                            buffer.CopyFrom(varBuffer);
                                        }
                                    }
                                    else
                                    {
                                        NetworkVariableFields[k].WriteDelta(buffer);
                                    }

                                    if (!m_NetworkVariableIndexesToResetSet.Contains(k))
                                    {
                                        m_NetworkVariableIndexesToResetSet.Add(k);
                                        m_NetworkVariableIndexesToReset.Add(k);
                                    }
                                }
                            }

                            if (writtenAny)
                            {
                                using (var context = NetworkManager.MessageQueueContainer.EnterInternalCommandContext(
                                    MessageQueueContainer.MessageType.NetworkVariableDelta,
                                    m_ChannelsForNetworkVariableGroups[j],
                                    new[] {clientId},
                                    NetworkUpdateLoop.UpdateStage
                                ))
                                {
                                    context.NetworkWriter.WriteBytes(buffer.GetBuffer(), buffer.Length);
                                }
                            }
                        }
                    }
                }
            }
        }

        private bool CouldHaveDirtyNetworkVariables()
        {
            // TODO: There should be a better way by reading one dirty variable vs. 'n'
            for (int i = 0; i < NetworkVariableFields.Count; i++)
            {
                if (NetworkVariableFields[i].IsDirty())
                {
                    return true;
                }
            }

            return false;
        }

        internal static void HandleNetworkVariableDeltas(List<INetworkVariable> networkVariableList, Stream stream, ulong clientId, NetworkBehaviour logInstance, NetworkManager networkManager)
        {
            using (var reader = PooledNetworkReader.Get(stream))
            {
                for (int i = 0; i < networkVariableList.Count; i++)
                {
                    ushort varSize = 0;

                    if (networkManager.NetworkConfig.EnsureNetworkVariableLengthSafety)
                    {
                        varSize = reader.ReadUInt16Packed();

                        if (varSize == 0)
                        {
                            continue;
                        }
                    }
                    else
                    {
                        if (!reader.ReadBool())
                        {
                            continue;
                        }
                    }

                    if (networkManager.IsServer && !networkVariableList[i].CanClientWrite(clientId))
                    {
                        if (networkManager.NetworkConfig.EnsureNetworkVariableLengthSafety)
                        {
                            if (NetworkLog.CurrentLogLevel <= LogLevel.Normal)
                            {
                                NetworkLog.LogWarning($"Client wrote to {nameof(NetworkVariable)} without permission. => {(logInstance != null ? ($"{nameof(NetworkObjectId)}: {logInstance.NetworkObjectId} - {nameof(NetworkObject.GetNetworkBehaviourOrderIndex)}(): {logInstance.NetworkObject.GetNetworkBehaviourOrderIndex(logInstance)} - VariableIndex: {i}") : string.Empty)}");
                                NetworkLog.LogError($"[{networkVariableList[i].GetType().Name}]");
                            }

                            stream.Position += varSize;
                            continue;
                        }

                        //This client wrote somewhere they are not allowed. This is critical
                        //We can't just skip this field. Because we don't actually know how to dummy read
                        //That is, we don't know how many bytes to skip. Because the interface doesn't have a
                        //Read that gives us the value. Only a Read that applies the value straight away
                        //A dummy read COULD be added to the interface for this situation, but it's just being too nice.
                        //This is after all a developer fault. A critical error should be fine.
                        // - TwoTen

                        if (NetworkLog.CurrentLogLevel <= LogLevel.Error)
                        {
                            NetworkLog.LogError($"Client wrote to {nameof(NetworkVariable)} without permission. No more variables can be read. This is critical. => {(logInstance != null ? ($"{nameof(NetworkObjectId)}: {logInstance.NetworkObjectId} - {nameof(NetworkObject.GetNetworkBehaviourOrderIndex)}(): {logInstance.NetworkObject.GetNetworkBehaviourOrderIndex(logInstance)} - VariableIndex: {i}") : string.Empty)}");
                            NetworkLog.LogError($"[{networkVariableList[i].GetType().Name}]");
                        }

                        return;
                    }

                    long readStartPos = stream.Position;

                    networkVariableList[i].ReadDelta(stream, networkManager.IsServer);
                    PerformanceDataManager.Increment(ProfilerConstants.NetworkVarDeltas);

                    ProfilerStatManager.NetworkVarsRcvd.Record();

                    if (networkManager.NetworkConfig.EnsureNetworkVariableLengthSafety)
                    {
                        (stream as NetworkBuffer).SkipPadBits();

                        if (stream.Position > (readStartPos + varSize))
                        {
                            if (NetworkLog.CurrentLogLevel <= LogLevel.Normal)
                            {
                                NetworkLog.LogWarning($"Var delta read too far. {stream.Position - (readStartPos + varSize)} bytes. => {(logInstance != null ? ($"{nameof(NetworkObjectId)}: {logInstance.NetworkObjectId} - {nameof(NetworkObject.GetNetworkBehaviourOrderIndex)}(): {logInstance.NetworkObject.GetNetworkBehaviourOrderIndex(logInstance)} - VariableIndex: {i}") : string.Empty)}");
                            }

                            stream.Position = readStartPos + varSize;
                        }
                        else if (stream.Position < (readStartPos + varSize))
                        {
                            if (NetworkLog.CurrentLogLevel <= LogLevel.Normal)
                            {
                                NetworkLog.LogWarning($"Var delta read too little. {(readStartPos + varSize) - stream.Position} bytes. => {(logInstance != null ? ($"{nameof(NetworkObjectId)}: {logInstance.NetworkObjectId} - {nameof(NetworkObject.GetNetworkBehaviourOrderIndex)}(): {logInstance.NetworkObject.GetNetworkBehaviourOrderIndex(logInstance)} - VariableIndex: {i}") : string.Empty)}");
                            }

                            stream.Position = readStartPos + varSize;
                        }
                    }
                }
            }
        }

        internal static void HandleNetworkVariableUpdate(List<INetworkVariable> networkVariableList, Stream stream, ulong clientId, NetworkBehaviour logInstance, NetworkManager networkManager)
        {
            using (var reader = PooledNetworkReader.Get(stream))
            {
                for (int i = 0; i < networkVariableList.Count; i++)
                {
                    ushort varSize = 0;

                    if (networkManager.NetworkConfig.EnsureNetworkVariableLengthSafety)
                    {
                        varSize = reader.ReadUInt16Packed();

                        if (varSize == 0)
                        {
                            continue;
                        }
                    }
                    else
                    {
                        if (!reader.ReadBool())
                        {
                            continue;
                        }
                    }

                    if (networkManager.IsServer && !networkVariableList[i].CanClientWrite(clientId))
                    {
                        if (networkManager.NetworkConfig.EnsureNetworkVariableLengthSafety)
                        {
                            if (NetworkLog.CurrentLogLevel <= LogLevel.Normal)
                            {
                                NetworkLog.LogWarning($"Client wrote to {nameof(NetworkVariable)} without permission. => {(logInstance != null ? ($"{nameof(NetworkObjectId)}: {logInstance.NetworkObjectId} - {nameof(NetworkObject.GetNetworkBehaviourOrderIndex)}(): {logInstance.NetworkObject.GetNetworkBehaviourOrderIndex(logInstance)} - VariableIndex: {i}") : string.Empty)}");
                            }

                            stream.Position += varSize;
                            continue;
                        }

                        //This client wrote somewhere they are not allowed. This is critical
                        //We can't just skip this field. Because we don't actually know how to dummy read
                        //That is, we don't know how many bytes to skip. Because the interface doesn't have a
                        //Read that gives us the value. Only a Read that applies the value straight away
                        //A dummy read COULD be added to the interface for this situation, but it's just being too nice.
                        //This is after all a developer fault. A critical error should be fine.
                        // - TwoTen
                        if (NetworkLog.CurrentLogLevel <= LogLevel.Error)
                        {
                            NetworkLog.LogError($"Client wrote to {nameof(NetworkVariable)} without permission. No more variables can be read. This is critical. => {(logInstance != null ? ($"{nameof(NetworkObjectId)}: {logInstance.NetworkObjectId} - {nameof(NetworkObject.GetNetworkBehaviourOrderIndex)}(): {logInstance.NetworkObject.GetNetworkBehaviourOrderIndex(logInstance)} - VariableIndex: {i}") : string.Empty)}");
                        }

                        return;
                    }

                    long readStartPos = stream.Position;

                    networkVariableList[i].ReadField(stream);
                    PerformanceDataManager.Increment(ProfilerConstants.NetworkVarUpdates);

                    ProfilerStatManager.NetworkVarsRcvd.Record();

                    if (networkManager.NetworkConfig.EnsureNetworkVariableLengthSafety)
                    {
                        if (stream is NetworkBuffer networkBuffer)
                        {
                            networkBuffer.SkipPadBits();
                        }

                        if (stream.Position > (readStartPos + varSize))
                        {
                            if (NetworkLog.CurrentLogLevel <= LogLevel.Normal)
                            {
                                NetworkLog.LogWarning($"Var update read too far. {stream.Position - (readStartPos + varSize)} bytes. => {(logInstance != null ? ($"{nameof(NetworkObjectId)}: {logInstance.NetworkObjectId} - {nameof(NetworkObject.GetNetworkBehaviourOrderIndex)}(): {logInstance.NetworkObject.GetNetworkBehaviourOrderIndex(logInstance)} - VariableIndex: {i}") : string.Empty)}");
                            }

                            stream.Position = readStartPos + varSize;
                        }
                        else if (stream.Position < (readStartPos + varSize))
                        {
                            if (NetworkLog.CurrentLogLevel <= LogLevel.Normal)
                            {
                                NetworkLog.LogWarning($"Var update read too little. {(readStartPos + varSize) - stream.Position} bytes. => {(logInstance != null ? ($"{nameof(NetworkObjectId)}: {logInstance.NetworkObjectId} - {nameof(NetworkObject.GetNetworkBehaviourOrderIndex)}(): {logInstance.NetworkObject.GetNetworkBehaviourOrderIndex(logInstance)} - VariableIndex: {i}") : string.Empty)}");
                            }

                            stream.Position = readStartPos + varSize;
                        }
                    }
                }
            }
        }


        internal static void WriteNetworkVariableData(List<INetworkVariable> networkVariableList, Stream stream, ulong clientId, NetworkManager networkManager)
        {
            if (networkVariableList.Count == 0)
            {
                return;
            }

            using (var writer = PooledNetworkWriter.Get(stream))
            {
                for (int j = 0; j < networkVariableList.Count; j++)
                {
                    bool canClientRead = networkVariableList[j].CanClientRead(clientId);

                    if (networkManager.NetworkConfig.EnsureNetworkVariableLengthSafety)
                    {
                        if (!canClientRead)
                        {
                            writer.WriteUInt16Packed(0);
                        }
                    }
                    else
                    {
                        writer.WriteBool(canClientRead);
                    }

                    if (canClientRead)
                    {
                        if (networkManager.NetworkConfig.EnsureNetworkVariableLengthSafety)
                        {
                            using (var varBuffer = PooledNetworkBuffer.Get())
                            {
                                networkVariableList[j].WriteField(varBuffer);
                                varBuffer.PadBuffer();

                                writer.WriteUInt16Packed((ushort)varBuffer.Length);
                                varBuffer.CopyTo(stream);
                            }
                        }
                        else
                        {
                            networkVariableList[j].WriteField(stream);
                        }
                    }
                }
            }
        }

        internal static void SetNetworkVariableData(List<INetworkVariable> networkVariableList, Stream stream, NetworkManager networkManager)
        {
            if (networkVariableList.Count == 0)
            {
                return;
            }

            using (var reader = PooledNetworkReader.Get(stream))
            {
                for (int j = 0; j < networkVariableList.Count; j++)
                {
                    ushort varSize = 0;

                    if (networkManager.NetworkConfig.EnsureNetworkVariableLengthSafety)
                    {
                        varSize = reader.ReadUInt16Packed();

                        if (varSize == 0)
                        {
                            continue;
                        }
                    }
                    else
                    {
                        if (!reader.ReadBool())
                        {
                            continue;
                        }
                    }

                    long readStartPos = stream.Position;

                    networkVariableList[j].ReadField(stream);

                    if (networkManager.NetworkConfig.EnsureNetworkVariableLengthSafety)
                    {
                        if (stream is NetworkBuffer networkBuffer)
                        {
                            networkBuffer.SkipPadBits();
                        }

                        if (stream.Position > (readStartPos + varSize))
                        {
                            if (NetworkLog.CurrentLogLevel <= LogLevel.Normal)
                            {
                                NetworkLog.LogWarning($"Var data read too far. {stream.Position - (readStartPos + varSize)} bytes.");
                            }

                            stream.Position = readStartPos + varSize;
                        }
                        else if (stream.Position < (readStartPos + varSize))
                        {
                            if (NetworkLog.CurrentLogLevel <= LogLevel.Normal)
                            {
                                NetworkLog.LogWarning($"Var data read too little. {(readStartPos + varSize) - stream.Position} bytes.");
                            }

                            stream.Position = readStartPos + varSize;
                        }
                    }
                }
            }
        }

        /// <summary>
        /// Gets the local instance of a object with a given NetworkId
        /// </summary>
        /// <param name="networkId"></param>
        /// <returns></returns>
        protected NetworkObject GetNetworkObject(ulong networkId)
        {
            return NetworkManager.SpawnManager.SpawnedObjects.TryGetValue(networkId, out NetworkObject networkObject) ? networkObject : null;
        }
    }
}<|MERGE_RESOLUTION|>--- conflicted
+++ resolved
@@ -71,11 +71,8 @@
 
             writer.WriteUInt64Packed(NetworkObjectId); // NetworkObjectId
             writer.WriteUInt16Packed(NetworkBehaviourId); // NetworkBehaviourId
-<<<<<<< HEAD
-=======
             writer.WriteUInt32Packed(rpcMethodId); // NetworkRpcMethodId
-            writer.WriteByte((byte)serverRpcParams.Send.UpdateStage); // NetworkUpdateStage
->>>>>>> 2621a196
+
 
             return writer.Serializer;
         }
@@ -163,11 +160,8 @@
 
             writer.WriteUInt64Packed(NetworkObjectId); // NetworkObjectId
             writer.WriteUInt16Packed(NetworkBehaviourId); // NetworkBehaviourId
-<<<<<<< HEAD
-=======
             writer.WriteUInt32Packed(rpcMethodId); // NetworkRpcMethodId
-            writer.WriteByte((byte)clientRpcParams.Send.UpdateStage); // NetworkUpdateStage
->>>>>>> 2621a196
+
 
             return writer.Serializer;
         }
