using System;
using System.Collections.Generic;
using System.IO;
using System.Linq;
using System.Runtime.CompilerServices;
using UnityEngine;

namespace Unity.Netcode
{
    /// <summary>
    /// A component used to identify that a GameObject in the network
    /// </summary>
    [AddComponentMenu("Netcode/" + nameof(NetworkObject), -99)]
    [DisallowMultipleComponent]
    public sealed class NetworkObject : MonoBehaviour
    {
        [HideInInspector]
        [SerializeField]
        internal uint GlobalObjectIdHash;

#if UNITY_EDITOR
        // HEAD: DO NOT USE! TEST ONLY TEMP IMPL, WILL BE REMOVED
        internal uint TempGlobalObjectIdHashOverride = 0;
        // TAIL: DO NOT USE! TEST ONLY TEMP IMPL, WILL BE REMOVED

        private void OnValidate()
        {
            GenerateGlobalObjectIdHash();
        }

        internal void GenerateGlobalObjectIdHash()
        {
            // HEAD: DO NOT USE! TEST ONLY TEMP IMPL, WILL BE REMOVED
            if (TempGlobalObjectIdHashOverride != 0)
            {
                GlobalObjectIdHash = TempGlobalObjectIdHashOverride;
                return;
            }
            // TAIL: DO NOT USE! TEST ONLY TEMP IMPL, WILL BE REMOVED

            // do NOT regenerate GlobalObjectIdHash for NetworkPrefabs while Editor is in PlayMode
            if (UnityEditor.EditorApplication.isPlaying && !string.IsNullOrEmpty(gameObject.scene.name))
            {
                return;
            }

            // do NOT regenerate GlobalObjectIdHash if Editor is transitioning into or out of PlayMode
            if (!UnityEditor.EditorApplication.isPlaying && UnityEditor.EditorApplication.isPlayingOrWillChangePlaymode)
            {
                return;
            }

            var globalObjectIdString = UnityEditor.GlobalObjectId.GetGlobalObjectIdSlow(this).ToString();
            GlobalObjectIdHash = XXHash.Hash32(globalObjectIdString);
        }
#endif

        /// <summary>
        /// Gets the NetworkManager that owns this NetworkObject instance
        /// </summary>
        public NetworkManager NetworkManager => NetworkManagerOwner ?? NetworkManager.Singleton;

        /// <summary>
        /// The NetworkManager that owns this NetworkObject.
        /// This property controls where this NetworkObject belongs.
        /// This property is null by default currently, which means that the above NetworkManager getter will return the Singleton.
        /// In the future this is the path where alternative NetworkManagers should be injected for running multi NetworkManagers
        /// </summary>
        internal NetworkManager NetworkManagerOwner;

        /// <summary>
        /// Gets the unique Id of this object that is synced across the network
        /// </summary>
        public ulong NetworkObjectId { get; internal set; }

        /// <summary>
        /// Gets the ClientId of the owner of this NetworkObject
        /// </summary>
        public ulong OwnerClientId
        {
            get
            {
                if (OwnerClientIdInternal == null)
                {
                    return NetworkManager != null ? NetworkManager.ServerClientId : 0;
                }
                else
                {
                    return OwnerClientIdInternal.Value;
                }
            }
            internal set
            {
                if (NetworkManager != null && value == NetworkManager.ServerClientId)
                {
                    OwnerClientIdInternal = null;
                }
                else
                {
                    OwnerClientIdInternal = value;
                }
            }
        }

        internal ulong? OwnerClientIdInternal = null;

        /// <summary>
        /// If true, the object will always be replicated as root on clients and the parent will be ignored.
        /// </summary>
        public bool AlwaysReplicateAsRoot;

        /// <summary>
        /// Gets if this object is a player object
        /// </summary>
        public bool IsPlayerObject { get; internal set; }

        /// <summary>
        /// Gets if the object is the the personal clients player object
        /// </summary>
        public bool IsLocalPlayer => NetworkManager != null && IsPlayerObject && OwnerClientId == NetworkManager.LocalClientId;

        /// <summary>
        /// Gets if the object is owned by the local player or if the object is the local player object
        /// </summary>
        public bool IsOwner => NetworkManager != null && OwnerClientId == NetworkManager.LocalClientId;

        /// <summary>
        /// Gets Whether or not the object is owned by anyone
        /// </summary>
        public bool IsOwnedByServer => NetworkManager != null && OwnerClientId == NetworkManager.ServerClientId;

        /// <summary>
        /// Gets if the object has yet been spawned across the network
        /// </summary>
        public bool IsSpawned { get; internal set; }

        /// <summary>
        /// Gets if the object is a SceneObject, null if it's not yet spawned but is a scene object.
        /// </summary>
        public bool? IsSceneObject { get; internal set; }

        /// <summary>
        /// Gets whether or not the object should be automatically removed when the scene is unloaded.
        /// </summary>
        public bool DestroyWithScene { get; internal set; }

        /// <summary>
        /// Delegate type for checking visibility
        /// </summary>
        /// <param name="clientId">The clientId to check visibility for</param>
        public delegate bool VisibilityDelegate(ulong clientId);

        /// <summary>
        /// Delegate invoked when the netcode needs to know if the object should be visible to a client, if null it will assume true
        /// </summary>
        public VisibilityDelegate CheckObjectVisibility = null;

        /// <summary>
        /// Delegate type for checking spawn options
        /// </summary>
        /// <param name="clientId">The clientId to check spawn options for</param>
        public delegate bool SpawnDelegate(ulong clientId);

        /// <summary>
        /// Delegate invoked when the netcode needs to know if it should include the transform when spawning the object, if null it will assume true
        /// </summary>
        public SpawnDelegate IncludeTransformWhenSpawning = null;

        /// <summary>
        /// Whether or not to destroy this object if it's owner is destroyed.
        /// If false, the objects ownership will be given to the server.
        /// </summary>
        public bool DontDestroyWithOwner;

        /// <summary>
        /// Whether or not to enable automatic NetworkObject parent synchronization.
        /// </summary>
        public bool AutoObjectParentSync = true;

        internal readonly HashSet<ulong> Observers = new HashSet<ulong>();

        /// <summary>
        /// Returns Observers enumerator
        /// </summary>
        /// <returns>Observers enumerator</returns>
        public HashSet<ulong>.Enumerator GetObservers()
        {
            if (!IsSpawned)
            {
                throw new SpawnStateException("Object is not spawned");
            }

            return Observers.GetEnumerator();
        }

        /// <summary>
        /// Whether or not this object is visible to a specific client
        /// </summary>
        /// <param name="clientId">The clientId of the client</param>
        /// <returns>True if the client knows about the object</returns>
        public bool IsNetworkVisibleTo(ulong clientId)
        {
            if (!IsSpawned)
            {
                throw new SpawnStateException("Object is not spawned");
            }

            return Observers.Contains(clientId);
        }

        private void Awake()
        {
            SetCachedParent(transform.parent);
        }

        /// <summary>
        /// Shows a previously hidden <see cref="NetworkObject"/> to a client
        /// </summary>
        /// <param name="clientId">The client to show the <see cref="NetworkObject"/> to</param>
        public void NetworkShow(ulong clientId)
        {
            if (!IsSpawned)
            {
                throw new SpawnStateException("Object is not spawned");
            }

            if (!NetworkManager.IsServer)
            {
                throw new NotServerException("Only server can change visibility");
            }

            if (Observers.Contains(clientId))
            {
                throw new VisibilityChangeException("The object is already visible");
            }

            Observers.Add(clientId);

            NetworkManager.SpawnManager.SendSpawnCallForObject(clientId, OwnerClientId, this);
        }

        /// <summary>
        /// Shows a list of previously hidden <see cref="NetworkObject"/>s to a client
        /// </summary>
        /// <param name="networkObjects">The <see cref="NetworkObject"/>s to show</param>
        /// <param name="clientId">The client to show the objects to</param>
        public static void NetworkShow(List<NetworkObject> networkObjects, ulong clientId)
        {
            if (networkObjects == null || networkObjects.Count == 0)
            {
                throw new ArgumentNullException("At least one " + nameof(NetworkObject) + " has to be provided");
            }

            NetworkManager networkManager = networkObjects[0].NetworkManager;

            if (!networkManager.IsServer)
            {
                throw new NotServerException("Only server can change visibility");
            }

            // Do the safety loop first to prevent putting the netcode in an invalid state.
            for (int i = 0; i < networkObjects.Count; i++)
            {
                if (!networkObjects[i].IsSpawned)
                {
                    throw new SpawnStateException("Object is not spawned");
                }

                if (networkObjects[i].Observers.Contains(clientId))
                {
                    throw new VisibilityChangeException($"{nameof(NetworkObject)} with NetworkId: {networkObjects[i].NetworkObjectId} is already visible");
                }

                if (networkObjects[i].NetworkManager != networkManager)
                {
                    throw new ArgumentNullException("All " + nameof(NetworkObject) + "s must belong to the same " + nameof(NetworkManager));
                }
            }

<<<<<<< HEAD
            var context = networkManager.MessageQueueContainer.EnterInternalCommandContext(
                MessageQueueContainer.MessageType.CreateObjects, NetworkChannel.Internal,
                new[] { clientId }, NetworkUpdateLoop.UpdateStage);

            if (context != null)
            {
                using (var nonNullContext = (InternalCommandContext)context)
                {
                    var bufferSizeCapture = new CommandContextSizeCapture(nonNullContext);
                    bufferSizeCapture.StartMeasureOverhead();
                    nonNullContext.NetworkWriter.WriteUInt16Packed((ushort) networkObjects.Count);
                    bufferSizeCapture.StopMeasureOverhead();

                    for (int i = 0; i < networkObjects.Count; i++)
                    {
                        networkObjects[i].Observers.Add(clientId);

                        bufferSizeCapture.StartMeasureSegment();
                        networkManager.SpawnManager.WriteSpawnCallForObject(nonNullContext.NetworkWriter, clientId, networkObjects[i]);
                        var size = bufferSizeCapture.StopMeasureSegment();

                        networkManager.NetworkMetrics.TrackObjectSpawnSent(clientId, networkObjects[i].NetworkObjectId, networkObjects[i].name, size);
                    }
                }
=======
            foreach (var networkObject in networkObjects)
            {
                networkObject.NetworkShow(clientId);
>>>>>>> 589882c0
            }
        }

        /// <summary>
        /// Hides a object from a specific client
        /// </summary>
        /// <param name="clientId">The client to hide the object for</param>
        public void NetworkHide(ulong clientId)
        {
            if (!IsSpawned)
            {
                throw new SpawnStateException("Object is not spawned");
            }

            if (!NetworkManager.IsServer)
            {
                throw new NotServerException("Only server can change visibility");
            }

            if (!Observers.Contains(clientId))
            {
                throw new VisibilityChangeException("The object is already hidden");
            }

            if (clientId == NetworkManager.ServerClientId)
            {
                throw new VisibilityChangeException("Cannot hide an object from the server");
            }


            // Send destroy call
            Observers.Remove(clientId);

            var context = NetworkManager.MessageQueueContainer.EnterInternalCommandContext(
                MessageQueueContainer.MessageType.DestroyObject, NetworkChannel.Internal,
                new[] { clientId }, NetworkUpdateStage.PostLateUpdate);
            if (context != null)
            {
                using (var nonNullContext = (InternalCommandContext)context)
                {
                    nonNullContext.NetworkWriter.WriteUInt64Packed(NetworkObjectId);
                }
            }
        }

        /// <summary>
        /// Hides a list of objects from a client
        /// </summary>
        /// <param name="networkObjects">The objects to hide</param>
        /// <param name="clientId">The client to hide the objects from</param>
        public static void NetworkHide(List<NetworkObject> networkObjects, ulong clientId)
        {
            if (networkObjects == null || networkObjects.Count == 0)
            {
                throw new ArgumentNullException("At least one " + nameof(NetworkObject) + " has to be provided");
            }

            NetworkManager networkManager = networkObjects[0].NetworkManager;

            if (!networkManager.IsServer)
            {
                throw new NotServerException("Only server can change visibility");
            }

            if (clientId == networkManager.ServerClientId)
            {
                throw new VisibilityChangeException("Cannot hide an object from the server");
            }

            // Do the safety loop first to prevent putting the netcode in an invalid state.
            for (int i = 0; i < networkObjects.Count; i++)
            {
                if (!networkObjects[i].IsSpawned)
                {
                    throw new SpawnStateException("Object is not spawned");
                }

                if (!networkObjects[i].Observers.Contains(clientId))
                {
                    throw new VisibilityChangeException($"{nameof(NetworkObject)} with {nameof(NetworkObjectId)}: {networkObjects[i].NetworkObjectId} is already hidden");
                }

                if (networkObjects[i].NetworkManager != networkManager)
                {
                    throw new ArgumentNullException("All " + nameof(NetworkObject) + "s must belong to the same " + nameof(NetworkManager));
                }
            }

            foreach (var networkObject in networkObjects)
            {
<<<<<<< HEAD
                using (var nonNullContext = (InternalCommandContext)context)
                {
                    var bufferSizeCapture = new CommandContextSizeCapture(nonNullContext);

                    bufferSizeCapture.StartMeasureOverhead();
                    nonNullContext.NetworkWriter.WriteUInt16Packed((ushort) networkObjects.Count);
                    bufferSizeCapture.StopMeasureOverhead();

                    for (int i = 0; i < networkObjects.Count; i++)
                    {
                        // Send destroy call
                        networkObjects[i].Observers.Remove(clientId);

                        bufferSizeCapture.StartMeasureSegment();
                        nonNullContext.NetworkWriter.WriteUInt64Packed(networkObjects[i].NetworkObjectId);
                        var size = bufferSizeCapture.StopMeasureSegment();

                        networkManager.NetworkMetrics.TrackObjectDestroySent(clientId, networkObjects[i].NetworkObjectId, networkObjects[i].name, size);
                    }
                }
=======
                networkObject.NetworkHide(clientId);
>>>>>>> 589882c0
            }
        }

        private void OnDestroy()
        {
            if (NetworkManager != null && NetworkManager.IsListening && NetworkManager.IsServer == false && IsSpawned)
            {
                throw new NotServerException($"Destroy a spawned {nameof(NetworkObject)} on a non-host client is not valid. Call {nameof(Destroy)} or {nameof(Despawn)} on the server/host instead.");
            }

            if (NetworkManager != null && NetworkManager.SpawnManager != null && NetworkManager.SpawnManager.SpawnedObjects.TryGetValue(NetworkObjectId, out var networkObject))
            {
                NetworkManager.SpawnManager.OnDespawnObject(networkObject, false);
            }
        }

        [MethodImpl(MethodImplOptions.AggressiveInlining)]
        private void SpawnInternal(bool destroyWithScene, ulong? ownerClientId, bool playerObject)
        {
            if (!NetworkManager.IsListening)
            {
                throw new NotListeningException($"{nameof(NetworkManager)} is not listening, start a server or host before spawning objects");
            }

            if (!NetworkManager.IsServer)
            {
                throw new NotServerException($"Only server can spawn {nameof(NetworkObject)}s");
            }

            NetworkManager.SpawnManager.SpawnNetworkObjectLocally(this, NetworkManager.SpawnManager.GetNetworkObjectId(), false, playerObject, ownerClientId, null, false, destroyWithScene);

            if (NetworkManager.NetworkConfig.UseSnapshotSpawn)
            {
                SnapshotSpawnCommand command;
                command.NetworkObjectId = NetworkObjectId;
                command.OwnerClientId = OwnerClientId;
                command.IsPlayerObject = IsPlayerObject;
                command.IsSceneObject = (IsSceneObject == null) || IsSceneObject.Value;

                ulong? parent = NetworkManager.SpawnManager.GetSpawnParentId(this);
                if (parent != null)
                {
                    command.ParentNetworkId = parent.Value;
                }
                else
                {
                    // write own network id, when no parents. todo: optimize this.
                    command.ParentNetworkId = command.NetworkObjectId;
                }

                command.GlobalObjectIdHash = HostCheckForGlobalObjectIdHashOverride();
                // todo: check if (IncludeTransformWhenSpawning == null || IncludeTransformWhenSpawning(clientId)) for any clientId
                command.ObjectPosition = transform.position;
                command.ObjectRotation = transform.rotation;
                command.ObjectScale = transform.localScale;
                command.TickWritten = 0; // will be reset in Spawn
                command.TargetClientIds = default;

                NetworkManager.SnapshotSystem.Spawn(command);
            }

            ulong ownerId = ownerClientId != null ? ownerClientId.Value : NetworkManager.ServerClientId;
            for (int i = 0; i < NetworkManager.ConnectedClientsList.Count; i++)
            {
                if (Observers.Contains(NetworkManager.ConnectedClientsList[i].ClientId))
                {
                    NetworkManager.SpawnManager.SendSpawnCallForObject(NetworkManager.ConnectedClientsList[i].ClientId, ownerId, this);
                }
            }
        }

        /// <summary>
        /// Spawns this <see cref="NetworkObject"/> across the network. Can only be called from the Server
        /// </summary>
        /// <param name="destroyWithScene">Should the object be destroyed when the scene is changed</param>
        public void Spawn(bool destroyWithScene = false)
        {
            SpawnInternal(destroyWithScene, null, false);
        }

        /// <summary>
        /// Spawns a <see cref="NetworkObject"/> across the network with a given owner. Can only be called from server
        /// </summary>
        /// <param name="clientId">The clientId to own the object</param>
        /// <param name="destroyWithScene">Should the object be destroyed when the scene is changed</param>
        public void SpawnWithOwnership(ulong clientId, bool destroyWithScene = false)
        {
            SpawnInternal(destroyWithScene, clientId, false);
        }

        /// <summary>
        /// Spawns a <see cref="NetworkObject"/> across the network and makes it the player object for the given client
        /// </summary>
        /// <param name="clientId">The clientId whos player object this is</param>
        /// <param name="destroyWithScene">Should the object be destroyd when the scene is changed</param>
        public void SpawnAsPlayerObject(ulong clientId, bool destroyWithScene = false)
        {
            SpawnInternal(destroyWithScene, clientId, true);
        }

        /// <summary>
        /// Despawns this GameObject and destroys it for other clients. This should be used if the object should be kept on the server
        /// </summary>
        public void Despawn(bool destroy = false)
        {
            NetworkManager.SpawnManager.DespawnObject(this, destroy);
        }


        /// <summary>
        /// Removes all ownership of an object from any client. Can only be called from server
        /// </summary>
        public void RemoveOwnership()
        {
            NetworkManager.SpawnManager.RemoveOwnership(this);
        }

        /// <summary>
        /// Changes the owner of the object. Can only be called from server
        /// </summary>
        /// <param name="newOwnerClientId">The new owner clientId</param>
        public void ChangeOwnership(ulong newOwnerClientId)
        {
            NetworkManager.SpawnManager.ChangeOwnership(this, newOwnerClientId);
        }

        internal void InvokeBehaviourOnLostOwnership()
        {
            for (int i = 0; i < ChildNetworkBehaviours.Count; i++)
            {
                ChildNetworkBehaviours[i].OnLostOwnership();
            }
        }

        internal void InvokeBehaviourOnGainedOwnership()
        {
            for (int i = 0; i < ChildNetworkBehaviours.Count; i++)
            {
                ChildNetworkBehaviours[i].OnGainedOwnership();
            }
        }

        internal void InvokeBehaviourOnNetworkObjectParentChanged(NetworkObject parentNetworkObject)
        {
            for (int i = 0; i < ChildNetworkBehaviours.Count; i++)
            {
                ChildNetworkBehaviours[i].OnNetworkObjectParentChanged(parentNetworkObject);
            }
        }

        private bool m_IsReparented; // Did initial parent (came from the scene hierarchy) change at runtime?
        private ulong? m_LatestParent; // What is our last set parent NetworkObject's ID?
        private Transform m_CachedParent; // What is our last set parent Transform reference?

        internal void SetCachedParent(Transform parentTransform)
        {
            m_CachedParent = parentTransform;
        }

        internal static void WriteNetworkParenting(NetworkWriter writer, bool isReparented, ulong? latestParent)
        {
            writer.WriteBool(isReparented);
            if (isReparented)
            {
                var isLatestParentSet = latestParent != null && latestParent.HasValue;
                writer.WriteBool(isLatestParentSet);
                if (isLatestParentSet)
                {
                    writer.WriteUInt64Packed(latestParent.Value);
                }
            }
        }

        internal static (bool IsReparented, ulong? LatestParent) ReadNetworkParenting(NetworkReader reader)
        {
            ulong? latestParent = null;
            bool isReparented = reader.ReadBool();
            if (isReparented)
            {
                var isLatestParentSet = reader.ReadBool();
                if (isLatestParentSet)
                {
                    latestParent = reader.ReadUInt64Packed();
                }
            }

            return (isReparented, latestParent);
        }

        internal (bool IsReparented, ulong? LatestParent) GetNetworkParenting() => (m_IsReparented, m_LatestParent);

        internal void SetNetworkParenting(bool isReparented, ulong? latestParent)
        {
            m_IsReparented = isReparented;
            m_LatestParent = latestParent;
        }

        public bool TrySetParent(Transform parent, bool worldPositionStays = true)
        {
            return TrySetParent(parent.GetComponent<NetworkObject>(), worldPositionStays);
        }

        public bool TrySetParent(GameObject parent, bool worldPositionStays = true)
        {
            return TrySetParent(parent.GetComponent<NetworkObject>(), worldPositionStays);
        }

        public bool TrySetParent(NetworkObject parent, bool worldPositionStays = true)
        {
            if (!AutoObjectParentSync)
            {
                return false;
            }

            if (NetworkManager == null || !NetworkManager.IsListening)
            {
                return false;
            }

            if (!NetworkManager.IsServer)
            {
                return false;
            }

            if (!IsSpawned)
            {
                return false;
            }

            if (parent == null)
            {
                return false;
            }

            if (!parent.IsSpawned)
            {
                return false;
            }

            transform.SetParent(parent.transform, worldPositionStays);
            return true;
        }

        private void OnTransformParentChanged()
        {
            if (!AutoObjectParentSync)
            {
                return;
            }

            if (transform.parent == m_CachedParent)
            {
                return;
            }

            if (NetworkManager == null || !NetworkManager.IsListening)
            {
                transform.parent = m_CachedParent;
                Debug.LogException(new NotListeningException($"{nameof(NetworkManager)} is not listening, start a server or host before reparenting"));
                return;
            }

            if (!NetworkManager.IsServer)
            {
                transform.parent = m_CachedParent;
                Debug.LogException(new NotServerException($"Only the server can reparent {nameof(NetworkObject)}s"));
                return;
            }

            if (!IsSpawned)
            {
                transform.parent = m_CachedParent;
                Debug.LogException(new SpawnStateException($"{nameof(NetworkObject)} can only be reparented after being spawned"));
                return;
            }

            var parentTransform = transform.parent;
            if (parentTransform != null)
            {
                var parentObject = transform.parent.GetComponent<NetworkObject>();
                if (parentObject == null)
                {
                    transform.parent = m_CachedParent;
                    Debug.LogException(new InvalidParentException($"Invalid parenting, {nameof(NetworkObject)} moved under a non-{nameof(NetworkObject)} parent"));
                    return;
                }

                if (!parentObject.IsSpawned)
                {
                    transform.parent = m_CachedParent;
                    Debug.LogException(new SpawnStateException($"{nameof(NetworkObject)} can only be reparented under another spawned {nameof(NetworkObject)}"));
                    return;
                }

                m_LatestParent = parentObject.NetworkObjectId;
            }
            else
            {
                m_LatestParent = null;
            }

            m_IsReparented = true;
            ApplyNetworkParenting();

            var context = NetworkManager.MessageQueueContainer.EnterInternalCommandContext(
                MessageQueueContainer.MessageType.ParentSync, NetworkChannel.Internal,
                NetworkManager.ConnectedClientsIds.Where((id) => Observers.Contains(id)).ToArray(),
                NetworkUpdateLoop.UpdateStage);

            if (context != null)
            {
                using (var nonNullContext = (InternalCommandContext)context)
                {
                    nonNullContext.NetworkWriter.WriteUInt64Packed(NetworkObjectId);
                    WriteNetworkParenting(nonNullContext.NetworkWriter, m_IsReparented, m_LatestParent);
                }
            }
        }

        // We're keeping this set called OrphanChildren which contains NetworkObjects
        // because at the time we initialize/spawn NetworkObject locally, we might not have its parent replicated from the other side
        //
        // For instance, if we're spawning NetworkObject 5 and its parent is 10, what should happen if we do not have 10 yet?
        // let's say 10 is on the way to be replicated in a few frames and we could fix that parent-child relationship later.
        //
        // If you couldn't find your parent, we put you into OrphanChildren set and everytime we spawn another NetworkObject locally due to replication,
        // we call CheckOrphanChildren() method and quickly iterate over OrphanChildren set and see if we can reparent/adopt one.
        internal static HashSet<NetworkObject> OrphanChildren = new HashSet<NetworkObject>();

        internal bool ApplyNetworkParenting()
        {
            if (!AutoObjectParentSync)
            {
                return false;
            }

            if (!IsSpawned)
            {
                return false;
            }

            if (!m_IsReparented)
            {
                return true;
            }

            if (m_LatestParent == null || !m_LatestParent.HasValue)
            {
                m_CachedParent = null;
                transform.parent = null;

                InvokeBehaviourOnNetworkObjectParentChanged(null);
                return true;
            }

            if (!NetworkManager.SpawnManager.SpawnedObjects.ContainsKey(m_LatestParent.Value))
            {
                if (OrphanChildren.Add(this))
                {
                    if (NetworkLog.CurrentLogLevel <= LogLevel.Normal)
                    {
                        NetworkLog.LogWarning($"{nameof(NetworkObject)} ({name}) cannot find its parent, added to {nameof(OrphanChildren)} set");
                    }
                }
                return false;
            }

            var parentObject = NetworkManager.SpawnManager.SpawnedObjects[m_LatestParent.Value];

            m_CachedParent = parentObject.transform;
            transform.parent = parentObject.transform;

            InvokeBehaviourOnNetworkObjectParentChanged(parentObject);
            return true;
        }

        internal static void CheckOrphanChildren()
        {
            var objectsToRemove = new List<NetworkObject>();
            foreach (var orphanObject in OrphanChildren)
            {
                if (orphanObject.ApplyNetworkParenting())
                {
                    objectsToRemove.Add(orphanObject);
                }
            }
            foreach (var networkObject in objectsToRemove)
            {
                OrphanChildren.Remove(networkObject);
            }
        }

        internal void InvokeBehaviourNetworkSpawn()
        {
            for (int i = 0; i < ChildNetworkBehaviours.Count; i++)
            {
                ChildNetworkBehaviours[i].InternalOnNetworkSpawn();
                ChildNetworkBehaviours[i].OnNetworkSpawn();
            }
        }

        internal void InvokeBehaviourNetworkDespawn()
        {
            for (int i = 0; i < ChildNetworkBehaviours.Count; i++)
            {
                ChildNetworkBehaviours[i].InternalOnNetworkDespawn();
                ChildNetworkBehaviours[i].OnNetworkDespawn();
            }
        }

        private List<NetworkBehaviour> m_ChildNetworkBehaviours;

        internal List<NetworkBehaviour> ChildNetworkBehaviours
        {
            get
            {
                if (m_ChildNetworkBehaviours != null)
                {
                    return m_ChildNetworkBehaviours;
                }

                m_ChildNetworkBehaviours = new List<NetworkBehaviour>();
                var networkBehaviours = GetComponentsInChildren<NetworkBehaviour>(true);
                for (int i = 0; i < networkBehaviours.Length; i++)
                {
                    if (networkBehaviours[i].NetworkObject == this)
                    {
                        m_ChildNetworkBehaviours.Add(networkBehaviours[i]);
                    }
                }

                return m_ChildNetworkBehaviours;
            }
        }

        internal void WriteNetworkVariableData(Stream stream, ulong clientId)
        {
            for (int i = 0; i < ChildNetworkBehaviours.Count; i++)
            {
                ChildNetworkBehaviours[i].InitializeVariables();
                NetworkBehaviour.WriteNetworkVariableData(ChildNetworkBehaviours[i].NetworkVariableFields, stream, clientId, NetworkManager);
            }
        }

        internal void SetNetworkVariableData(Stream stream)
        {
            for (int i = 0; i < ChildNetworkBehaviours.Count; i++)
            {
                ChildNetworkBehaviours[i].InitializeVariables();
                NetworkBehaviour.SetNetworkVariableData(ChildNetworkBehaviours[i].NetworkVariableFields, stream, NetworkManager);
            }
        }

        internal ushort GetNetworkBehaviourOrderIndex(NetworkBehaviour instance)
        {
            // read the cached index, and verify it first
            if (instance.NetworkBehaviourIdCache < ChildNetworkBehaviours.Count)
            {
                if (ChildNetworkBehaviours[instance.NetworkBehaviourIdCache] == instance)
                {
                    return instance.NetworkBehaviourIdCache;
                }

                // invalid cached id reset
                instance.NetworkBehaviourIdCache = default;
            }

            for (ushort i = 0; i < ChildNetworkBehaviours.Count; i++)
            {
                if (ChildNetworkBehaviours[i] == instance)
                {
                    // cache the id, for next query
                    instance.NetworkBehaviourIdCache = i;
                    return i;
                }
            }

            return 0;
        }

        internal NetworkBehaviour GetNetworkBehaviourAtOrderIndex(ushort index)
        {
            if (index >= ChildNetworkBehaviours.Count)
            {
                if (NetworkLog.CurrentLogLevel <= LogLevel.Error)
                {
                    NetworkLog.LogError($"Behaviour index was out of bounds. Did you mess up the order of your {nameof(NetworkBehaviour)}s?");
                }

                return null;
            }

            return ChildNetworkBehaviours[index];
        }

        /// <summary>
        /// Used to serialize a NetworkObjects during scene synchronization that occurs
        /// upon a client being approved or a scene transition.
        /// </summary>
        /// <param name="writer">writer into the outbound stream</param>
        /// <param name="targetClientId">clientid we are targeting</param>
        internal void SerializeSceneObject(NetworkWriter writer, ulong targetClientId)
        {
            writer.WriteBool(IsPlayerObject);
            writer.WriteUInt64Packed(NetworkObjectId);
            writer.WriteUInt64Packed(OwnerClientId);

            NetworkObject parentNetworkObject = null;

            if (!AlwaysReplicateAsRoot && transform.parent != null)
            {
                parentNetworkObject = transform.parent.GetComponent<NetworkObject>();
            }

            if (parentNetworkObject == null)
            {
                // We don't have a parent
                writer.WriteBool(false);
            }
            else
            {
                // We do have a parent
                writer.WriteBool(true);
                // Write the parent's NetworkObjectId to be used for linking back to the child
                writer.WriteUInt64Packed(parentNetworkObject.NetworkObjectId);
            }

            // Write if we are a scene object or not
            writer.WriteBool(IsSceneObject ?? true);

            // Write the hash for this NetworkObject
            writer.WriteUInt32Packed(HostCheckForGlobalObjectIdHashOverride());

            if (IncludeTransformWhenSpawning == null || IncludeTransformWhenSpawning(OwnerClientId))
            {
                // Set the position and rotation data marker to true (i.e. flag to know, when reading from the stream, that position and rotation data follows).
                writer.WriteBool(true);

                // Write position
                writer.WriteSinglePacked(transform.position.x);
                writer.WriteSinglePacked(transform.position.y);
                writer.WriteSinglePacked(transform.position.z);

                // Write rotation
                writer.WriteSinglePacked(transform.rotation.eulerAngles.x);
                writer.WriteSinglePacked(transform.rotation.eulerAngles.y);
                writer.WriteSinglePacked(transform.rotation.eulerAngles.z);
            }
            else
            {
                // Set the position and rotation data marker to false (i.e. flag to know, when reading from the stream, that position and rotation data *was not included*)
                writer.WriteBool(false);
            }

            {
                var (isReparented, latestParent) = GetNetworkParenting();
                WriteNetworkParenting(writer, isReparented, latestParent);
            }

            // Write whether we are including network variable data
            writer.WriteBool(NetworkManager.NetworkConfig.EnableNetworkVariable);

            //If we are including NetworkVariable data
            if (NetworkManager.NetworkConfig.EnableNetworkVariable)
            {
                var buffer = writer.GetStream() as NetworkBuffer;

                // Write placeholder size, NOT as a packed value, initially as zero (i.e. we do not know how much NetworkVariable data will be written yet)
                writer.WriteUInt32(0);

                // Mark our current position before we potentially write any NetworkVariable data
                var positionBeforeNetworkVariableData = buffer.Position;

                // Write network variable data
                WriteNetworkVariableData(buffer, targetClientId);

                // If our current buffer position is greater than our positionBeforeNetworkVariableData then we wrote NetworkVariable data
                // Part 1: This will include the total NetworkVariable data size, if there was NetworkVariable data written, to the stream
                // in order to be able to skip past this entry on the deserialization side in the event this NetworkObject fails to be
                // constructed (See Part 2 below in the DeserializeSceneObject method)
                if (buffer.Position > positionBeforeNetworkVariableData)
                {
                    // Store our current stream buffer position
                    var endOfNetworkVariableData = buffer.Position;

                    // Calculate the total NetworkVariable data size written
                    var networkVariableDataSize = endOfNetworkVariableData - positionBeforeNetworkVariableData;

                    // Move the stream position back to just before we wrote our size (we include the unpacked UInt32 data size placeholder)
                    buffer.Position = positionBeforeNetworkVariableData - sizeof(uint);

                    // Now write the actual data size written into our unpacked UInt32 placeholder position
                    writer.WriteUInt32((uint)(networkVariableDataSize));

                    // Finally, revert the buffer position back to the end of the network variable data written
                    buffer.Position = endOfNetworkVariableData;
                }
            }
        }

        /// <summary>
        /// Used to deserialize a serialized scene object which occurs
        /// when the client is approved or during a scene transition
        /// </summary>
        /// <param name="objectStream">inbound stream</param>
        /// <param name="reader">reader for the stream</param>
        /// <param name="networkManager">NetworkManager instance</param>
        /// <returns>optional to use NetworkObject deserialized</returns>
        internal static NetworkObject DeserializeSceneObject(NetworkBuffer objectStream, NetworkReader reader, NetworkManager networkManager)
        {
            var isPlayerObject = reader.ReadBool();
            var networkId = reader.ReadUInt64Packed();
            var ownerClientId = reader.ReadUInt64Packed();
            var hasParent = reader.ReadBool();
            ulong? parentNetworkId = null;

            if (hasParent)
            {
                parentNetworkId = reader.ReadUInt32Packed();
            }

            bool isSceneObject = reader.ReadBool();

            uint globalObjectIdHash = reader.ReadUInt32Packed();
            Vector3? position = null;
            Quaternion? rotation = null;

            // Check to see if we have position and rotation values that follows
            if (reader.ReadBool())
            {
                position = new Vector3(reader.ReadSinglePacked(), reader.ReadSinglePacked(), reader.ReadSinglePacked());
                rotation = Quaternion.Euler(reader.ReadSinglePacked(), reader.ReadSinglePacked(), reader.ReadSinglePacked());
            }

            var (isReparented, latestParent) = ReadNetworkParenting(reader);

            //Attempt to create a local NetworkObject
            var networkObject = networkManager.SpawnManager.CreateLocalNetworkObject(isSceneObject, globalObjectIdHash, ownerClientId, parentNetworkId, position, rotation, isReparented);

            networkObject?.SetNetworkParenting(isReparented, latestParent);

            // Determine if this NetworkObject has NetworkVariable data to read
            var networkVariableDataIsIncluded = reader.ReadBool();

            if (networkVariableDataIsIncluded)
            {
                // (See Part 1 above in the NetworkObject.SerializeSceneObject method to better understand this)
                // Part 2: This makes sure that if one NetworkObject fails to construct (for whatever reason) then we can "skip past"
                // that specific NetworkObject but continue processing any remaining serialized NetworkObjects as opposed to just
                // throwing an exception and skipping the remaining (if any) NetworkObjects.  This will prevent one misconfigured
                // issue (or more) from breaking the entire loading process.
                var networkVariableDataSize = reader.ReadUInt32();
                if (networkObject == null)
                {
                    // Log the error that the NetworkObject failed to construct
                    Debug.LogError($"Failed to spawn {nameof(NetworkObject)} for Hash {globalObjectIdHash}.");

                    // If we failed to load this NetworkObject, then skip past the network variable data
                    objectStream.Position += networkVariableDataSize;

                    // We have nothing left to do here.
                    return null;
                }
            }

            // Spawn the NetworkObject
            networkManager.SpawnManager.SpawnNetworkObjectLocally(networkObject, networkId, isSceneObject, isPlayerObject, ownerClientId, objectStream, true, false);

            return networkObject;
        }

        /// <summary>
        /// Only applies to Host mode.
        /// Will return the registered source NetworkPrefab's GlobalObjectIdHash if one exists.
        /// Server and Clients will always return the NetworkObject's GlobalObjectIdHash.
        /// </summary>
        /// <returns></returns>
        internal uint HostCheckForGlobalObjectIdHashOverride()
        {
            if (NetworkManager.IsHost)
            {
                if (NetworkManager.PrefabHandler.ContainsHandler(this))
                {
                    var globalObjectIdHash = NetworkManager.PrefabHandler.GetSourceGlobalObjectIdHash(GlobalObjectIdHash);
                    return globalObjectIdHash == 0 ? GlobalObjectIdHash : globalObjectIdHash;
                }
                else
                if (NetworkManager.NetworkConfig.OverrideToNetworkPrefab.ContainsKey(GlobalObjectIdHash))
                {
                    return NetworkManager.NetworkConfig.OverrideToNetworkPrefab[GlobalObjectIdHash];
                }
            }

            return GlobalObjectIdHash;
        }
    }
}<|MERGE_RESOLUTION|>--- conflicted
+++ resolved
@@ -277,36 +277,9 @@
                 }
             }
 
-<<<<<<< HEAD
-            var context = networkManager.MessageQueueContainer.EnterInternalCommandContext(
-                MessageQueueContainer.MessageType.CreateObjects, NetworkChannel.Internal,
-                new[] { clientId }, NetworkUpdateLoop.UpdateStage);
-
-            if (context != null)
-            {
-                using (var nonNullContext = (InternalCommandContext)context)
-                {
-                    var bufferSizeCapture = new CommandContextSizeCapture(nonNullContext);
-                    bufferSizeCapture.StartMeasureOverhead();
-                    nonNullContext.NetworkWriter.WriteUInt16Packed((ushort) networkObjects.Count);
-                    bufferSizeCapture.StopMeasureOverhead();
-
-                    for (int i = 0; i < networkObjects.Count; i++)
-                    {
-                        networkObjects[i].Observers.Add(clientId);
-
-                        bufferSizeCapture.StartMeasureSegment();
-                        networkManager.SpawnManager.WriteSpawnCallForObject(nonNullContext.NetworkWriter, clientId, networkObjects[i]);
-                        var size = bufferSizeCapture.StopMeasureSegment();
-
-                        networkManager.NetworkMetrics.TrackObjectSpawnSent(clientId, networkObjects[i].NetworkObjectId, networkObjects[i].name, size);
-                    }
-                }
-=======
             foreach (var networkObject in networkObjects)
             {
                 networkObject.NetworkShow(clientId);
->>>>>>> 589882c0
             }
         }
 
@@ -397,30 +370,7 @@
 
             foreach (var networkObject in networkObjects)
             {
-<<<<<<< HEAD
-                using (var nonNullContext = (InternalCommandContext)context)
-                {
-                    var bufferSizeCapture = new CommandContextSizeCapture(nonNullContext);
-
-                    bufferSizeCapture.StartMeasureOverhead();
-                    nonNullContext.NetworkWriter.WriteUInt16Packed((ushort) networkObjects.Count);
-                    bufferSizeCapture.StopMeasureOverhead();
-
-                    for (int i = 0; i < networkObjects.Count; i++)
-                    {
-                        // Send destroy call
-                        networkObjects[i].Observers.Remove(clientId);
-
-                        bufferSizeCapture.StartMeasureSegment();
-                        nonNullContext.NetworkWriter.WriteUInt64Packed(networkObjects[i].NetworkObjectId);
-                        var size = bufferSizeCapture.StopMeasureSegment();
-
-                        networkManager.NetworkMetrics.TrackObjectDestroySent(clientId, networkObjects[i].NetworkObjectId, networkObjects[i].name, size);
-                    }
-                }
-=======
                 networkObject.NetworkHide(clientId);
->>>>>>> 589882c0
             }
         }
 
