--- conflicted
+++ resolved
@@ -178,16 +178,11 @@
                 //Handle sending to the other clients
                 if (ClientIds.Length > 1)
                 {
-<<<<<<< HEAD
                     //Set the loopback frame
                     rpcQueueContainer.SetLoopBackFrameItem(clientRpcParams.Send.UpdateStage);
 
                     //Switch to the outbound queue
                     writer = rpcQueueContainer.BeginAddQueueItemToFrame(RpcQueueContainer.QueueItemType.ClientRpc, Time.realtimeSinceStartup, Transport.MLAPI_STDRPC_CHANNEL, 0, NetworkId,
-=======
-                    rpcQueueContainer.SetLoopBackWriter(writer, QueueHistoryFrame.QueueFrameType.Outbound, NetworkUpdateManager.NetworkUpdateStage.LateUpdate);
-                    writer = rpcQueueContainer.BeginAddQueueItemToFrame(RpcQueueContainer.QueueItemType.ClientRpc, Time.realtimeSinceStartup, transportChannel, 0, NetworkId,
->>>>>>> bc2752cc
                         ClientIds, QueueHistoryFrame.QueueFrameType.Outbound, NetworkUpdateManager.NetworkUpdateStage.LateUpdate);
 
                     if (!isUsingBatching)
