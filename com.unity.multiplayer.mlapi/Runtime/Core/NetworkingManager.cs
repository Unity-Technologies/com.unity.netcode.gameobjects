--- conflicted
+++ resolved
@@ -1165,19 +1165,7 @@
                         {
                             if (IsServer)
                             {
-<<<<<<< HEAD
-                                #if DEVELOPMENT_BUILD || UNITY_EDITOR
-                                s_MLAPIServerSTDRPCQueued.Begin();
-                                #endif
-
-                                InternalMessageHandler.RPCReceiveQueueItem(clientId, messageStream, receiveTime,RPCQueueContainer.QueueItemType.ServerRpc);
-
-                                #if DEVELOPMENT_BUILD || UNITY_EDITOR
-                                s_MLAPIServerSTDRPCQueued.End();
-                                #endif
-=======
                                 batcher.ReceiveItems(messageStream, ReceiveCallback, RPCQueueManager.QueueItemType.ServerRpc, clientId, receiveTime);
->>>>>>> 51b9e2e5
                             }
                             ProfilerStatManager.rpcBatchesRcvd.Record();
                             break;
@@ -1186,19 +1174,7 @@
                         {
                             if (IsClient)
                             {
-<<<<<<< HEAD
-                                #if DEVELOPMENT_BUILD || UNITY_EDITOR
-                                s_MLAPIClientSTDRPCQueued.Begin();
-                                #endif
-
-                                InternalMessageHandler.RPCReceiveQueueItem(clientId, messageStream,receiveTime,RPCQueueContainer.QueueItemType.ClientRpc);
-
-                                #if DEVELOPMENT_BUILD || UNITY_EDITOR
-                                s_MLAPIClientSTDRPCQueued.End();
-                                #endif
-=======
                                 batcher.ReceiveItems(messageStream, ReceiveCallback, RPCQueueManager.QueueItemType.ClientRpc, clientId, receiveTime);
->>>>>>> 51b9e2e5
                             }
                             ProfilerStatManager.rpcBatchesRcvd.Record();
                             break;
