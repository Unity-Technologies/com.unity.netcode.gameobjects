--- conflicted
+++ resolved
@@ -38,11 +38,7 @@
         byte customChannel = 0;
 
         // test 1: add a legit channel.
-<<<<<<< HEAD
-        ut.Channels.Add(new UNetChannel { Id = (byte)(NetworkChannel.ChannelUnused + CustomChannel), Type = QosType.Unreliable });
-=======
-        ut.Channels.Add(new UNetChannel { Id = NetworkChannel.ChannelUnused + customChannel, Type = QosType.Unreliable });
->>>>>>> 142e508e
+        ut.Channels.Add(new UNetChannel { Id = (byte)(NetworkChannel.ChannelUnused + customChannel), Type = QosType.Unreliable });
 
         try
         {
