using System.Collections.Generic;
using System;
using System.IO;
using System.Linq;
using MLAPI.Configuration;
using MLAPI.Exceptions;
using MLAPI.Logging;
using MLAPI.Messaging;
using MLAPI.Serialization.Pooled;
using UnityEngine;
using UnityEngine.SceneManagement;
using MLAPI.Transports;

namespace MLAPI.SceneManagement
{
    /// <summary>
    /// Main class for managing network scenes
    /// </summary>
    public class NetworkSceneManager
    {
        /// <summary>
        /// Delegate for when the scene has been switched
        /// </summary>
        public delegate void SceneSwitchedDelegate();

        /// <summary>
        /// Delegate for when a scene switch has been initiated
        /// </summary>
        public delegate void SceneSwitchStartedDelegate(AsyncOperation operation);

        /// <summary>
        /// Delegate for when a client has reported to the server that it has completed scene transition
        /// <see cref='OnNotifyServerClientLoadedScene'/>
        /// </summary>
        public delegate void NotifyServerClientLoadedSceneDelegate(SceneSwitchProgress progress, ulong clientId);

        /// <summary>
        /// Delegate for when all clients have reported to the server that they have completed scene transition or timed out
        /// <see cref='OnNotifyServerAllClientsLoadedScene'/>
        /// </summary>
        public delegate void NotifyServerAllClientsLoadedSceneDelegate(SceneSwitchProgress progress, bool timedOut);

        /// <summary>
        /// Delegate for when the clients get notified by the server that all clients have completed their scene transitions.
        /// <see cref='OnNotifyClientAllClientsLoadedScene'/>
        /// </summary>
        public delegate void NotifyClientAllClientsLoadedSceneDelegate(ulong[] clientIds, ulong[] timedOutClientIds);

        /// <summary>
        /// Event that is invoked when the scene is switched
        /// </summary>
        public event SceneSwitchedDelegate OnSceneSwitched;

        /// <summary>
        /// Event that is invoked when a local scene switch has started
        /// </summary>
        public event SceneSwitchStartedDelegate OnSceneSwitchStarted;

        /// <summary>
        /// Event that is invoked on the server when a client completes scene transition
        /// </summary>
        public event NotifyServerClientLoadedSceneDelegate OnNotifyServerClientLoadedScene;

        /// <summary>
        /// Event that is invoked on the server when all clients have reported that they have completed scene transition
        /// </summary>
        public event NotifyServerAllClientsLoadedSceneDelegate OnNotifyServerAllClientsLoadedScene;

        /// <summary>
        /// Event that is invoked on the clients after all clients have successfully completed scene transition or timed out.
        /// <remarks>This event happens after <see cref="OnNotifyServerAllClientsLoadedScene"/> fires on the server and the <see cref="NetworkConstants.ALL_CLIENTS_LOADED_SCENE"/> message is sent to the clients.
        /// It relies on MessageSender, which doesn't send events from the server to itself (which is the case for a Host client).</remarks>
        /// </summary>
        public event NotifyClientAllClientsLoadedSceneDelegate OnNotifyClientAllClientsLoadedScene;

        internal readonly HashSet<string> RegisteredSceneNames = new HashSet<string>();
        internal readonly Dictionary<string, uint> SceneNameToIndex = new Dictionary<string, uint>();
        internal readonly Dictionary<uint, string> SceneIndexToString = new Dictionary<uint, string>();
        internal readonly Dictionary<Guid, SceneSwitchProgress> SceneSwitchProgresses = new Dictionary<Guid, SceneSwitchProgress>();
        internal readonly Dictionary<uint, NetworkObject> ScenePlacedObjects = new Dictionary<uint, NetworkObject>();

        private static Scene s_LastScene;
        private static string s_NextSceneName;
        private static bool s_IsSwitching = false;
        internal static uint CurrentSceneIndex = 0;
        internal static Guid CurrentSceneSwitchProgressGuid = new Guid();
        internal static bool IsSpawnedObjectsPendingInDontDestroyOnLoad = false;

        private NetworkManager m_NetworkManager { get; }

        internal NetworkSceneManager(NetworkManager networkManager)
        {
            m_NetworkManager = networkManager;
        }

        internal void SetCurrentSceneIndex()
        {
            if (!SceneNameToIndex.TryGetValue(SceneManager.GetActiveScene().name, out CurrentSceneIndex))
            {
                if (NetworkLog.CurrentLogLevel <= LogLevel.Normal)
                {
                    NetworkLog.LogWarning($"The current scene ({SceneManager.GetActiveScene().name}) is not regisered as a network scene.");
                }

                return;
            }

            CurrentActiveSceneIndex = CurrentSceneIndex;
        }

        internal uint CurrentActiveSceneIndex { get; private set; } = 0;

        /// <summary>
        /// Adds a scene during runtime.
        /// The index is REQUIRED to be unique AND the same across all instances.
        /// </summary>
        /// <param name="sceneName">Scene name.</param>
        /// <param name="index">Index.</param>
        public void AddRuntimeSceneName(string sceneName, uint index)
        {
            if (!m_NetworkManager.NetworkConfig.AllowRuntimeSceneChanges)
            {
                throw new NetworkConfigurationException($"Cannot change the scene configuration when {nameof(NetworkConfig.AllowRuntimeSceneChanges)} is false");
            }

            RegisteredSceneNames.Add(sceneName);
            SceneIndexToString.Add(index, sceneName);
            SceneNameToIndex.Add(sceneName, index);
        }

        /// <summary>
        /// Switches to a scene with a given name. Can only be called from Server
        /// </summary>
        /// <param name="sceneName">The name of the scene to switch to</param>
        /// <param name="loadSceneMode">The mode to load the scene (Additive vs Single)</param>
        /// <returns>SceneSwitchProgress</returns>
        public SceneSwitchProgress SwitchScene(string sceneName, LoadSceneMode loadSceneMode = LoadSceneMode.Single)
        {
            if (!m_NetworkManager.IsServer)
            {
                throw new NotServerException("Only server can start a scene switch");
            }

            if (!m_NetworkManager.NetworkConfig.EnableSceneManagement)
            {
                //Log message about enabling SceneManagement
                throw new Exception($"{nameof(NetworkConfig.EnableSceneManagement)} flag is not enabled in the {nameof(NetworkManager)}'s {nameof(NetworkConfig)}. Please set {nameof(NetworkConfig.EnableSceneManagement)} flag to true before calling this method.");
            }

            if (s_IsSwitching)
            {
                if (NetworkLog.CurrentLogLevel <= LogLevel.Normal)
                {
                    NetworkLog.LogWarning("Scene switch already in progress");
                }

                return null;
            }

            if (!RegisteredSceneNames.Contains(sceneName))
            {
                if (NetworkLog.CurrentLogLevel <= LogLevel.Normal)
                {
                    NetworkLog.LogWarning($"The scene {sceneName} is not registered as a switchable scene.");
                }

                return null;
            }

            m_NetworkManager.SpawnManager.ServerDestroySpawnedSceneObjects(); //Destroy current scene objects before switching.
            s_IsSwitching = true;
            s_LastScene = SceneManager.GetActiveScene();

            var switchSceneProgress = new SceneSwitchProgress(m_NetworkManager);
            SceneSwitchProgresses.Add(switchSceneProgress.Guid, switchSceneProgress);
            CurrentSceneSwitchProgressGuid = switchSceneProgress.Guid;

            switchSceneProgress.OnClientLoadedScene += clientId => { OnNotifyServerClientLoadedScene?.Invoke(switchSceneProgress, clientId); };
            switchSceneProgress.OnComplete += timedOut =>
            {
                OnNotifyServerAllClientsLoadedScene?.Invoke(switchSceneProgress, timedOut);

                using (var context = m_NetworkManager.MessageQueueContainer.EnterInternalCommandContext(
                    MessageQueueContainer.MessageType.AllClientsLoadedScene,
                    NetworkChannel.Internal,
                    new[] {NetworkManager.Singleton.ServerClientId},
                    NetworkUpdateLoop.UpdateStage
                ))
                {
                    var doneClientIds = switchSceneProgress.DoneClients.ToArray();
                    var timedOutClientIds = m_NetworkManager.ConnectedClients.Keys.Except(doneClientIds).ToArray();

                    context.NetworkWriter.WriteULongArray(doneClientIds, doneClientIds.Length);
                    context.NetworkWriter.WriteULongArray(timedOutClientIds, timedOutClientIds.Length);
                }
            };

            // Move ALL NetworkObjects to the temp scene
            MoveObjectsToDontDestroyOnLoad();

            IsSpawnedObjectsPendingInDontDestroyOnLoad = true;

            // Switch scene
            AsyncOperation sceneLoad = SceneManager.LoadSceneAsync(sceneName, loadSceneMode);

            s_NextSceneName = sceneName;

            sceneLoad.completed += (AsyncOperation asyncOp2) => { OnSceneLoaded(switchSceneProgress.Guid, null); };
            switchSceneProgress.SetSceneLoadOperation(sceneLoad);
            OnSceneSwitchStarted?.Invoke(sceneLoad);

            return switchSceneProgress;
        }

        // Called on client
        internal void OnSceneSwitch(uint sceneIndex, Guid switchSceneGuid, Stream objectStream)
        {
            if (!SceneIndexToString.TryGetValue(sceneIndex, out string sceneName) || !RegisteredSceneNames.Contains(sceneName))
            {
                if (NetworkLog.CurrentLogLevel <= LogLevel.Normal)
                {
                    NetworkLog.LogWarning("Server requested a scene switch to a non-registered scene");
                }

                return;
            }

            s_LastScene = SceneManager.GetActiveScene();

            // Move ALL NetworkObjects to the temp scene
            MoveObjectsToDontDestroyOnLoad();

            IsSpawnedObjectsPendingInDontDestroyOnLoad = true;

            var sceneLoad = SceneManager.LoadSceneAsync(sceneName, LoadSceneMode.Single);

            s_NextSceneName = sceneName;

            sceneLoad.completed += asyncOp2 => OnSceneLoaded(switchSceneGuid, objectStream);
            OnSceneSwitchStarted?.Invoke(sceneLoad);
        }

        internal void OnFirstSceneSwitchSync(uint sceneIndex, Guid switchSceneGuid)
        {
            if (!SceneIndexToString.TryGetValue(sceneIndex, out string sceneName) || !RegisteredSceneNames.Contains(sceneName))
            {
                if (NetworkLog.CurrentLogLevel <= LogLevel.Normal)
                {
                    NetworkLog.LogWarning("Server requested a scene switch to a non-registered scene");
                }

                return;
            }

            if (SceneManager.GetActiveScene().name == sceneName)
            {
                return; //This scene is already loaded. This usually happends at first load
            }

            s_LastScene = SceneManager.GetActiveScene();
            s_NextSceneName = sceneName;
            CurrentActiveSceneIndex = SceneNameToIndex[sceneName];

            IsSpawnedObjectsPendingInDontDestroyOnLoad = true;
            SceneManager.LoadScene(sceneName);

            using (var context = m_NetworkManager.MessageQueueContainer.EnterInternalCommandContext(
                MessageQueueContainer.MessageType.ClientSwitchSceneCompleted,
                NetworkChannel.Internal,
                new[] {m_NetworkManager.ServerClientId},
                NetworkUpdateLoop.UpdateStage
            ))
            {
                context.NetworkWriter.WriteByteArray(switchSceneGuid.ToByteArray());
            }

            s_IsSwitching = false;
        }




        /// <summary>
        /// Should be invoked on both the client and server side after:
        /// -- A new scene has been loaded
        /// -- Before any "DontDestroyOnLoad" NetworkObjects have been added back into the scene.
        /// Added the ability to choose not to clear the scene placed objects for additive scene loading.
        /// </summary>
        internal void PopulateScenePlacedObjects(bool clearScenePlacedObjects = true)
        {
            if (clearScenePlacedObjects)
            {
                ScenePlacedObjects.Clear();
            }

            var networkObjects = UnityEngine.Object.FindObjectsOfType<NetworkObject>();

            // Just add every NetworkObject found that isn't already in the list
            // If any "non-in-scene placed NetworkObjects" are added to this list it shouldn't matter
            // The only thing that matters is making sure each NetworkObject is keyed off of their GlobalObjectIdHash            
            foreach (var networkObjectInstance in networkObjects)
            {
                if (!ScenePlacedObjects.ContainsKey(networkObjectInstance.GlobalObjectIdHash))
                {
                    // We check to make sure the NetworkManager instance is the same one to be "MultiInstanceHelpers" compatible
                    if (networkObjectInstance.IsSceneObject == null && networkObjectInstance.NetworkManager == m_NetworkManager)
                    {
                        ScenePlacedObjects.Add(networkObjectInstance.GlobalObjectIdHash, networkObjectInstance);
                    }
                }
            }
        }

        private void OnSceneLoaded(Guid switchSceneGuid, Stream objectStream)
        {
            CurrentActiveSceneIndex = SceneNameToIndex[s_NextSceneName];
            var nextScene = SceneManager.GetSceneByName(s_NextSceneName);
            SceneManager.SetActiveScene(nextScene);

            //Get all NetworkObjects loaded by the scene
            PopulateScenePlacedObjects();

            // Move all objects to the new scene
            MoveObjectsToScene(nextScene);

            IsSpawnedObjectsPendingInDontDestroyOnLoad = false;

            CurrentSceneIndex = CurrentActiveSceneIndex;

            if (m_NetworkManager.IsServer)
            {
                OnServerLoadedScene(switchSceneGuid);
            }
            else
            {
                OnClientLoadedScene(switchSceneGuid, objectStream);
            }
        }

        private void OnServerLoadedScene(Guid switchSceneGuid)
        {
            // Register in-scene placed NetworkObjects with MLAPI
            foreach (var keyValuePair in ScenePlacedObjects)
            {
                if (!keyValuePair.Value.IsPlayerObject)
                {
                    m_NetworkManager.SpawnManager.SpawnNetworkObjectLocally(keyValuePair.Value, m_NetworkManager.SpawnManager.GetNetworkObjectId(), true, false, null, null, false, 0, false, true);
                }
            }

            for (int j = 0; j < m_NetworkManager.ConnectedClientsList.Count; j++)
            {
                if (m_NetworkManager.ConnectedClientsList[j].ClientId != m_NetworkManager.ServerClientId)
                {
                    using (var context = m_NetworkManager.MessageQueueContainer.EnterInternalCommandContext(
                        MessageQueueContainer.MessageType.SwitchScene,
                        NetworkChannel.Internal,
                        new[] {m_NetworkManager.ConnectedClientsList[j].ClientId},
                        NetworkUpdateLoop.UpdateStage
                    ))
                    {
                        context.NetworkWriter.WriteUInt32Packed(CurrentActiveSceneIndex);
                        context.NetworkWriter.WriteByteArray(switchSceneGuid.ToByteArray());

                        uint sceneObjectsToSpawn = 0;

                        foreach (var keyValuePair in ScenePlacedObjects)
                        {
                            if (keyValuePair.Value.Observers.Contains(m_NetworkManager.ConnectedClientsList[j].ClientId))
                            {
                                sceneObjectsToSpawn++;
                            }
                        }

                        // Write number of scene objects to spawn
<<<<<<< HEAD
                        context.NetworkWriter.WriteUInt32Packed(sceneObjectsToSpawn);

                        for (int i = 0; i < newSceneObjects.Count; i++)
=======
                        writer.WriteUInt32Packed(sceneObjectsToSpawn);
                        foreach (var keyValuePair in ScenePlacedObjects)
>>>>>>> 2621a196
                        {
                            if (keyValuePair.Value.Observers.Contains(m_NetworkManager.ConnectedClientsList[j].ClientId))
                            {
<<<<<<< HEAD
                                newSceneObjects[i].SerializeSceneObject(context.NetworkWriter, m_NetworkManager.ConnectedClientsList[j].ClientId);
                            }
                        }
=======
                                keyValuePair.Value.SerializeSceneObject(writer, m_NetworkManager.ConnectedClientsList[j].ClientId);
                            }
                        }
                        m_NetworkManager.MessageSender.Send(m_NetworkManager.ConnectedClientsList[j].ClientId, NetworkConstants.SWITCH_SCENE, NetworkChannel.Internal, buffer);
>>>>>>> 2621a196
                    }
                }
            }

            // Tell server that scene load is completed
            if (m_NetworkManager.IsHost)
            {
                OnClientSwitchSceneCompleted(m_NetworkManager.LocalClientId, switchSceneGuid);
            }

            s_IsSwitching = false;

            OnSceneSwitched?.Invoke();
        }

        private void OnClientLoadedScene(Guid switchSceneGuid, Stream objectStream)
        {
            var networkObjects = UnityEngine.Object.FindObjectsOfType<NetworkObject>();

            using (var reader = PooledNetworkReader.Get(objectStream))
            {
                var newObjectsCount = reader.ReadUInt32Packed();

                for (int i = 0; i < newObjectsCount; i++)
                {
                    NetworkObject.DeserializeSceneObject(objectStream as Serialization.NetworkBuffer, reader, m_NetworkManager);
                }
            }

            using (var context = m_NetworkManager.MessageQueueContainer.EnterInternalCommandContext(
                MessageQueueContainer.MessageType.ClientSwitchSceneCompleted,
                NetworkChannel.Internal,
                new[] {m_NetworkManager.ServerClientId},
                NetworkUpdateLoop.UpdateStage
            ))
            {
                context.NetworkWriter.WriteByteArray(switchSceneGuid.ToByteArray());
            }

            s_IsSwitching = false;

            OnSceneSwitched?.Invoke();
        }

        internal bool HasSceneMismatch(uint sceneIndex) => SceneManager.GetActiveScene().name != SceneIndexToString[sceneIndex];

        // Called on server
        internal void OnClientSwitchSceneCompleted(ulong clientId, Guid switchSceneGuid)
        {
            if (switchSceneGuid == Guid.Empty)
            {
                // If Guid is empty it means the client has loaded the start scene of the server and the server would never have a switchSceneProgresses created for the start scene.
                return;
            }

            if (SceneSwitchProgresses.TryGetValue(switchSceneGuid, out SceneSwitchProgress progress))
            {
                SceneSwitchProgresses[switchSceneGuid].AddClientAsDone(clientId);
            }
        }


        internal void RemoveClientFromSceneSwitchProgresses(ulong clientId)
        {
            foreach (var switchSceneProgress in SceneSwitchProgresses.Values)
            {
                switchSceneProgress.RemoveClientAsDone(clientId);
            }
        }

        private void MoveObjectsToDontDestroyOnLoad()
        {
            // Move ALL NetworkObjects to the temp scene
            var objectsToKeep = m_NetworkManager.SpawnManager.SpawnedObjectsList;

            foreach (var sobj in objectsToKeep)
            {
                //In case an object has been set as a child of another object it has to be unchilded in order to be moved from one scene to another.
                if (sobj.gameObject.transform.parent != null)
                {
                    sobj.gameObject.transform.parent = null;
                }

                UnityEngine.Object.DontDestroyOnLoad(sobj.gameObject);
            }
        }

        private void MoveObjectsToScene(Scene scene)
        {
            // Move ALL NetworkObjects to the temp scene
            var objectsToKeep = m_NetworkManager.SpawnManager.SpawnedObjectsList;

            foreach (var sobj in objectsToKeep)
            {
                //In case an object has been set as a child of another object it has to be unchilded in order to be moved from one scene to another.
                if (sobj.gameObject.transform.parent != null)
                {
                    sobj.gameObject.transform.parent = null;
                }

                SceneManager.MoveGameObjectToScene(sobj.gameObject, scene);
            }
        }

        internal void AllClientsReady(ulong[] clientIds, ulong[] timedOutClientIds)
        {
            OnNotifyClientAllClientsLoadedScene?.Invoke(clientIds, timedOutClientIds);
        }
    }
}<|MERGE_RESOLUTION|>--- conflicted
+++ resolved
@@ -373,27 +373,14 @@
                         }
 
                         // Write number of scene objects to spawn
-<<<<<<< HEAD
                         context.NetworkWriter.WriteUInt32Packed(sceneObjectsToSpawn);
-
-                        for (int i = 0; i < newSceneObjects.Count; i++)
-=======
-                        writer.WriteUInt32Packed(sceneObjectsToSpawn);
                         foreach (var keyValuePair in ScenePlacedObjects)
->>>>>>> 2621a196
                         {
                             if (keyValuePair.Value.Observers.Contains(m_NetworkManager.ConnectedClientsList[j].ClientId))
                             {
-<<<<<<< HEAD
-                                newSceneObjects[i].SerializeSceneObject(context.NetworkWriter, m_NetworkManager.ConnectedClientsList[j].ClientId);
+                                keyValuePair.Value.SerializeSceneObject(context.NetworkWriter, m_NetworkManager.ConnectedClientsList[j].ClientId);
                             }
                         }
-=======
-                                keyValuePair.Value.SerializeSceneObject(writer, m_NetworkManager.ConnectedClientsList[j].ClientId);
-                            }
-                        }
-                        m_NetworkManager.MessageSender.Send(m_NetworkManager.ConnectedClientsList[j].ClientId, NetworkConstants.SWITCH_SCENE, NetworkChannel.Internal, buffer);
->>>>>>> 2621a196
                     }
                 }
             }
