using MLAPI.Configuration;
using MLAPI.Exceptions;
using MLAPI.Logging;
using MLAPI.Messaging;
using MLAPI.Messaging.Buffering;
using MLAPI.Serialization.Pooled;
using MLAPI.Transports;
using System;
using System.Collections.Generic;
using System.IO;
using UnityEngine;
using UnityEngine.SceneManagement;

namespace MLAPI.SceneManagement
{
    /// <summary>
    /// Main class for managing network scenes
    /// </summary>
    public static class NetworkSceneManager
    {
        /// <summary>
        /// Delegate for when the scene has been switched
        /// </summary>
        public delegate void SceneSwitchedDelegate();

        /// <summary>
        /// Delegate for when a scene switch has been initiated
        /// </summary>
        public delegate void SceneSwitchStartedDelegate(AsyncOperation operation);

        /// <summary>
        /// Event that is invoked when the scene is switched
        /// </summary>
        public static event SceneSwitchedDelegate OnSceneSwitched;

        /// <summary>
        /// Event that is invoked when a local scene switch has started
        /// </summary>
        public static event SceneSwitchStartedDelegate OnSceneSwitchStarted;

        internal static readonly HashSet<string> RegisteredSceneNames = new HashSet<string>();
        internal static readonly Dictionary<string, uint> SceneNameToIndex = new Dictionary<string, uint>();
        internal static readonly Dictionary<uint, string> SceneIndexToString = new Dictionary<uint, string>();
        internal static readonly Dictionary<Guid, SceneSwitchProgress> SceneSwitchProgresses = new Dictionary<Guid, SceneSwitchProgress>();

        private static Scene s_LastScene;
        private static string s_NextSceneName;
        private static bool s_IsSwitching = false;
        internal static uint CurrentSceneIndex = 0;
        internal static Guid CurrentSceneSwitchProgressGuid = new Guid();
        internal static bool IsSpawnedObjectsPendingInDontDestroyOnLoad = false;

        internal static void SetCurrentSceneIndex()
        {
            if (!SceneNameToIndex.ContainsKey(SceneManager.GetActiveScene().name))
            {
                if (NetworkLog.CurrentLogLevel <= LogLevel.Normal)
                {
                    NetworkLog.LogWarning($"The current scene ({SceneManager.GetActiveScene().name}) is not regisered as a network scene.");
                }

                return;
            }

            CurrentSceneIndex = SceneNameToIndex[SceneManager.GetActiveScene().name];
            CurrentActiveSceneIndex = CurrentSceneIndex;
        }

        internal static uint CurrentActiveSceneIndex { get; private set; } = 0;

        /// <summary>
        /// Adds a scene during runtime.
        /// The index is REQUIRED to be unique AND the same across all instances.
        /// </summary>
        /// <param name="sceneName">Scene name.</param>
        /// <param name="index">Index.</param>
        public static void AddRuntimeSceneName(string sceneName, uint index)
        {
            if (!NetworkManager.Singleton.NetworkConfig.AllowRuntimeSceneChanges)
            {
                throw new NetworkConfigurationException($"Cannot change the scene configuration when {nameof(NetworkConfig.AllowRuntimeSceneChanges)} is false");
            }

            RegisteredSceneNames.Add(sceneName);
            SceneIndexToString.Add(index, sceneName);
            SceneNameToIndex.Add(sceneName, index);
        }

        /// <summary>
        /// Switches to a scene with a given name. Can only be called from Server
        /// </summary>
        /// <param name="sceneName">The name of the scene to switch to</param>
        public static SceneSwitchProgress SwitchScene(string sceneName)
        {
            if (!NetworkManager.Singleton.IsServer)
            {
                throw new NotServerException("Only server can start a scene switch");

            }

            if (!NetworkManager.Singleton.NetworkConfig.EnableSceneManagement)
            {
                //Log message about enabling SceneManagement
                throw new Exception($"{nameof(NetworkConfig.EnableSceneManagement)} flag is not enabled in the {nameof(NetworkManager)}'s {nameof(NetworkConfig)}. Please set {nameof(NetworkConfig.EnableSceneManagement)} flag to true before calling this method.");
            }

            if (s_IsSwitching)
            {
                if (NetworkLog.CurrentLogLevel <= LogLevel.Normal)
                {
                    NetworkLog.LogWarning("Scene switch already in progress");
                }

                return null;
            }

            if (!RegisteredSceneNames.Contains(sceneName))
            {
                if (NetworkLog.CurrentLogLevel <= LogLevel.Normal)
                {
                    NetworkLog.LogWarning($"The scene {sceneName} is not registered as a switchable scene.");
                }

                return null;
            }

            NetworkManager.Singleton.SpawnManager.ServerDestroySpawnedSceneObjects(); //Destroy current scene objects before switching.
            s_IsSwitching = true;
            s_LastScene = SceneManager.GetActiveScene();

            var switchSceneProgress = new SceneSwitchProgress();
            SceneSwitchProgresses.Add(switchSceneProgress.Guid, switchSceneProgress);
            CurrentSceneSwitchProgressGuid = switchSceneProgress.Guid;

            // Move ALL NetworkObjects to the temp scene
            MoveObjectsToDontDestroyOnLoad();

            IsSpawnedObjectsPendingInDontDestroyOnLoad = true;

            // Switch scene
            AsyncOperation sceneLoad = SceneManager.LoadSceneAsync(sceneName, LoadSceneMode.Single);

            s_NextSceneName = sceneName;

            sceneLoad.completed += (AsyncOperation asyncOp2) => { OnSceneLoaded(switchSceneProgress.Guid, null); };
            switchSceneProgress.SetSceneLoadOperation(sceneLoad);
            OnSceneSwitchStarted?.Invoke(sceneLoad);

            return switchSceneProgress;
        }

        // Called on client
        internal static void OnSceneSwitch(uint sceneIndex, Guid switchSceneGuid, Stream objectStream)
        {
            if (!SceneIndexToString.ContainsKey(sceneIndex) || !RegisteredSceneNames.Contains(SceneIndexToString[sceneIndex]))
            {
                if (NetworkLog.CurrentLogLevel <= LogLevel.Normal)
                {
                    NetworkLog.LogWarning("Server requested a scene switch to a non-registered scene");
                }

                return;
            }

            s_LastScene = SceneManager.GetActiveScene();

            // Move ALL NetworkObjects to the temp scene
            MoveObjectsToDontDestroyOnLoad();

            IsSpawnedObjectsPendingInDontDestroyOnLoad = true;

            string sceneName = SceneIndexToString[sceneIndex];

            var sceneLoad = SceneManager.LoadSceneAsync(sceneName, LoadSceneMode.Single);

            s_NextSceneName = sceneName;

            sceneLoad.completed += asyncOp2 => OnSceneLoaded(switchSceneGuid, objectStream);
            OnSceneSwitchStarted?.Invoke(sceneLoad);
        }

        internal static void OnFirstSceneSwitchSync(uint sceneIndex, Guid switchSceneGuid)
        {
            if (!SceneIndexToString.ContainsKey(sceneIndex) || !RegisteredSceneNames.Contains(SceneIndexToString[sceneIndex]))
            {
                if (NetworkLog.CurrentLogLevel <= LogLevel.Normal)
                {
                    NetworkLog.LogWarning("Server requested a scene switch to a non-registered scene");
                }

                return;
            }

            if (SceneManager.GetActiveScene().name == SceneIndexToString[sceneIndex])
            {
                return; //This scene is already loaded. This usually happends at first load
            }

            s_LastScene = SceneManager.GetActiveScene();
            string sceneName = SceneIndexToString[sceneIndex];
            s_NextSceneName = sceneName;
            CurrentActiveSceneIndex = SceneNameToIndex[sceneName];

            IsSpawnedObjectsPendingInDontDestroyOnLoad = true;
            SceneManager.LoadScene(sceneName);

            using (var buffer = PooledNetworkBuffer.Get())
            using (var writer = PooledNetworkWriter.Get(buffer))
            {
                writer.WriteByteArray(switchSceneGuid.ToByteArray());
                InternalMessageSender.Send(NetworkManager.Singleton.ServerClientId, NetworkConstants.CLIENT_SWITCH_SCENE_COMPLETED, NetworkChannel.Internal, buffer);
            }

            s_IsSwitching = false;
        }

        private static void OnSceneLoaded(Guid switchSceneGuid, Stream objectStream)
        {
            CurrentActiveSceneIndex = SceneNameToIndex[s_NextSceneName];
            var nextScene = SceneManager.GetSceneByName(s_NextSceneName);
            SceneManager.SetActiveScene(nextScene);

            // Move all objects to the new scene
            MoveObjectsToScene(nextScene);

            IsSpawnedObjectsPendingInDontDestroyOnLoad = false;

            CurrentSceneIndex = CurrentActiveSceneIndex;

            if (NetworkManager.Singleton.IsServer)
            {
                OnSceneUnloadServer(switchSceneGuid);
            }
            else
            {
                OnSceneUnloadClient(switchSceneGuid, objectStream);
            }
        }

        private static void OnSceneUnloadServer(Guid switchSceneGuid)
        {
            // Justification: Rare alloc, could(should?) reuse
            var newSceneObjects = new List<NetworkObject>();
            {
                var networkObjects = UnityEngine.Object.FindObjectsOfType<NetworkObject>();
                for (int i = 0; i < networkObjects.Length; i++)
                {
                    if (networkObjects[i].IsSceneObject == null)
                    {
                        NetworkManager.Singleton.SpawnManager.SpawnNetworkObjectLocally(networkObjects[i], NetworkManager.Singleton.SpawnManager.GetNetworkObjectId(), true, false, null, null, false, 0, false, true);
                        newSceneObjects.Add(networkObjects[i]);
                    }
                }
            }

            for (int j = 0; j < NetworkManager.Singleton.ConnectedClientsList.Count; j++)
            {
                if (NetworkManager.Singleton.ConnectedClientsList[j].ClientId != NetworkManager.Singleton.ServerClientId)
                {
                    using (var buffer = PooledNetworkBuffer.Get())
                    { 
                        using (var writer = PooledNetworkWriter.Get(buffer))
                        {
                            writer.WriteUInt32Packed(CurrentActiveSceneIndex);
                            writer.WriteByteArray(switchSceneGuid.ToByteArray());

                            uint sceneObjectsToSpawn = 0;
                            for (int i = 0; i < newSceneObjects.Count; i++)
                            {
                                if (newSceneObjects[i].Observers.Contains(NetworkManager.Singleton.ConnectedClientsList[j].ClientId))
                                {
                                    sceneObjectsToSpawn++;
                                }
                            }

                            writer.WriteUInt32Packed(sceneObjectsToSpawn);
                        }

                        for (int i = 0; i < newSceneObjects.Count; i++)
                        {
                            if (newSceneObjects[i].Observers.Contains(NetworkManager.Singleton.ConnectedClientsList[j].ClientId))
                            {
<<<<<<< HEAD
                                NetworkManager.Singleton.SpawnManager.WriteSpawnCallForObject(buffer, NetworkManager.Singleton.ConnectedClientsList[j].ClientId, newSceneObjects[i], null);
=======
                                writer.WriteBool(newSceneObjects[i].IsPlayerObject);
                                writer.WriteUInt64Packed(newSceneObjects[i].NetworkObjectId);
                                writer.WriteUInt64Packed(newSceneObjects[i].OwnerClientId);

                                NetworkObject parentNetworkObject = null;

                                if (!newSceneObjects[i].AlwaysReplicateAsRoot && newSceneObjects[i].transform.parent != null)
                                {
                                    parentNetworkObject = newSceneObjects[i].transform.parent.GetComponent<NetworkObject>();
                                }

                                if (parentNetworkObject == null)
                                {
                                    //We don't have a parent
                                    writer.WriteBool(false);
                                }
                                else
                                {
                                    //We do have a parent
                                    writer.WriteBool(true);
                                    //Write the parent's NetworkObjectId to be used for linking back to the child
                                    writer.WriteUInt64Packed(parentNetworkObject.NetworkObjectId);
                                }

                                writer.WriteUInt32Packed(newSceneObjects[i].GlobalObjectIdHash);
                                if (newSceneObjects[i].IncludeTransformWhenSpawning == null || newSceneObjects[i].IncludeTransformWhenSpawning(newSceneObjects[i].OwnerClientId))
                                {
                                    //Set the position and rotation data marker to true (i.e. flag to know, when reading from the stream, that postion and roation data follows).
                                    writer.WriteBool(true);

                                    //Write position
                                    writer.WriteSinglePacked(newSceneObjects[i].transform.position.x);
                                    writer.WriteSinglePacked(newSceneObjects[i].transform.position.y);
                                    writer.WriteSinglePacked(newSceneObjects[i].transform.position.z);

                                    //Write rotation
                                    writer.WriteSinglePacked(newSceneObjects[i].transform.rotation.eulerAngles.x);
                                    writer.WriteSinglePacked(newSceneObjects[i].transform.rotation.eulerAngles.y);
                                    writer.WriteSinglePacked(newSceneObjects[i].transform.rotation.eulerAngles.z);
                                }
                                else
                                {
                                    //Set the position and rotation data marker to false (i.e. flag to know, when reading from the stream, that postion and roation data *was not included*) 
                                    writer.WriteBool(false);
                                }

                                if (NetworkManager.Singleton.NetworkConfig.EnableNetworkVariable)
                                {
                                    newSceneObjects[i].WriteNetworkVariableData(buffer, NetworkManager.Singleton.ConnectedClientsList[j].ClientId);
                                }
>>>>>>> 8219636e
                            }
                        }
                        InternalMessageSender.Send(NetworkManager.Singleton.ConnectedClientsList[j].ClientId, NetworkConstants.SWITCH_SCENE, NetworkChannel.Internal, buffer);
                    }
                }
            }

            //Tell server that scene load is completed
            if (NetworkManager.Singleton.IsHost)
            {
                OnClientSwitchSceneCompleted(NetworkManager.Singleton.LocalClientId, switchSceneGuid);
            }

            s_IsSwitching = false;

            OnSceneSwitched?.Invoke();
        }

        private static void OnSceneUnloadClient(Guid switchSceneGuid, Stream objectStream)
        {
            var networkObjects = UnityEngine.Object.FindObjectsOfType<NetworkObject>();
            NetworkManager.Singleton.SpawnManager.ClientCollectSoftSyncSceneObjectSweep(networkObjects);

            using (var reader = PooledNetworkReader.Get(objectStream))
            {
<<<<<<< HEAD
                NetworkManager.Singleton.SpawnManager.DestroySceneObjects();
            }
            else
            {
                var networkObjects = UnityEngine.Object.FindObjectsOfType<NetworkObject>();
                NetworkManager.Singleton.SpawnManager.ClientCollectSoftSyncSceneObjectSweep(networkObjects);
=======
                var newObjectsCount = reader.ReadUInt32Packed();

                for (int i = 0; i < newObjectsCount; i++)
                {
                    var isPlayerObject = reader.ReadBool();
                    var networkId = reader.ReadUInt64Packed();
                    var ownerClientId = reader.ReadUInt64Packed();
                    var hasParent = reader.ReadBool();
                    ulong? parentNetworkId = null;

                    if (hasParent)
                    {
                        parentNetworkId = reader.ReadUInt32Packed();
                    }

                    var prefabHash = reader.ReadUInt32Packed();
                    Vector3? position = null;
                    Quaternion? rotation = null;

                    //Check to see if we have position and rotation values that follows
                    if (reader.ReadBool())
                    {
                        position = new Vector3(reader.ReadSinglePacked(), reader.ReadSinglePacked(), reader.ReadSinglePacked());
                        rotation = Quaternion.Euler(reader.ReadSinglePacked(), reader.ReadSinglePacked(), reader.ReadSinglePacked());
                    }

                    var networkObject = NetworkManager.Singleton.SpawnManager.CreateLocalNetworkObject(true, prefabHash, ownerClientId, parentNetworkId, position, rotation);
                    NetworkManager.Singleton.SpawnManager.SpawnNetworkObjectLocally(networkObject, networkId, true, isPlayerObject, ownerClientId, objectStream, false, 0, true, false);

                    var bufferQueue = NetworkManager.Singleton.BufferManager.ConsumeBuffersForNetworkId(networkId);

                    // Apply buffered messages
                    if (bufferQueue != null)
                    {
                        while (bufferQueue.Count > 0)
                        {
                            BufferManager.BufferedMessage message = bufferQueue.Dequeue();
                            NetworkManager.Singleton.HandleIncomingData(message.SenderClientId, message.NetworkChannel, new ArraySegment<byte>(message.NetworkBuffer.GetBuffer(), (int)message.NetworkBuffer.Position, (int)message.NetworkBuffer.Length), message.ReceiveTime, false);
                            BufferManager.RecycleConsumedBufferedMessage(message);
                        }
                    }
                }
>>>>>>> 8219636e
            }

            NetworkManager.Singleton.SpawnManager.ReadSpawnCallForMultipleObjects(objectStream);

            using (var buffer = PooledNetworkBuffer.Get())
            using (var writer = PooledNetworkWriter.Get(buffer))
            {
                writer.WriteByteArray(switchSceneGuid.ToByteArray());
                InternalMessageSender.Send(NetworkManager.Singleton.ServerClientId, NetworkConstants.CLIENT_SWITCH_SCENE_COMPLETED, NetworkChannel.Internal, buffer);
            }

            s_IsSwitching = false;

            OnSceneSwitched?.Invoke();
        }

        internal static bool HasSceneMismatch(uint sceneIndex) => SceneManager.GetActiveScene().name != SceneIndexToString[sceneIndex];

        // Called on server
        internal static void OnClientSwitchSceneCompleted(ulong clientId, Guid switchSceneGuid)
        {
            if (switchSceneGuid == Guid.Empty)
            {
                //If Guid is empty it means the client has loaded the start scene of the server and the server would never have a switchSceneProgresses created for the start scene.
                return;
            }

            if (!SceneSwitchProgresses.ContainsKey(switchSceneGuid))
            {
                return;
            }

            SceneSwitchProgresses[switchSceneGuid].AddClientAsDone(clientId);
        }

        internal static void RemoveClientFromSceneSwitchProgresses(ulong clientId)
        {
            foreach (var switchSceneProgress in SceneSwitchProgresses.Values)
            {
                switchSceneProgress.RemoveClientAsDone(clientId);
            }
        }

        private static void MoveObjectsToDontDestroyOnLoad()
        {
            // Move ALL NetworkObjects to the temp scene
            var objectsToKeep = NetworkManager.Singleton.SpawnManager.SpawnedObjectsList;

            foreach (var sobj in objectsToKeep)
            {
                //In case an object has been set as a child of another object it has to be unchilded in order to be moved from one scene to another.
                if (sobj.gameObject.transform.parent != null)
                {
                    sobj.gameObject.transform.parent = null;
                }

                UnityEngine.Object.DontDestroyOnLoad(sobj.gameObject);
            }
        }

        private static void MoveObjectsToScene(Scene scene)
        {
            // Move ALL NetworkObjects to the temp scene
            var objectsToKeep = NetworkManager.Singleton.SpawnManager.SpawnedObjectsList;

            foreach (var sobj in objectsToKeep)
            {
                //In case an object has been set as a child of another object it has to be unchilded in order to be moved from one scene to another.
                if (sobj.gameObject.transform.parent != null)
                {
                    sobj.gameObject.transform.parent = null;
                }

                SceneManager.MoveGameObjectToScene(sobj.gameObject, scene);
            }
        }
    }
}<|MERGE_RESOLUTION|>--- conflicted
+++ resolved
@@ -2,7 +2,6 @@
 using MLAPI.Exceptions;
 using MLAPI.Logging;
 using MLAPI.Messaging;
-using MLAPI.Messaging.Buffering;
 using MLAPI.Serialization.Pooled;
 using MLAPI.Transports;
 using System;
@@ -258,7 +257,7 @@
                 if (NetworkManager.Singleton.ConnectedClientsList[j].ClientId != NetworkManager.Singleton.ServerClientId)
                 {
                     using (var buffer = PooledNetworkBuffer.Get())
-                    { 
+                    {
                         using (var writer = PooledNetworkWriter.Get(buffer))
                         {
                             writer.WriteUInt32Packed(CurrentActiveSceneIndex);
@@ -280,62 +279,10 @@
                         {
                             if (newSceneObjects[i].Observers.Contains(NetworkManager.Singleton.ConnectedClientsList[j].ClientId))
                             {
-<<<<<<< HEAD
                                 NetworkManager.Singleton.SpawnManager.WriteSpawnCallForObject(buffer, NetworkManager.Singleton.ConnectedClientsList[j].ClientId, newSceneObjects[i], null);
-=======
-                                writer.WriteBool(newSceneObjects[i].IsPlayerObject);
-                                writer.WriteUInt64Packed(newSceneObjects[i].NetworkObjectId);
-                                writer.WriteUInt64Packed(newSceneObjects[i].OwnerClientId);
-
-                                NetworkObject parentNetworkObject = null;
-
-                                if (!newSceneObjects[i].AlwaysReplicateAsRoot && newSceneObjects[i].transform.parent != null)
-                                {
-                                    parentNetworkObject = newSceneObjects[i].transform.parent.GetComponent<NetworkObject>();
-                                }
-
-                                if (parentNetworkObject == null)
-                                {
-                                    //We don't have a parent
-                                    writer.WriteBool(false);
-                                }
-                                else
-                                {
-                                    //We do have a parent
-                                    writer.WriteBool(true);
-                                    //Write the parent's NetworkObjectId to be used for linking back to the child
-                                    writer.WriteUInt64Packed(parentNetworkObject.NetworkObjectId);
-                                }
-
-                                writer.WriteUInt32Packed(newSceneObjects[i].GlobalObjectIdHash);
-                                if (newSceneObjects[i].IncludeTransformWhenSpawning == null || newSceneObjects[i].IncludeTransformWhenSpawning(newSceneObjects[i].OwnerClientId))
-                                {
-                                    //Set the position and rotation data marker to true (i.e. flag to know, when reading from the stream, that postion and roation data follows).
-                                    writer.WriteBool(true);
-
-                                    //Write position
-                                    writer.WriteSinglePacked(newSceneObjects[i].transform.position.x);
-                                    writer.WriteSinglePacked(newSceneObjects[i].transform.position.y);
-                                    writer.WriteSinglePacked(newSceneObjects[i].transform.position.z);
-
-                                    //Write rotation
-                                    writer.WriteSinglePacked(newSceneObjects[i].transform.rotation.eulerAngles.x);
-                                    writer.WriteSinglePacked(newSceneObjects[i].transform.rotation.eulerAngles.y);
-                                    writer.WriteSinglePacked(newSceneObjects[i].transform.rotation.eulerAngles.z);
-                                }
-                                else
-                                {
-                                    //Set the position and rotation data marker to false (i.e. flag to know, when reading from the stream, that postion and roation data *was not included*) 
-                                    writer.WriteBool(false);
-                                }
-
-                                if (NetworkManager.Singleton.NetworkConfig.EnableNetworkVariable)
-                                {
-                                    newSceneObjects[i].WriteNetworkVariableData(buffer, NetworkManager.Singleton.ConnectedClientsList[j].ClientId);
-                                }
->>>>>>> 8219636e
                             }
                         }
+
                         InternalMessageSender.Send(NetworkManager.Singleton.ConnectedClientsList[j].ClientId, NetworkConstants.SWITCH_SCENE, NetworkChannel.Internal, buffer);
                     }
                 }
@@ -357,61 +304,6 @@
             var networkObjects = UnityEngine.Object.FindObjectsOfType<NetworkObject>();
             NetworkManager.Singleton.SpawnManager.ClientCollectSoftSyncSceneObjectSweep(networkObjects);
 
-            using (var reader = PooledNetworkReader.Get(objectStream))
-            {
-<<<<<<< HEAD
-                NetworkManager.Singleton.SpawnManager.DestroySceneObjects();
-            }
-            else
-            {
-                var networkObjects = UnityEngine.Object.FindObjectsOfType<NetworkObject>();
-                NetworkManager.Singleton.SpawnManager.ClientCollectSoftSyncSceneObjectSweep(networkObjects);
-=======
-                var newObjectsCount = reader.ReadUInt32Packed();
-
-                for (int i = 0; i < newObjectsCount; i++)
-                {
-                    var isPlayerObject = reader.ReadBool();
-                    var networkId = reader.ReadUInt64Packed();
-                    var ownerClientId = reader.ReadUInt64Packed();
-                    var hasParent = reader.ReadBool();
-                    ulong? parentNetworkId = null;
-
-                    if (hasParent)
-                    {
-                        parentNetworkId = reader.ReadUInt32Packed();
-                    }
-
-                    var prefabHash = reader.ReadUInt32Packed();
-                    Vector3? position = null;
-                    Quaternion? rotation = null;
-
-                    //Check to see if we have position and rotation values that follows
-                    if (reader.ReadBool())
-                    {
-                        position = new Vector3(reader.ReadSinglePacked(), reader.ReadSinglePacked(), reader.ReadSinglePacked());
-                        rotation = Quaternion.Euler(reader.ReadSinglePacked(), reader.ReadSinglePacked(), reader.ReadSinglePacked());
-                    }
-
-                    var networkObject = NetworkManager.Singleton.SpawnManager.CreateLocalNetworkObject(true, prefabHash, ownerClientId, parentNetworkId, position, rotation);
-                    NetworkManager.Singleton.SpawnManager.SpawnNetworkObjectLocally(networkObject, networkId, true, isPlayerObject, ownerClientId, objectStream, false, 0, true, false);
-
-                    var bufferQueue = NetworkManager.Singleton.BufferManager.ConsumeBuffersForNetworkId(networkId);
-
-                    // Apply buffered messages
-                    if (bufferQueue != null)
-                    {
-                        while (bufferQueue.Count > 0)
-                        {
-                            BufferManager.BufferedMessage message = bufferQueue.Dequeue();
-                            NetworkManager.Singleton.HandleIncomingData(message.SenderClientId, message.NetworkChannel, new ArraySegment<byte>(message.NetworkBuffer.GetBuffer(), (int)message.NetworkBuffer.Position, (int)message.NetworkBuffer.Length), message.ReceiveTime, false);
-                            BufferManager.RecycleConsumedBufferedMessage(message);
-                        }
-                    }
-                }
->>>>>>> 8219636e
-            }
-
             NetworkManager.Singleton.SpawnManager.ReadSpawnCallForMultipleObjects(objectStream);
 
             using (var buffer = PooledNetworkBuffer.Get())
