using System;
using System.Collections.Generic;
using UnityEngine;
using AsyncOperation = UnityEngine.AsyncOperation;

namespace MLAPI.SceneManagement
{
    /// <summary>
    /// Class for tracking scene switching progress by server and clients.
    /// </summary>
    public class SceneSwitchProgress
    {
        /// <summary>
        /// List of clientIds of those clients that is done loading the scene.
        /// </summary>
        public List<ulong> DoneClients { get; } = new List<ulong>();

        /// <summary>
        /// The NetworkTime time at the moment the scene switch was initiated by the server.
        /// </summary>
        public float TimeAtInitiation { get; }

        /// <summary>
        /// Delegate type for when the switch scene progress is completed. Either by all clients done loading the scene or by time out.
        /// </summary>
        public delegate void OnCompletedDelegate(bool timedOut);

        /// <summary>
        /// The callback invoked when the switch scene progress is completed. Either by all clients done loading the scene or by time out.
        /// </summary>
        public event OnCompletedDelegate OnComplete;

        /// <summary>
        /// Is this scene switch progresses completed, all clients are done loading the scene or a timeout has occured.
        /// </summary>
        public bool IsCompleted { get; private set; }

        /// <summary>
        /// If all clients are done loading the scene, at the moment of completed.
        /// </summary>
        public bool IsAllClientsDoneLoading { get; private set; }

        /// <summary>
        /// Delegate type for when a client is done loading the scene.
        /// </summary>
        public delegate void OnClientLoadedSceneDelegate(ulong clientId);

        /// <summary>
        /// The callback invoked when a client is done loading the scene.
        /// </summary>
        public event OnClientLoadedSceneDelegate OnClientLoadedScene;

        internal Guid Guid { get; } = Guid.NewGuid();

        private Coroutine m_TimeOutCoroutine;
        private AsyncOperation m_SceneLoadOperation;

        private NetworkManager m_NetworkManager { get; }

        internal SceneSwitchProgress(NetworkManager networkManager)
        {
            m_NetworkManager = networkManager;
            m_TimeOutCoroutine = m_NetworkManager.StartCoroutine(m_NetworkManager.TimeOutSwitchSceneProgress(this));
<<<<<<< HEAD
=======
            TimeAtInitiation = networkManager.NetworkTime;
>>>>>>> 4a130606
        }

        internal void AddClientAsDone(ulong clientId)
        {
            DoneClients.Add(clientId);
            OnClientLoadedScene?.Invoke(clientId);
            CheckCompletion();
        }

        internal void RemoveClientAsDone(ulong clientId)
        {
            DoneClients.Remove(clientId);
            CheckCompletion();
        }

        internal void SetSceneLoadOperation(AsyncOperation sceneLoadOperation)
        {
            m_SceneLoadOperation = sceneLoadOperation;
            m_SceneLoadOperation.completed += operation => CheckCompletion();
        }

        internal void CheckCompletion()
        {
            if (!IsCompleted && DoneClients.Count == m_NetworkManager.ConnectedClientsList.Count && m_SceneLoadOperation.isDone)
            {
                IsCompleted = true;
                IsAllClientsDoneLoading = true;
                m_NetworkManager.SceneManager.SceneSwitchProgresses.Remove(Guid);
                OnComplete?.Invoke(false);

                m_NetworkManager.StopCoroutine(m_TimeOutCoroutine);
            }
        }

        internal void SetTimedOut()
        {
            if (!IsCompleted)
            {
                IsCompleted = true;
                m_NetworkManager.SceneManager.SceneSwitchProgresses.Remove(Guid);
                OnComplete?.Invoke(true);
            }
        }
    }
}<|MERGE_RESOLUTION|>--- conflicted
+++ resolved
@@ -61,10 +61,7 @@
         {
             m_NetworkManager = networkManager;
             m_TimeOutCoroutine = m_NetworkManager.StartCoroutine(m_NetworkManager.TimeOutSwitchSceneProgress(this));
-<<<<<<< HEAD
-=======
             TimeAtInitiation = networkManager.NetworkTime;
->>>>>>> 4a130606
         }
 
         internal void AddClientAsDone(ulong clientId)
