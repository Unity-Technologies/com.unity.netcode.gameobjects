﻿using System.Collections.Generic;
using MLAPI.Connection;
using Unity.Multiplayer.NetStats.Dispatch;
using Unity.Multiplayer.NetStats.Metrics;
using Unity.Multiplayer.NetworkProfiler;
using Unity.Multiplayer.NetworkProfiler.Models;

namespace MLAPI.Metrics
{
    public interface INetworkMetrics
    {
        void TrackNetworkObject(NetworkObject networkObject);

        void TrackNamedMessageSent(ulong receiver, string messageName, ulong bytesCount);

        void TrackNamedMessageSent(IReadOnlyCollection<ulong> receivers, string messageName, ulong bytesCount);

        void TrackNamedMessageReceived(ulong sender, string messageName, ulong bytesCount);

        void DispatchFrame();
    }

    public class NullNetworkMetrics : INetworkMetrics
    {
        public void TrackNetworkObject(NetworkObject networkObject)
        {
        }

        public void TrackNamedMessageSent(ulong receiver, string messageName, ulong bytesCount)
        {
        }

        public void TrackNamedMessageSent(IReadOnlyCollection<ulong> receivers, string messageName, ulong bytesCount)
        {
        }

        public void TrackNamedMessageReceived(ulong sender, string messageName, ulong bytesCount)
        {
        }

        public void DispatchFrame()
        {
        }
    }

#if true
    public class NetworkMetrics : INetworkMetrics
    {
        private readonly NetworkManager m_NetworkManager;

        private EventMetric<NamedMessageEvent> m_NamedMessageSentEvent = new EventMetric<NamedMessageEvent>("Named Message Sent");
        private EventMetric<NamedMessageEvent> m_NamedMessageReceivedEvent = new EventMetric<NamedMessageEvent>("Named Message Received");

        private Dictionary<ulong, NetworkObjectIdentifier> m_NetworkGameObjects = new Dictionary<ulong, NetworkObjectIdentifier>();

        public NetworkMetrics(NetworkManager networkManager)
        {
            m_NetworkManager = networkManager;
            Dispatcher = new MetricDispatcherBuilder()
                .WithMetricEvents(m_NamedMessageSentEvent, m_NamedMessageReceivedEvent)
                .Build();
<<<<<<< HEAD
            
            Dispatcher.RegisterObserver(MLAPIObserver.Observer);
        }

        internal IMetricDispatcher Dispatcher { get; }

        public void TrackNamedMessageSent(string messageName, ulong bytesCount)
=======

            m_Dispatcher.RegisterObserver(MLAPIObserver.Observer);
        }

        public void TrackNetworkObject(NetworkObject networkObject)
        {
            if (!m_NetworkGameObjects.ContainsKey(networkObject.NetworkObjectId))
            {
                m_NetworkGameObjects[networkObject.NetworkObjectId] = new NetworkObjectIdentifier(networkObject.name, networkObject.NetworkObjectId);
            }
        }

        public void TrackNamedMessageSent(ulong receiver, string messageName, ulong bytesCount)
        {
            m_NamedMessageSentEvent.Mark(new NamedMessageEvent(new ConnectionInfo(receiver), messageName, bytesCount));
        }

        public void TrackNamedMessageSent(IReadOnlyCollection<ulong> receivers, string messageName, ulong bytesCount)
>>>>>>> 103cd521
        {
            foreach (var receiver in receivers)
            {
                TrackNamedMessageSent(receiver, messageName, bytesCount);
            }
        }

        public void TrackNamedMessageReceived(ulong sender, string messageName, ulong bytesCount)
        {
            m_NamedMessageReceivedEvent.Mark(new NamedMessageEvent(new ConnectionInfo(sender), messageName, bytesCount));
        }

        public void DispatchFrame()
        {
            Dispatcher.Dispatch();
        }
    }

    public class MLAPIObserver
    {
        public static IMetricObserver Observer { get; }

        static MLAPIObserver()
        {
            Observer = new NetStatObserver();
        }
    }
#endif
}<|MERGE_RESOLUTION|>--- conflicted
+++ resolved
@@ -1,5 +1,4 @@
 ﻿using System.Collections.Generic;
-using MLAPI.Connection;
 using Unity.Multiplayer.NetStats.Dispatch;
 using Unity.Multiplayer.NetStats.Metrics;
 using Unity.Multiplayer.NetworkProfiler;
@@ -59,18 +58,11 @@
             Dispatcher = new MetricDispatcherBuilder()
                 .WithMetricEvents(m_NamedMessageSentEvent, m_NamedMessageReceivedEvent)
                 .Build();
-<<<<<<< HEAD
             
             Dispatcher.RegisterObserver(MLAPIObserver.Observer);
         }
 
         internal IMetricDispatcher Dispatcher { get; }
-
-        public void TrackNamedMessageSent(string messageName, ulong bytesCount)
-=======
-
-            m_Dispatcher.RegisterObserver(MLAPIObserver.Observer);
-        }
 
         public void TrackNetworkObject(NetworkObject networkObject)
         {
@@ -86,7 +78,6 @@
         }
 
         public void TrackNamedMessageSent(IReadOnlyCollection<ulong> receivers, string messageName, ulong bytesCount)
->>>>>>> 103cd521
         {
             foreach (var receiver in receivers)
             {
