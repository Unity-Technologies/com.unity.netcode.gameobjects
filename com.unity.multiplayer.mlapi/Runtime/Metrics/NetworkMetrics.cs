#if MULTIPLAYER_TOOLS
using System.Collections.Generic;
using Unity.Multiplayer.MetricTypes;
using Unity.Multiplayer.NetStats.Dispatch;
using Unity.Multiplayer.NetStats.Metrics;
using Unity.Multiplayer.NetStatsReporting;

namespace MLAPI.Metrics
{
    public class NetworkMetrics : INetworkMetrics
    {
        readonly NetworkManager m_NetworkManager;

        readonly EventMetric<NamedMessageEvent> m_NamedMessageSentEvent = new EventMetric<NamedMessageEvent>(MetricNames.NamedMessageSent);
        readonly EventMetric<NamedMessageEvent> m_NamedMessageReceivedEvent = new EventMetric<NamedMessageEvent>(MetricNames.NamedMessageReceived);
        readonly EventMetric<UnnamedMessageEvent> m_UnnamedMessageSentEvent = new EventMetric<UnnamedMessageEvent>(MetricNames.UnnamedMessageSent);
        readonly EventMetric<UnnamedMessageEvent> m_UnnamedMessageReceivedEvent = new EventMetric<UnnamedMessageEvent>(MetricNames.UnnamedMessageReceived);
        readonly EventMetric<NetworkVariableEvent> m_NetworkVariableDeltaSentEvent = new EventMetric<NetworkVariableEvent>(MetricNames.NetworkVariableDeltaSent);
        readonly EventMetric<NetworkVariableEvent> m_NetworkVariableDeltaReceivedEvent = new EventMetric<NetworkVariableEvent>(MetricNames.NetworkVariableDeltaReceived);
<<<<<<< HEAD
        readonly EventMetric<ObjectSpawnedEvent> m_ObjectSpawnSentEvent = new EventMetric<ObjectSpawnedEvent>(MetricNames.ObjectSpawnedSent);
        readonly EventMetric<ObjectSpawnedEvent> m_ObjectSpawnReceivedEvent = new EventMetric<ObjectSpawnedEvent>(MetricNames.ObjectSpawnedReceived);
        readonly EventMetric<ObjectDestroyedEvent> m_ObjectDestroySentEvent = new EventMetric<ObjectDestroyedEvent>(MetricNames.ObjectDestroyedSent);
        readonly EventMetric<ObjectDestroyedEvent> m_ObjectDestroyReceivedEvent = new EventMetric<ObjectDestroyedEvent>(MetricNames.ObjectDestroyedReceived);
=======

        private readonly EventMetric<ObjectSpawnedEvent> m_ObjectSpawnSentEvent = new EventMetric<ObjectSpawnedEvent>(MetricNames.ObjectSpawnedSent);
        private readonly EventMetric<ObjectSpawnedEvent> m_ObjectSpawnReceivedEvent = new EventMetric<ObjectSpawnedEvent>(MetricNames.ObjectSpawnedReceived);
        private readonly EventMetric<ObjectDestroyedEvent> m_ObjectDestroySentEvent = new EventMetric<ObjectDestroyedEvent>(MetricNames.ObjectDestroyedSent);
        private readonly EventMetric<ObjectDestroyedEvent> m_ObjectDestroyReceivedEvent = new EventMetric<ObjectDestroyedEvent>(MetricNames.ObjectDestroyedReceived);
        private readonly EventMetric<ServerLogEvent> m_ServerLogSentEvent = new EventMetric<ServerLogEvent>(MetricNames.ServerLogSent);
        private readonly EventMetric<ServerLogEvent> m_ServerLogReceivedEvent = new EventMetric<ServerLogEvent>(MetricNames.ServerLogReceived);

>>>>>>> fec815be
        readonly EventMetric<RpcEvent> m_RpcSentEvent = new EventMetric<RpcEvent>(MetricNames.RpcSent);
        readonly EventMetric<RpcEvent> m_RpcReceivedEvent = new EventMetric<RpcEvent>(MetricNames.RpcReceived);

        readonly Dictionary<ulong, NetworkObjectIdentifier> m_NetworkGameObjects = new Dictionary<ulong, NetworkObjectIdentifier>();

        public NetworkMetrics(NetworkManager networkManager)
        {
            m_NetworkManager = networkManager;
            Dispatcher = new MetricDispatcherBuilder()
                .WithMetricEvents(m_NamedMessageSentEvent, m_NamedMessageReceivedEvent)
                .WithMetricEvents(m_UnnamedMessageSentEvent, m_UnnamedMessageReceivedEvent)
                .WithMetricEvents(m_NetworkVariableDeltaSentEvent, m_NetworkVariableDeltaReceivedEvent)
                .WithMetricEvents(m_ObjectSpawnSentEvent, m_ObjectSpawnReceivedEvent)
                .WithMetricEvents(m_ObjectDestroySentEvent, m_ObjectDestroyReceivedEvent)
                .WithMetricEvents(m_RpcSentEvent, m_RpcReceivedEvent)
                .WithMetricEvents(m_ServerLogSentEvent, m_ServerLogReceivedEvent)
                .Build();

            Dispatcher.RegisterObserver(MLAPIObserver.Observer);
        }

        internal IMetricDispatcher Dispatcher { get; }

        public void TrackNetworkObject(NetworkObject networkObject)
        {
            if (!m_NetworkGameObjects.ContainsKey(networkObject.NetworkObjectId))
            {
                m_NetworkGameObjects[networkObject.NetworkObjectId] = new NetworkObjectIdentifier(networkObject.name, networkObject.NetworkObjectId);
            }
        }

        public void TrackNamedMessageSent(ulong receiverClientId, string messageName, ulong bytesCount)
        {
            m_NamedMessageSentEvent.Mark(new NamedMessageEvent(new ConnectionInfo(receiverClientId), messageName, bytesCount));
        }

        public void TrackNamedMessageSent(IReadOnlyCollection<ulong> receiverClientIds, string messageName, ulong bytesCount)
        {
            foreach (var receiver in receiverClientIds)
            {
                TrackNamedMessageSent(receiver, messageName, bytesCount);
            }
        }

        public void TrackNamedMessageReceived(ulong senderClientId, string messageName, ulong bytesCount)
        {
            m_NamedMessageReceivedEvent.Mark(new NamedMessageEvent(new ConnectionInfo(senderClientId), messageName, bytesCount));
        }

        public void TrackUnnamedMessageSent(ulong receiverClientId, ulong bytesCount)
        {
            m_UnnamedMessageSentEvent.Mark(new UnnamedMessageEvent(new ConnectionInfo(receiverClientId), bytesCount));
        }

        public void TrackUnnamedMessageSent(IReadOnlyCollection<ulong> receiverClientIds, ulong bytesCount)
        {
            foreach (var receiverClientId in receiverClientIds)
            {
                TrackUnnamedMessageSent(receiverClientId, bytesCount);
            }
        }

        public void TrackUnnamedMessageReceived(ulong senderClientId, ulong bytesCount)
        {
            m_UnnamedMessageReceivedEvent.Mark(new UnnamedMessageEvent(new ConnectionInfo(senderClientId), bytesCount));
        }

        public void TrackNetworkVariableDeltaSent(ulong receiverClientId, ulong networkObjectId, string gameObjectName, string variableName, ulong bytesCount)
        {
            variableName = PrettyPrintVariableName(variableName);
            m_NetworkVariableDeltaSentEvent.Mark(new NetworkVariableEvent(new ConnectionInfo(receiverClientId), new NetworkObjectIdentifier(gameObjectName, networkObjectId), variableName, bytesCount));
        }


        public void TrackNetworkVariableDeltaReceived(ulong senderClientId, ulong networkObjectId, string gameObjectName, string variableName, ulong bytesCount)
        {
            variableName = PrettyPrintVariableName(variableName);
            m_NetworkVariableDeltaReceivedEvent.Mark(new NetworkVariableEvent(new ConnectionInfo(senderClientId), new NetworkObjectIdentifier(gameObjectName, networkObjectId), variableName, bytesCount));
        }

        public void TrackObjectSpawnSent(ulong receiverClientId, ulong networkObjectId, string gameObjectName, ulong bytesCount)
        {
            m_ObjectSpawnSentEvent.Mark(new ObjectSpawnedEvent(new ConnectionInfo(receiverClientId), new NetworkObjectIdentifier(gameObjectName, networkObjectId), bytesCount));
        }

        public void TrackObjectSpawnReceived(ulong senderClientId, ulong networkObjectId, string gameObjectName, ulong bytesCount)
        {
            m_ObjectSpawnReceivedEvent.Mark(new ObjectSpawnedEvent(new ConnectionInfo(senderClientId), new NetworkObjectIdentifier(gameObjectName, networkObjectId), bytesCount));
        }

        public void TrackObjectDestroySent(ulong receiverClientId, ulong networkObjectId, string gameObjectName, ulong bytesCount)
        {
            m_ObjectDestroySentEvent.Mark(new ObjectDestroyedEvent(new ConnectionInfo(receiverClientId), new NetworkObjectIdentifier(gameObjectName, networkObjectId), bytesCount));
        }

        public void TrackObjectDestroySent(IReadOnlyCollection<ulong> receiverClientIds, ulong networkObjectId, string gameObjectName, ulong bytesCount)
        {
            foreach (var receiverClientId in receiverClientIds)
            {
                TrackObjectDestroySent(receiverClientId, networkObjectId, gameObjectName, bytesCount);
            }
        }

        public void TrackObjectDestroyReceived(ulong senderClientId, ulong networkObjectId, string gameObjectName, ulong bytesCount)
        {
            m_ObjectDestroyReceivedEvent.Mark(new ObjectDestroyedEvent(new ConnectionInfo(senderClientId), new NetworkObjectIdentifier(gameObjectName, networkObjectId), bytesCount));
        }

        public void TrackRpcSent(ulong receiverClientId, ulong networkObjectId, string rpcName, ulong bytesCount)
        {
            if (!m_NetworkGameObjects.TryGetValue(networkObjectId, out var networkObjectIdentifier))
            {
                networkObjectIdentifier = new NetworkObjectIdentifier("", networkObjectId);
            }

            m_RpcSentEvent.Mark(new RpcEvent(new ConnectionInfo(receiverClientId), networkObjectIdentifier, rpcName, bytesCount));
        }

        public void TrackRpcSent(ulong[] receiverClientIds, ulong networkObjectId, string rpcName, ulong bytesCount)
        {
            foreach (var receiverClientId in receiverClientIds)
            {
                TrackRpcSent(receiverClientId, networkObjectId, rpcName, bytesCount);
            }
        }

        public void TrackRpcReceived(ulong senderClientId, ulong networkObjectId, string rpcName, ulong bytesCount)
        {
            if (!m_NetworkGameObjects.TryGetValue(networkObjectId, out var networkObjectIdentifier))
            {
                networkObjectIdentifier = new NetworkObjectIdentifier("", networkObjectId);
            }

            m_RpcReceivedEvent.Mark(new RpcEvent(new ConnectionInfo(senderClientId), networkObjectIdentifier, rpcName, bytesCount));
        }

        public void TrackServerLogSent(ulong receiverClientId, uint logType, ulong bytesCount)
        {
            m_ServerLogSentEvent.Mark(new ServerLogEvent(new ConnectionInfo(receiverClientId), (LogLevel)logType, bytesCount));
        }

        public void TrackServerLogReceived(ulong senderClientId, uint logType, ulong bytesCount)
        {
            m_ServerLogReceivedEvent.Mark(new ServerLogEvent(new ConnectionInfo(senderClientId), (LogLevel)logType, bytesCount));
        }

        public void DispatchFrame()
        {
            Dispatcher.Dispatch();
        }

        private static string PrettyPrintVariableName(string variableName)
        {
            return variableName.Replace("<", string.Empty).Replace(">k__BackingField", string.Empty);
        }
    }

    public class MLAPIObserver
    {
        public static IMetricObserver Observer { get; } = MetricObserverFactory.Construct();
    }
}
#endif<|MERGE_RESOLUTION|>--- conflicted
+++ resolved
@@ -17,23 +17,14 @@
         readonly EventMetric<UnnamedMessageEvent> m_UnnamedMessageReceivedEvent = new EventMetric<UnnamedMessageEvent>(MetricNames.UnnamedMessageReceived);
         readonly EventMetric<NetworkVariableEvent> m_NetworkVariableDeltaSentEvent = new EventMetric<NetworkVariableEvent>(MetricNames.NetworkVariableDeltaSent);
         readonly EventMetric<NetworkVariableEvent> m_NetworkVariableDeltaReceivedEvent = new EventMetric<NetworkVariableEvent>(MetricNames.NetworkVariableDeltaReceived);
-<<<<<<< HEAD
         readonly EventMetric<ObjectSpawnedEvent> m_ObjectSpawnSentEvent = new EventMetric<ObjectSpawnedEvent>(MetricNames.ObjectSpawnedSent);
         readonly EventMetric<ObjectSpawnedEvent> m_ObjectSpawnReceivedEvent = new EventMetric<ObjectSpawnedEvent>(MetricNames.ObjectSpawnedReceived);
         readonly EventMetric<ObjectDestroyedEvent> m_ObjectDestroySentEvent = new EventMetric<ObjectDestroyedEvent>(MetricNames.ObjectDestroyedSent);
         readonly EventMetric<ObjectDestroyedEvent> m_ObjectDestroyReceivedEvent = new EventMetric<ObjectDestroyedEvent>(MetricNames.ObjectDestroyedReceived);
-=======
-
-        private readonly EventMetric<ObjectSpawnedEvent> m_ObjectSpawnSentEvent = new EventMetric<ObjectSpawnedEvent>(MetricNames.ObjectSpawnedSent);
-        private readonly EventMetric<ObjectSpawnedEvent> m_ObjectSpawnReceivedEvent = new EventMetric<ObjectSpawnedEvent>(MetricNames.ObjectSpawnedReceived);
-        private readonly EventMetric<ObjectDestroyedEvent> m_ObjectDestroySentEvent = new EventMetric<ObjectDestroyedEvent>(MetricNames.ObjectDestroyedSent);
-        private readonly EventMetric<ObjectDestroyedEvent> m_ObjectDestroyReceivedEvent = new EventMetric<ObjectDestroyedEvent>(MetricNames.ObjectDestroyedReceived);
-        private readonly EventMetric<ServerLogEvent> m_ServerLogSentEvent = new EventMetric<ServerLogEvent>(MetricNames.ServerLogSent);
-        private readonly EventMetric<ServerLogEvent> m_ServerLogReceivedEvent = new EventMetric<ServerLogEvent>(MetricNames.ServerLogReceived);
-
->>>>>>> fec815be
         readonly EventMetric<RpcEvent> m_RpcSentEvent = new EventMetric<RpcEvent>(MetricNames.RpcSent);
         readonly EventMetric<RpcEvent> m_RpcReceivedEvent = new EventMetric<RpcEvent>(MetricNames.RpcReceived);
+        readonly EventMetric<ServerLogEvent> m_ServerLogSentEvent = new EventMetric<ServerLogEvent>(MetricNames.ServerLogSent);
+        readonly EventMetric<ServerLogEvent> m_ServerLogReceivedEvent = new EventMetric<ServerLogEvent>(MetricNames.ServerLogReceived);
 
         readonly Dictionary<ulong, NetworkObjectIdentifier> m_NetworkGameObjects = new Dictionary<ulong, NetworkObjectIdentifier>();
 
