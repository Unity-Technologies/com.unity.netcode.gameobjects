<<<<<<< HEAD
=======
﻿using System.Collections.Generic;
>>>>>>> 77766fab
using Unity.Multiplayer.NetStats.Dispatch;
using Unity.Multiplayer.NetStats.Metrics;
using Unity.Multiplayer.NetworkProfiler;
using Unity.Multiplayer.NetworkProfiler.Models;

namespace MLAPI.Metrics
{
    public interface INetworkMetrics
    {
        void TrackNetworkObject(NetworkObject networkObject);

        void TrackNamedMessageSent(ulong receiverClientId, string messageName, ulong bytesCount);

        void TrackNamedMessageSent(IReadOnlyCollection<ulong> receiverClientIds, string messageName, ulong bytesCount);

        void TrackNamedMessageReceived(ulong senderClientId, string messageName, ulong bytesCount);

        void TrackUnnamedMessageSent(ulong bytesCount);

        void TrackUnnamedMessageReceived(ulong bytesCount);

        void DispatchFrame();
    }

    public class NullNetworkMetrics : INetworkMetrics
    {
        public void TrackNetworkObject(NetworkObject networkObject)
        {
        }

        public void TrackNamedMessageSent(ulong receiverClientId, string messageName, ulong bytesCount)
        {
        }

        public void TrackNamedMessageSent(IReadOnlyCollection<ulong> receiverClientIds, string messageName, ulong bytesCount)
        {
        }

        public void TrackNamedMessageReceived(ulong senderClientId, string messageName, ulong bytesCount)
        {
        }

        public void TrackUnnamedMessageSent(ulong bytesCount)
        {
        }

        public void TrackUnnamedMessageReceived(ulong bytesCount)
        {
        }

        public void DispatchFrame()
        {
        }
    }

#if true
    public class NetworkMetrics : INetworkMetrics
    {
<<<<<<< HEAD
        readonly NetworkManager m_NetworkManager;
=======
        private readonly NetworkManager m_NetworkManager;
>>>>>>> 77766fab

        readonly EventMetric<NamedMessageEvent> m_NamedMessageSentEvent = new EventMetric<NamedMessageEvent>(MetricNames.NamedMessageSent);
        readonly EventMetric<NamedMessageEvent> m_NamedMessageReceivedEvent = new EventMetric<NamedMessageEvent>(MetricNames.NamedMessageReceived);

        readonly EventMetric<UnnamedMessageEvent> m_UnnamedMessageSentEvent = new EventMetric<UnnamedMessageEvent>(MetricNames.UnnamedMessageSent);
        readonly EventMetric<UnnamedMessageEvent> m_UnnamedMessageReceivedEvent = new EventMetric<UnnamedMessageEvent>(MetricNames.UnnamedMessageReceived);

        private Dictionary<ulong, NetworkObjectIdentifier> m_NetworkGameObjects = new Dictionary<ulong, NetworkObjectIdentifier>();

        public NetworkMetrics(NetworkManager networkManager)
        {
            m_NetworkManager = networkManager;
            Dispatcher = new MetricDispatcherBuilder()
                .WithMetricEvents(m_NamedMessageSentEvent, m_NamedMessageReceivedEvent)
                .WithMetricEvents(m_UnnamedMessageSentEvent, m_UnnamedMessageReceivedEvent)
                .Build();
            
            Dispatcher.RegisterObserver(MLAPIObserver.Observer);
<<<<<<< HEAD
        }

        internal IMetricDispatcher Dispatcher { get; }

        public void TrackNamedMessageSent(string messageName, ulong bytesCount)
=======
        }

        internal IMetricDispatcher Dispatcher { get; }

        public void TrackNetworkObject(NetworkObject networkObject)
        {
            if (!m_NetworkGameObjects.ContainsKey(networkObject.NetworkObjectId))
            {
                m_NetworkGameObjects[networkObject.NetworkObjectId] = new NetworkObjectIdentifier(networkObject.name, networkObject.NetworkObjectId);
            }
        }

        public void TrackNamedMessageSent(ulong receiverClientId, string messageName, ulong bytesCount)
        {
            m_NamedMessageSentEvent.Mark(new NamedMessageEvent(new ConnectionInfo(receiverClientId), messageName, bytesCount));
        }

        public void TrackNamedMessageSent(IReadOnlyCollection<ulong> receiverClientIds, string messageName, ulong bytesCount)
>>>>>>> 77766fab
        {
            foreach (var receiver in receiverClientIds)
            {
                TrackNamedMessageSent(receiver, messageName, bytesCount);
            }
        }

        public void TrackNamedMessageReceived(ulong senderClientId, string messageName, ulong bytesCount)
        {
            m_NamedMessageReceivedEvent.Mark(new NamedMessageEvent(new ConnectionInfo(senderClientId), messageName, bytesCount));
        }

        public void TrackUnnamedMessageSent(ulong bytesCount)
        {
            m_UnnamedMessageSentEvent.Mark(new UnnamedMessageEvent(new ConnectionInfo(m_NetworkManager.LocalClientId), bytesCount));
        }

        public void TrackUnnamedMessageReceived(ulong bytesCount)
        {
            m_UnnamedMessageReceivedEvent.Mark(new UnnamedMessageEvent(new ConnectionInfo(m_NetworkManager.LocalClientId), bytesCount));
        }

        public void DispatchFrame()
        {
            Dispatcher.Dispatch();
        }
    }

    public class MLAPIObserver
    {
        public static IMetricObserver Observer { get; }

        static MLAPIObserver()
        {
            Observer = new NetStatObserver();
        }
    }
#endif
}<|MERGE_RESOLUTION|>--- conflicted
+++ resolved
@@ -1,7 +1,4 @@
-<<<<<<< HEAD
-=======
-﻿using System.Collections.Generic;
->>>>>>> 77766fab
+using System.Collections.Generic;
 using Unity.Multiplayer.NetStats.Dispatch;
 using Unity.Multiplayer.NetStats.Metrics;
 using Unity.Multiplayer.NetworkProfiler;
@@ -60,11 +57,7 @@
 #if true
     public class NetworkMetrics : INetworkMetrics
     {
-<<<<<<< HEAD
-        readonly NetworkManager m_NetworkManager;
-=======
         private readonly NetworkManager m_NetworkManager;
->>>>>>> 77766fab
 
         readonly EventMetric<NamedMessageEvent> m_NamedMessageSentEvent = new EventMetric<NamedMessageEvent>(MetricNames.NamedMessageSent);
         readonly EventMetric<NamedMessageEvent> m_NamedMessageReceivedEvent = new EventMetric<NamedMessageEvent>(MetricNames.NamedMessageReceived);
@@ -83,13 +76,6 @@
                 .Build();
             
             Dispatcher.RegisterObserver(MLAPIObserver.Observer);
-<<<<<<< HEAD
-        }
-
-        internal IMetricDispatcher Dispatcher { get; }
-
-        public void TrackNamedMessageSent(string messageName, ulong bytesCount)
-=======
         }
 
         internal IMetricDispatcher Dispatcher { get; }
@@ -108,7 +94,6 @@
         }
 
         public void TrackNamedMessageSent(IReadOnlyCollection<ulong> receiverClientIds, string messageName, ulong bytesCount)
->>>>>>> 77766fab
         {
             foreach (var receiver in receiverClientIds)
             {
