using System.Collections.Generic;

namespace MLAPI.Metrics
{
    public class NullNetworkMetrics : INetworkMetrics
    {
        public void TrackNetworkObject(NetworkObject networkObject)
        {
        }

        public void TrackNamedMessageSent(ulong receiverClientId, string messageName, ulong bytesCount)
        {
        }

        public void TrackNamedMessageSent(IReadOnlyCollection<ulong> receiverClientIds, string messageName, ulong bytesCount)
        {
        }

        public void TrackNamedMessageReceived(ulong senderClientId, string messageName, ulong bytesCount)
        {
        }

        public void TrackUnnamedMessageSent(ulong receiverClientId, ulong bytesCount)
        {
        }

        public void TrackUnnamedMessageSent(IReadOnlyCollection<ulong> receiverClientIds, ulong bytesCount)
        {
        }

        public void TrackUnnamedMessageReceived(ulong senderClientId, ulong bytesCount)
        {
        }

        public void TrackNetworkVariableDeltaSent(ulong receiverClientId, ulong networkObjectId, string gameObjectName, string variableName, ulong bytesCount)
        {
        }

        public void TrackNetworkVariableDeltaReceived(ulong senderClientId, ulong networkObjectId, string gameObjectName, string variableName, ulong bytesCount)
        {
        }

<<<<<<< HEAD
        public void TrackOwnershipChangeSent(ulong receiverClientId, ulong networkObjectId, string gameObjectName, ulong bytesCount)
        {
        }

        public void TrackOwnershipChangeReceived(ulong senderClientId, ulong networkObjectId, string gameObjectName, ulong bytesCount)
=======
        public void TrackObjectSpawnSent(ulong receiverClientId, ulong networkObjectId, string gameObjectName, ulong bytesCount)
        {
        }

        public void TrackObjectSpawnReceived(ulong senderClientId, ulong networkObjectId, string gameObjectName, ulong bytesCount)
        {
        }

        public void TrackObjectDestroySent(ulong senderClientId, ulong networkObjectId, string gameObjectName, ulong bytesCount)
        {
        }

        public void TrackObjectDestroySent(IReadOnlyCollection<ulong> receiverClientIds, ulong networkObjectId, string gameObjectName, ulong bytesCount)
        {
        }

        public void TrackObjectDestroyReceived(ulong senderClientId, ulong networkObjectId, string gameObjectName, ulong bytesCount)
        {
        }

        public void TrackRpcSent(ulong receiverClientId, ulong networkObjectId, string rpcName, ulong bytesCount)
        {
        }

        public void TrackRpcSent(ulong[] receiverClientIds, ulong networkObjectId, string rpcName, ulong bytesCount)
        {
        }

        public void TrackRpcReceived(ulong senderClientId, ulong networkObjectId, string rpcName, ulong bytesCount)
        {
        }

        public void TrackServerLogSent(ulong receiverClientId, uint logType, ulong bytesCount)
        {
        }

        public void TrackServerLogReceived(ulong senderClientId, uint logType, ulong bytesCount)
>>>>>>> 8b907ab1
        {
        }

        public void DispatchFrame()
        {
        }
    }
}<|MERGE_RESOLUTION|>--- conflicted
+++ resolved
@@ -40,13 +40,14 @@
         {
         }
 
-<<<<<<< HEAD
         public void TrackOwnershipChangeSent(ulong receiverClientId, ulong networkObjectId, string gameObjectName, ulong bytesCount)
         {
         }
 
         public void TrackOwnershipChangeReceived(ulong senderClientId, ulong networkObjectId, string gameObjectName, ulong bytesCount)
-=======
+        {
+        }
+
         public void TrackObjectSpawnSent(ulong receiverClientId, ulong networkObjectId, string gameObjectName, ulong bytesCount)
         {
         }
@@ -84,7 +85,6 @@
         }
 
         public void TrackServerLogReceived(ulong senderClientId, uint logType, ulong bytesCount)
->>>>>>> 8b907ab1
         {
         }
 
