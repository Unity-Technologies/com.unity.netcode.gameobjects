using System;
using System.Collections.Generic;
using UnityEngine;
using UnityEngine.SceneManagement;
using NUnit.Framework;
using MLAPI.SceneManagement;
using MLAPI.Transports.UNET;

namespace MLAPI.RuntimeTests
{
    /// <summary>
    /// Helper class to instantiate a NetworkManager
    /// This also provides the ability to:
    /// --- instantiate GameObjects with NetworkObject components that returns a Guid for accessing it later.
    /// --- add NetworkBehaviour components to the instantiated GameObjects
    /// --- spawn a NetworkObject using its parent GameObject's Guid
    /// Call StartNetworkManager in the constructor of your runtime unit test class.
    /// Call ShutdownNetworkManager in the destructor  of your runtime unit test class.
    ///
    /// Includes a useful "BuffersMatch" method that allows you to compare two buffers (returns true if they match false if not)
    /// </summary>
    public static class NetworkManagerHelper
    {
        public static Transports.Tasks.SocketTasks StartHostSocketTasks { get; internal set; }
        public static NetworkManager NetworkManagerObject { get; internal set; }
        public static GameObject NetworkManagerGameObject { get; internal set; }

        internal static Dictionary<Guid, GameObject> InstantiatedGameObjects = new Dictionary<Guid, GameObject>();
        internal static Dictionary<Guid, NetworkObject> InstantiatedNetworkObjects = new Dictionary<Guid, NetworkObject>();
        internal static NetworkManagerOperatingMode CurrentNetworkManagerMode;

        /// <summary>
        /// This provides the ability to start NetworkManager in various modes
        /// </summary>
        public enum NetworkManagerOperatingMode
        {
            None,
            Host,
            Server,
            Client,
        }

        /// <summary>
        /// Called upon the RpcQueueTests being instantiated.
        /// This creates an instance of the NetworkManager to be used during unit tests.
        /// Currently, the best method to run unit tests is by starting in host mode as you can
        /// send messages to yourself (i.e. Host-Client to Host-Server and vice versa).
        /// As such, the default setting is to start in Host mode.
        /// </summary>
        /// <param name="managerMode">parameter to specify which mode you want to start the NetworkManager</param>
        /// <returns>true if it was instantiated or is already instantiate otherwise false means it failed to instantiate</returns>
        public static bool StartNetworkManager(out NetworkManager networkManager, NetworkManagerOperatingMode managerMode = NetworkManagerOperatingMode.Host)
        {
            //If we are changing the current manager mode and the current manager mode is not "None", then stop the NetworkManager mode
            if (CurrentNetworkManagerMode != managerMode && CurrentNetworkManagerMode != NetworkManagerOperatingMode.None)
            {
                StopNetworkManagerMode();
            }

            if (NetworkManagerGameObject == null)
            {
                NetworkManagerGameObject = new GameObject(nameof(NetworkManager));
                NetworkManagerObject = NetworkManagerGameObject.AddComponent<NetworkManager>();

                if (NetworkManagerObject == null)
                {
                    networkManager = null;
                    return false;
                }

                Debug.Log($"{nameof(NetworkManager)} Instantiated.");

                var unetTransport = NetworkManagerGameObject.AddComponent<UNetTransport>();

                NetworkManagerObject.NetworkConfig = new Configuration.NetworkConfig
                {
                    CreatePlayerPrefab = false,
                    EnableSceneManagement = false,
                    RegisteredScenes = new List<string>(){SceneManager.GetActiveScene().name}
                };
                unetTransport.ConnectAddress = "127.0.0.1";
                unetTransport.ConnectPort = 7777;
                unetTransport.ServerListenPort = 7777;
                unetTransport.MessageBufferSize = 65535;
                unetTransport.MaxConnections = 100;
                unetTransport.MessageSendMode = UNetTransport.SendMode.Immediately;
<<<<<<< HEAD
                networkManagerComponent.NetworkConfig.NetworkTransport = unetTransport;

                var currentActiveScene = SceneManager.GetActiveScene();

                //Add our test scene name
                NetworkManager.Singleton.SceneManager.AddRuntimeSceneName(currentActiveScene.name, 0);
=======
                NetworkManagerObject.NetworkConfig.NetworkTransport = unetTransport;
>>>>>>> 4a130606

                //Starts the network manager in the mode specified
                StartNetworkManagerMode(managerMode);
            }

            networkManager = NetworkManagerObject;

            return true;
        }

        /// <summary>
        /// Add a GameObject with a NetworkObject component
        /// </summary>
        /// <param name="nameOfGameObject">the name of the object</param>
        /// <returns></returns>
        public static Guid AddGameNetworkObject(string nameOfGameObject)
        {
            var gameObjectId = Guid.NewGuid();

            //Create the player object that we will spawn as a host
            var gameObject = new GameObject(nameOfGameObject);

            Assert.IsNotNull(gameObject);

            var networkObject = gameObject.AddComponent<NetworkObject>();

            Assert.IsNotNull(networkObject);

            Assert.IsFalse(InstantiatedGameObjects.ContainsKey(gameObjectId));
            Assert.IsFalse(InstantiatedNetworkObjects.ContainsKey(gameObjectId));

            InstantiatedGameObjects.Add(gameObjectId, gameObject);
            InstantiatedNetworkObjects.Add(gameObjectId, networkObject);

            return gameObjectId;
        }

        /// <summary>
        /// Helper class to add a component to the GameObject with a NetoworkObject component
        /// </summary>
        /// <typeparam name="T">NetworkBehaviour component being added to the GameObject</typeparam>
        /// <param name="gameObjectIdentifier">ID returned to reference the game object</param>
        /// <returns></returns>
        public static T AddComponentToObject<T>(Guid gameObjectIdentifier) where T : NetworkBehaviour
        {
            Assert.IsTrue(InstantiatedGameObjects.ContainsKey(gameObjectIdentifier));
            return InstantiatedGameObjects[gameObjectIdentifier].AddComponent<T>();
        }

        /// <summary>
        /// Spawn the NetworkObject, so Rpcs can flow
        /// </summary>
        /// <param name="gameObjectIdentifier">ID returned to reference the game object</param>
        public static void SpawnNetworkObject(Guid gameObjectIdentifier)
        {
            Assert.IsTrue(InstantiatedNetworkObjects.ContainsKey(gameObjectIdentifier));
            if (!InstantiatedNetworkObjects[gameObjectIdentifier].IsSpawned)
            {
                InstantiatedNetworkObjects[gameObjectIdentifier].Spawn();
            }
        }

        /// <summary>
        /// Starts the NetworkManager in the current mode specified by managerMode
        /// </summary>
        /// <param name="managerMode">the mode to start the NetworkManager as</param>
        private static void StartNetworkManagerMode(NetworkManagerOperatingMode managerMode)
        {
            CurrentNetworkManagerMode = managerMode;
            switch (CurrentNetworkManagerMode)
            {
                case NetworkManagerOperatingMode.Host:
                    {
                        //Starts the host
                        NetworkManagerObject.StartHost();
                        break;
                    }
                case NetworkManagerOperatingMode.Server:
                    {
                        //Starts the server
                        NetworkManagerObject.StartServer();
                        break;
                    }
                case NetworkManagerOperatingMode.Client:
                    {
                        //Starts the client
                        NetworkManagerObject.StartClient();
                        break;
                    }
            }
            Debug.Log($"{CurrentNetworkManagerMode} started.");
        }

        /// <summary>
        /// Stops the current mode of the NetworkManager
        /// </summary>
        private static void StopNetworkManagerMode()
        {
            switch (CurrentNetworkManagerMode)
            {
                case NetworkManagerOperatingMode.Host:
                    {
                        //Stop the host
                        NetworkManagerObject.StopHost();
                        break;
                    }
                case NetworkManagerOperatingMode.Server:
                    {
                        //Stop the server
                        NetworkManagerObject.StopServer();
                        break;
                    }
                case NetworkManagerOperatingMode.Client:
                    {
                        //Stop the client
                        NetworkManagerObject.StopClient();
                        break;
                    }
            }

            Debug.Log($"{CurrentNetworkManagerMode} stopped.");
            CurrentNetworkManagerMode = NetworkManagerOperatingMode.None;
        }

        //This is called, even if we assert and exit early from a test
        public static void ShutdownNetworkManager()
        {
            //clean up any game objects created with custom unit testing components
            foreach (var entry in InstantiatedGameObjects)
            {
                UnityEngine.Object.Destroy(entry.Value);
            }

            InstantiatedGameObjects.Clear();

            if (NetworkManagerGameObject != null)
            {
                NetworkManagerObject.ConnectedClientsList.Clear();
                Debug.Log($"{nameof(NetworkManager)} shutdown.");

                StopNetworkManagerMode();
                UnityEngine.Object.Destroy(NetworkManagerGameObject);
                Debug.Log($"{nameof(NetworkManager)} destroyed.");
            }
            NetworkManagerGameObject = null;
            NetworkManagerObject = null;
        }

        public static bool BuffersMatch(int indexOffset, long targetSize, byte[] sourceArray, byte[] originalArray)
        {
            long largeInt64Blocks = targetSize >> 3; //Divide by 8
            int originalArrayOffset = 0;
            //process by 8 byte blocks if we can
            for (long i = 0; i < largeInt64Blocks; i++)
            {
                if (BitConverter.ToInt64(sourceArray, indexOffset) != BitConverter.ToInt64(originalArray, originalArrayOffset))
                {
                    return false;
                }
                indexOffset += 8;
                originalArrayOffset += 8;
            }

            long offset = largeInt64Blocks * 8;
            long remainder = targetSize - offset;

            //4 byte block
            if (remainder >= 4)
            {
                if (BitConverter.ToInt32(sourceArray, indexOffset) != BitConverter.ToInt32(originalArray, originalArrayOffset))
                {
                    return false;
                }
                indexOffset += 4;
                originalArrayOffset += 4;
                offset += 4;
            }

            //Remainder of bytes < 4
            if (targetSize - offset > 0)
            {
                for (long i = 0; i < (targetSize - offset); i++)
                {
                    if (sourceArray[indexOffset + i] != originalArray[originalArrayOffset + i])
                    {
                        return false;
                    }
                }
            }
            return true;
        }
    }
}<|MERGE_RESOLUTION|>--- conflicted
+++ resolved
@@ -84,16 +84,12 @@
                 unetTransport.MessageBufferSize = 65535;
                 unetTransport.MaxConnections = 100;
                 unetTransport.MessageSendMode = UNetTransport.SendMode.Immediately;
-<<<<<<< HEAD
                 networkManagerComponent.NetworkConfig.NetworkTransport = unetTransport;
 
                 var currentActiveScene = SceneManager.GetActiveScene();
 
                 //Add our test scene name
                 NetworkManager.Singleton.SceneManager.AddRuntimeSceneName(currentActiveScene.name, 0);
-=======
-                NetworkManagerObject.NetworkConfig.NetworkTransport = unetTransport;
->>>>>>> 4a130606
 
                 //Starts the network manager in the mode specified
                 StartNetworkManagerMode(managerMode);
