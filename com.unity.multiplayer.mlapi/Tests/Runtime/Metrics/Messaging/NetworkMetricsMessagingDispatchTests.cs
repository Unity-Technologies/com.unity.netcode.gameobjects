--- conflicted
+++ resolved
@@ -8,7 +8,6 @@
 using NUnit.Framework;
 using Unity.Multiplayer.NetworkProfiler;
 using Unity.Multiplayer.NetworkProfiler.Models;
-using UnityEngine;
 using UnityEngine.TestTools;
 
 namespace MLAPI.RuntimeTests.Metrics.Messaging
@@ -55,13 +54,8 @@
         public IEnumerator TrackNamedMessageSentMetricToMultipleClients()
         {
             var messageName = Guid.NewGuid().ToString();
-<<<<<<< HEAD
-
-            var waitForMetricEvent = new WaitForMetricValues<NamedMessageEvent>(m_NetworkMetrics.Dispatcher, MetricNames.NamedMessageSent);
-=======
             
             var waitForMetricValues = new WaitForMetricValues<NamedMessageEvent>(m_NetworkMetrics.Dispatcher, MetricNames.NamedMessageSent);
->>>>>>> 267c9550
             m_NetworkManager.CustomMessagingManager.SendNamedMessage(messageName, new List<ulong> { 100, 200, 300 }, Stream.Null);
 
             yield return waitForMetricValues.WaitForMetricsDispatch();
@@ -80,13 +74,8 @@
         public IEnumerator TrackUnnamedMessageSentMetric()
         {
             var clientId = 100UL;
-<<<<<<< HEAD
-
-            var waitForMetricEvent = new WaitForMetricValues<UnnamedMessageEvent>(m_NetworkMetrics.Dispatcher, MetricNames.UnnamedMessageSent);
-=======
             
             var waitForMetricValues = new WaitForMetricValues<UnnamedMessageEvent>(m_NetworkMetrics.Dispatcher, MetricNames.UnnamedMessageSent);
->>>>>>> 267c9550
             m_NetworkManager.CustomMessagingManager.SendUnnamedMessage(clientId, new NetworkBuffer());
 
             yield return waitForMetricValues.WaitForMetricsDispatch();
