--- conflicted
+++ resolved
@@ -1,32 +1,10 @@
 {
     "name": "Unity.Multiplayer.MLAPI.RuntimeTests",
-<<<<<<< HEAD
-    "rootNamespace": "",
+    "rootNamespace": "MLAPI.RuntimeTests",
     "references": [
         "Unity.Multiplayer.MLAPI.Runtime",
         "Unity.Multiplayer.MetricTypes",
         "Unity.Multiplayer.NetStats",
-        "Unity.Multiplayer.MLAPI.Editor",
-        "UnityEngine.TestRunner",
-        "UnityEditor.TestRunner"
-    ],
-    "includePlatforms": [],
-    "excludePlatforms": [],
-    "allowUnsafeCode": false,
-    "overrideReferences": true,
-    "precompiledReferences": [
-        "nunit.framework.dll"
-    ],
-    "autoReferenced": false,
-    "defineConstraints": [
-        "UNITY_INCLUDE_TESTS"
-    ],
-    "versionDefines": [],
-    "noEngineReferences": false
-=======
-    "rootNamespace": "MLAPI.RuntimeTests",
-    "references": [
-        "Unity.Multiplayer.MLAPI.Runtime",
         "Unity.Multiplayer.MLAPI.Editor",
         "Unity.Multiplayer.MLAPI.Prototyping"
     ],
@@ -37,5 +15,4 @@
         "UNITY_INCLUDE_TESTS",
         "UNITY_EDITOR"
     ]
->>>>>>> 82e1c33e
 }