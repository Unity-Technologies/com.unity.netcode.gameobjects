--- conflicted
+++ resolved
@@ -3,17 +3,12 @@
     "rootNamespace": "",
     "references": [
         "Unity.Multiplayer.MLAPI.Runtime",
-<<<<<<< HEAD
-        "UnityEngine.TestRunner",
-        "UnityEditor.TestRunner",
         "Unity.Multiplayer.NetworkProfiler.Runtime",
-        "Unity.Multiplayer.NetStats"
-=======
+        "Unity.Multiplayer.NetStats",
         "Unity.Multiplayer.MLAPI.Editor"
     ],
     "optionalUnityReferences": [
         "TestAssemblies"
->>>>>>> 3a796d66
     ],
     "includePlatforms": [],
     "excludePlatforms": [],
