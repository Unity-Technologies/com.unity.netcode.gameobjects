using System;
using System.Collections;
using System.Collections.Generic;
using System.Linq;
using MLAPI.Configuration;
using NUnit.Framework;
using UnityEngine;
using UnityEngine.SceneManagement;
using Object = UnityEngine.Object;

namespace MLAPI.RuntimeTests
{
    /// <summary>
    /// Provides helpers for running multi instance tests.
    /// </summary>
    public static class MultiInstanceHelpers
    {
<<<<<<< HEAD
        public static List<NetworkManager> NetworkManagerInstances = new List<NetworkManager>();
=======
        private static List<NetworkManager> s_NetworkManagerInstances = new List<NetworkManager>();
        private static bool s_IsStarted;
        private static int s_ClientCount;
>>>>>>> a0fa2a48

        private static int s_OriginalTargetFrameRate = -1;

        /// <summary>
        /// Creates NetworkingManagers and configures them for use in a multi instance setting.
        /// </summary>
        /// <param name="clientCount">The amount of clients</param>
        /// <param name="server">The server NetworkManager</param>
        /// <param name="clients">The clients NetworkManagers</param>
        public static bool Create(int clientCount, out NetworkManager server, out NetworkManager[] clients, int targetFrameRate = 60)
        {
            s_NetworkManagerInstances = new List<NetworkManager>();

            CreateNewClients(clientCount, out clients);

            {
                // Create gameObject
                var go = new GameObject("NetworkManager - Server");

                // Create networkManager component
                server = go.AddComponent<NetworkManager>();
                s_NetworkManagerInstances.Insert(0, server);

                // Set the NetworkConfig
                server.NetworkConfig = new NetworkConfig()
                {
                    // Set the current scene to prevent unexpected log messages which would trigger a failure
                    RegisteredScenes = new List<string>() { SceneManager.GetActiveScene().name },
                    // Set transport
                    NetworkTransport = go.AddComponent<SIPTransport>()
                };
            }

            s_OriginalTargetFrameRate = Application.targetFrameRate;
            Application.targetFrameRate = targetFrameRate;

            return true;
        }

        /// <summary>
        /// Used to add a client to the already existing list of clients
        /// </summary>
        /// <param name="clientCount">The amount of clients</param>
        /// <param name="clients"></param>
        /// <returns></returns>
        public static bool CreateNewClients(int clientCount, out NetworkManager[] clients)
        {
            clients = new NetworkManager[clientCount];

            for (int i = 0; i < clientCount; i++)
            {
                // Create gameObject
                var go = new GameObject("NetworkManager - Client - " + i);
                // Create networkManager component
                clients[i] = go.AddComponent<NetworkManager>();

                // Set the NetworkConfig
                clients[i].NetworkConfig = new NetworkConfig()
                {
                    // Set the current scene to prevent unexpected log messages which would trigger a failure
                    RegisteredScenes = new List<string>() { SceneManager.GetActiveScene().name },
                    // Set transport
                    NetworkTransport = go.AddComponent<SIPTransport>()
                };
            }

            s_NetworkManagerInstances.AddRange(clients);
            return true;
        }

        /// <summary>
        /// Stops one single client and makes sure to cleanup any static variables in this helper
        /// </summary>
        /// <param name="clientToStop"></param>
        public static void StopOneClient(NetworkManager clientToStop)
        {
            clientToStop.StopClient();
            Object.Destroy(clientToStop.gameObject);
            s_NetworkManagerInstances.Remove(clientToStop);
        }

        /// <summary>
        /// Should always be invoked when finished with a single unit test
        /// (i.e. during TearDown)
        /// </summary>
        public static void Destroy()
        {
            if (!s_IsStarted)
            {
                throw new InvalidOperationException("MultiInstanceHelper is not started");
            }

            s_IsStarted = false;

            // Shutdown the server which forces clients to disconnect
            foreach (var networkManager in s_NetworkManagerInstances)
            {
                if (networkManager.IsServer)
                {
                    networkManager.StopHost();
                }
            }

            // Destroy the network manager instances
            foreach (var networkManager in s_NetworkManagerInstances)
            {
                Object.Destroy(networkManager.gameObject);
            }

            s_NetworkManagerInstances.Clear();

            // Destroy the temporary GameObject used to run co-routines
            if (s_CoroutineRunner != null)
            {
                Object.Destroy(s_CoroutineRunner);
            }

            Application.targetFrameRate = s_OriginalTargetFrameRate;
        }

        /// <summary>
        /// Starts NetworkManager instances created by the Create method.
        /// </summary>
        /// <param name="host">Whether or not to create a Host instead of Server</param>
        /// <param name="server">The Server NetworkManager</param>
        /// <param name="clients">The Clients NetworkManager</param>
        public static bool Start(bool host, NetworkManager server, NetworkManager[] clients)
        {
            if (s_IsStarted)
            {
                throw new InvalidOperationException("MultiInstanceHelper already started. Did you forget to Destroy?");
            }

            s_IsStarted = true;
            s_ClientCount = clients.Length;

            if (host)
            {
                server.StartHost();
            }
            else
            {
                server.StartServer();
            }

            for (int i = 0; i < clients.Length; i++)
            {
                clients[i].StartClient();
            }

            return true;
        }

        // Empty MonoBehaviour that is a holder of coroutine
        private class CoroutineRunner : MonoBehaviour
        {
        }

        private static CoroutineRunner s_CoroutineRunner;

        /// <summary>
        /// Runs a IEnumerator as a Coroutine on a dummy GameObject.
        /// </summary>
        /// <param name="enumerator">The IEnumerator to run</param>
        public static Coroutine Run(IEnumerator enumerator)
        {
            if (s_CoroutineRunner == null)
            {
                s_CoroutineRunner = new GameObject(nameof(CoroutineRunner)).AddComponent<CoroutineRunner>();
            }

            return s_CoroutineRunner.StartCoroutine(enumerator);
        }

        public class CoroutineResultWrapper<T>
        {
            public T Result;
        }

        /// <summary>
        /// Normally we would only allow player prefabs to be set to a prefab. Not runtime created objects.
        /// In order to prevent having a Resource folder full of a TON of prefabs that we have to maintain,
        /// MultiInstanceHelper has a helper function that lets you mark a runtime created object to be
        /// treated as a prefab by the MLAPI. That's how we can get away with creating the player prefab
        /// at runtime without it being treated as a SceneObject or causing other conflicts with the MLAPI.
        /// </summary>
        /// <param name="networkObject">The networkObject to be treated as Prefab</param>
        /// <param name="globalObjectIdHash">The GlobalObjectId to force</param>
        public static void MakeNetworkedObjectTestPrefab(NetworkObject networkObject, uint globalObjectIdHash = default)
        {
            // Set a globalObjectId for prefab
            if (globalObjectIdHash != default)
            {
                networkObject.TempGlobalObjectIdHashOverride = globalObjectIdHash;
            }

            // Force generation
            networkObject.GenerateGlobalObjectIdHash();

            // Prevent object from being snapped up as a scene object
            networkObject.IsSceneObject = false;
        }

        // We use GameObject instead of SceneObject to be able to keep hierarchy
        public static void MarkAsSceneObjectRoot(GameObject networkObjectRoot, NetworkManager server, NetworkManager[] clients)
        {
            networkObjectRoot.name += " - Server";

            NetworkObject[] serverNetworkObjects = networkObjectRoot.GetComponentsInChildren<NetworkObject>();

            for (int i = 0; i < serverNetworkObjects.Length; i++)
            {
                serverNetworkObjects[i].NetworkManagerOwner = server;
            }

            for (int i = 0; i < clients.Length; i++)
            {
                GameObject root = Object.Instantiate(networkObjectRoot);
                root.name += " - Client - " + i;

                NetworkObject[] clientNetworkObjects = root.GetComponentsInChildren<NetworkObject>();

                for (int j = 0; j < clientNetworkObjects.Length; j++)
                {
                    clientNetworkObjects[j].NetworkManagerOwner = clients[i];
                }
            }
        }

        /// <summary>
        /// Waits on the client side to be connected.
        /// </summary>
        /// <param name="client">The client</param>
        /// <param name="result">The result. If null, it will automatically assert</param>
        /// <param name="maxFrames">The max frames to wait for</param>
        public static IEnumerator WaitForClientConnected(NetworkManager client, CoroutineResultWrapper<bool> result = null, int maxFrames = 64)
        {
            yield return WaitForClientsConnected(new NetworkManager[] { client }, result, maxFrames);
        }

        /// <summary>
        /// Similar to WaitForClientConnected, this waits for multiple clients to be connected.
        /// </summary>
        /// <param name="clients">The clients to be connected</param>
        /// <param name="result">The result. If null, it will automatically assert<</param>
        /// <param name="maxFrames">The max frames to wait for</param>
        /// <returns></returns>
        public static IEnumerator WaitForClientsConnected(NetworkManager[] clients, CoroutineResultWrapper<bool> result = null, int maxFrames = 64)
        {
            // Make sure none are the host client
            foreach (var client in clients)
            {
                if (client.IsServer)
                {
                    throw new InvalidOperationException("Cannot wait for connected as server");
                }
            }

            var startFrameNumber = Time.frameCount;
            var allConnected = true;
            while (Time.frameCount - startFrameNumber <= maxFrames)
            {
                allConnected = true;
                foreach (var client in clients)
                {
                    if (!client.IsConnectedClient)
                    {
                        allConnected = false;
                        break;
                    }
                }
                if (allConnected)
                {
                    break;
                }
                var nextFrameNumber = Time.frameCount + 1;
                yield return new WaitUntil(() => Time.frameCount >= nextFrameNumber);
            }

            if (result != null)
            {
                result.Result = allConnected;
            }
            else
            {
                foreach (var client in clients)
                {
                    Assert.True(client.IsConnectedClient, $"Client {client.LocalClientId} never connected");
                }
            }
        }

        /// <summary>
        /// Waits on the server side for 1 client to be connected
        /// </summary>
        /// <param name="server">The server</param>
        /// <param name="result">The result. If null, it will automatically assert</param>
        /// <param name="maxFrames">The max frames to wait for</param>
        public static IEnumerator WaitForClientConnectedToServer(NetworkManager server, CoroutineResultWrapper<bool> result = null, int maxFrames = 64)
        {
            yield return WaitForClientsConnectedToServer(server, server.IsHost ? s_ClientCount + 1 : s_ClientCount, result, maxFrames);
        }

        /// <summary>
        /// Waits on the server side for 1 client to be connected
        /// </summary>
        /// <param name="server">The server</param>
        /// <param name="result">The result. If null, it will automatically assert</param>
        /// <param name="maxFrames">The max frames to wait for</param>
        public static IEnumerator WaitForClientsConnectedToServer(NetworkManager server, int clientCount = 1, CoroutineResultWrapper<bool> result = null, int maxFrames = 64)
        {
            if (!server.IsServer)
            {
                throw new InvalidOperationException("Cannot wait for connected as client");
            }

            var startFrameNumber = Time.frameCount;

            while (Time.frameCount - startFrameNumber <= maxFrames && server.ConnectedClients.Count != clientCount)
            {
                var nextFrameNumber = Time.frameCount + 1;
                yield return new WaitUntil(() => Time.frameCount >= nextFrameNumber);
            }

            var res = server.ConnectedClients.Count == clientCount;

            if (result != null)
            {
                result.Result = res;
            }
            else
            {
                Assert.True(res, "A client never connected to server");
            }
        }

        /// <summary>
        /// Gets a NetworkObject instance as it's represented by a certain peer.
        /// </summary>
        /// <param name="networkObjectId">The networkObjectId to get</param>
        /// <param name="representation">The representation to get the object from</param>
        /// <param name="result">The result</param>
        /// <param name="failIfNull">Whether or not to fail if no object is found and result is null</param>
        /// <param name="maxFrames">The max frames to wait for</param>
        public static IEnumerator GetNetworkObjectByRepresentation(ulong networkObjectId, NetworkManager representation, CoroutineResultWrapper<NetworkObject> result, bool failIfNull = true, int maxFrames = 64)
        {
            if (result == null)
            {
                throw new ArgumentNullException("Result cannot be null");
            }

            var startFrameNumber = Time.frameCount;

            while (Time.frameCount - startFrameNumber <= maxFrames && representation.SpawnManager.SpawnedObjects.All(x => x.Value.NetworkObjectId != networkObjectId))
            {
                var nextFrameNumber = Time.frameCount + 1;
                yield return new WaitUntil(() => Time.frameCount >= nextFrameNumber);
            }

            result.Result = representation.SpawnManager.SpawnedObjects.First(x => x.Value.NetworkObjectId == networkObjectId).Value;

            if (failIfNull && result.Result == null)
            {
                Assert.Fail("NetworkObject could not be found");
            }
        }

        /// <summary>
        /// Gets a NetworkObject instance as it's represented by a certain peer.
        /// </summary>
        /// <param name="predicate">The predicate used to filter for your target NetworkObject</param>
        /// <param name="representation">The representation to get the object from</param>
        /// <param name="result">The result</param>
        /// <param name="failIfNull">Whether or not to fail if no object is found and result is null</param>
        /// <param name="maxFrames">The max frames to wait for</param>
        public static IEnumerator GetNetworkObjectByRepresentation(Func<NetworkObject, bool> predicate, NetworkManager representation, CoroutineResultWrapper<NetworkObject> result, bool failIfNull = true, int maxFrames = 64)
        {
            if (result == null)
            {
                throw new ArgumentNullException("Result cannot be null");
            }

            if (predicate == null)
            {
                throw new ArgumentNullException("Predicate cannot be null");
            }

            var startFrame = Time.frameCount;

            while (Time.frameCount - startFrame <= maxFrames && !representation.SpawnManager.SpawnedObjects.Any(x => predicate(x.Value)))
            {
                var nextFrameNumber = Time.frameCount + 1;
                yield return new WaitUntil(() => Time.frameCount >= nextFrameNumber);
            }

            result.Result = representation.SpawnManager.SpawnedObjects.FirstOrDefault(x => predicate(x.Value)).Value;

            if (failIfNull && result.Result == null)
            {
                Assert.Fail("NetworkObject could not be found");
            }
        }

        /// <summary>
        /// Waits for a predicate condition to be met
        /// </summary>
        /// <param name="predicate">The predicate to wait for</param>
        /// <param name="result">The result. If null, it will fail if the predicate is not met</param>
        /// <param name="maxFrames">The max frames to wait for</param>
        public static IEnumerator WaitForCondition(Func<bool> predicate, CoroutineResultWrapper<bool> result = null, int maxFrames = 64)
        {
            if (predicate == null)
            {
                throw new ArgumentNullException("Predicate cannot be null");
            }

            var startFrameNumber = Time.frameCount;

            while (Time.frameCount - startFrameNumber <= maxFrames && !predicate())
            {
                var nextFrameNumber = Time.frameCount + 1;
                yield return new WaitUntil(() => Time.frameCount >= nextFrameNumber);
            }

            var res = predicate();

            if (result != null)
            {
                result.Result = res;
            }
            else
            {
                Assert.True(res, "PREDICATE CONDITION");
            }
        }
    }
}<|MERGE_RESOLUTION|>--- conflicted
+++ resolved
@@ -15,14 +15,9 @@
     /// </summary>
     public static class MultiInstanceHelpers
     {
-<<<<<<< HEAD
-        public static List<NetworkManager> NetworkManagerInstances = new List<NetworkManager>();
-=======
         private static List<NetworkManager> s_NetworkManagerInstances = new List<NetworkManager>();
         private static bool s_IsStarted;
         private static int s_ClientCount;
->>>>>>> a0fa2a48
-
         private static int s_OriginalTargetFrameRate = -1;
 
         /// <summary>
