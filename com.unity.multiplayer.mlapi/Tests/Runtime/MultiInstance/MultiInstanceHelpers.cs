--- conflicted
+++ resolved
@@ -69,11 +69,7 @@
         }
 
         /// <summary>
-<<<<<<< HEAD
-        /// ***Should always be invoked when finished with a single unit test***
-=======
         /// Should always be invoked when finished with a single unit test
->>>>>>> 77013b45
         /// (i.e. during TearDown)
         /// </summary>
         public static void Destroy()
@@ -93,11 +89,8 @@
                 Object.Destroy(networkManager.gameObject);
             }
 
-<<<<<<< HEAD
             NetworkManagerInstances.Clear();
 
-=======
->>>>>>> 77013b45
             // Destroy the temporary GameObject used to run co-routines
             if (s_CoroutineRunner != null)
             {
@@ -209,15 +202,9 @@
                 }
             }
 
-<<<<<<< HEAD
-            var startFrame = Time.frameCount;
-            var allConnected = true;
-            while (Time.frameCount - startFrame <= maxFrames)
-=======
             var startFrameNumber = Time.frameCount;
             var allConnected = true;
             while (Time.frameCount - startFrameNumber <= maxFrames)
->>>>>>> 77013b45
             {
                 allConnected = true;
                 foreach (var client in clients)
@@ -273,15 +260,9 @@
                 throw new InvalidOperationException("Cannot wait for connected as client");
             }
 
-<<<<<<< HEAD
-            var startFrame = Time.frameCount;
-
-            while (Time.frameCount - startFrame <= maxFrames && server.ConnectedClients.Count != clientCount)
-=======
             var startFrameNumber = Time.frameCount;
 
             while (Time.frameCount - startFrameNumber <= maxFrames && server.ConnectedClients.Count != clientCount)
->>>>>>> 77013b45
             {
                 var nextFrameNumber = Time.frameCount + 1;
                 yield return new WaitUntil(() => Time.frameCount >= nextFrameNumber);
@@ -314,11 +295,7 @@
                 throw new ArgumentNullException("Result cannot be null");
             }
 
-<<<<<<< HEAD
-            var startFrame = Time.frameCount;
-=======
             var startFrameNumber = Time.frameCount;
->>>>>>> 77013b45
 
             while (Time.frameCount - startFrameNumber <= maxFrames && representation.SpawnManager.SpawnedObjects.All(x => x.Value.NetworkObjectId != networkObjectId))
             {
@@ -383,11 +360,7 @@
                 throw new ArgumentNullException("Predicate cannot be null");
             }
 
-<<<<<<< HEAD
-            var startFrame = Time.frameCount;
-=======
             var startFrameNumber = Time.frameCount;
->>>>>>> 77013b45
 
             while (Time.frameCount - startFrameNumber <= maxFrames && !predicate())
             {
