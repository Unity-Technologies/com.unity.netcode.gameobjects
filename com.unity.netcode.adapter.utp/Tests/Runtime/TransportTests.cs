--- conflicted
+++ resolved
@@ -267,92 +267,97 @@
             yield return null;
         }
 
-<<<<<<< HEAD
+        // Check that we get disconnected when overflowing the reliable send queue.
+        [UnityTest]
+        public IEnumerator DisconnectOnReliableSendQueueOverflow()
+        {
+            InitializeTransport(out m_Server, out m_ServerEvents);
+            InitializeTransport(out m_Client1, out m_Client1Events);
+
+            m_Server.StartServer();
+            m_Client1.StartClient();
+
+            yield return WaitForNetworkEvent(NetworkEvent.Connect, m_Client1Events);
+
+            m_Server.Shutdown();
+
+            var numSends = (UnityTransport.InitialMaxSendQueueSize / 1024) + 1;
+
+            for (int i = 0; i < numSends; i++)
+            {
+                var payload = new ArraySegment<byte>(new byte[1024]);
+                m_Client1.Send(m_Client1.ServerClientId, payload, NetworkDelivery.Reliable);
+            }
+
+            LogAssert.Expect(LogType.Error, "Couldn't add payload of size 1024 to reliable send queue. " +
+                $"Closing connection {m_Client1.ServerClientId} as reliability guarantees can't be maintained. " +
+                $"Perhaps 'Max Send Queue Size' ({UnityTransport.InitialMaxSendQueueSize}) is too small for workload.");
+
+            Assert.AreEqual(2, m_Client1Events.Count);
+            Assert.AreEqual(NetworkEvent.Disconnect, m_Client1Events[1].Type);
+
+            yield return null;
+        }
+
+        // Check that it's fine to overflow the unreliable send queue (traffic is flushed on overflow).
+        [UnityTest]
+        public IEnumerator SendCompletesOnUnreliableSendQueueOverflow()
+        {
+            InitializeTransport(out m_Server, out m_ServerEvents);
+            InitializeTransport(out m_Client1, out m_Client1Events);
+
+            m_Server.StartServer();
+            m_Client1.StartClient();
+
+            yield return WaitForNetworkEvent(NetworkEvent.Connect, m_Client1Events);
+
+            var numSends = (UnityTransport.InitialMaxSendQueueSize / 1024) + 1;
+
+            for (int i = 0; i < numSends; i++)
+            {
+                var payload = new ArraySegment<byte>(new byte[1024]);
+                m_Client1.Send(m_Client1.ServerClientId, payload, NetworkDelivery.Unreliable);
+            }
+
+            // Manually wait. This ends up generating quite a bit of packets and it might take a
+            // while for everything to make it to the server.
+            yield return new WaitForSeconds(numSends * 0.02f);
+
+            // Extra event is the connect event.
+            Assert.AreEqual(numSends + 1, m_ServerEvents.Count);
+
+            for (int i = 1; i <= numSends; i++)
+            {
+                Assert.AreEqual(NetworkEvent.Data, m_ServerEvents[i].Type);
+                Assert.AreEqual(1024, m_ServerEvents[i].Data.Count);
+            }
+
+            yield return null;
+        }
+
         // Check that simulator parameters are effective. We only check with the drop rate, because
         // that's easy to check and we only really want to make sure the simulator parameters are
         // configured properly (the simulator pipeline stage is already well-tested in UTP).
         [UnityTest]
         [UnityPlatform(include = new[] { RuntimePlatform.OSXEditor, RuntimePlatform.WindowsEditor, RuntimePlatform.LinuxEditor })]
         public IEnumerator SimulatorParametersAreEffective()
-=======
-        // Check that we get disconnected when overflowing the reliable send queue.
-        [UnityTest]
-        public IEnumerator DisconnectOnReliableSendQueueOverflow()
->>>>>>> b2129fe2
-        {
-            InitializeTransport(out m_Server, out m_ServerEvents);
-            InitializeTransport(out m_Client1, out m_Client1Events);
-
-<<<<<<< HEAD
+        {
+            InitializeTransport(out m_Server, out m_ServerEvents);
+            InitializeTransport(out m_Client1, out m_Client1Events);
+
             m_Server.SetDebugSimulatorParameters(0, 0, 100);
-=======
-            m_Server.StartServer();
-            m_Client1.StartClient();
-
-            yield return WaitForNetworkEvent(NetworkEvent.Connect, m_Client1Events);
-
-            m_Server.Shutdown();
-
-            var numSends = (UnityTransport.InitialMaxSendQueueSize / 1024) + 1;
-
-            for (int i = 0; i < numSends; i++)
-            {
-                var payload = new ArraySegment<byte>(new byte[1024]);
-                m_Client1.Send(m_Client1.ServerClientId, payload, NetworkDelivery.Reliable);
-            }
-
-            LogAssert.Expect(LogType.Error, "Couldn't add payload of size 1024 to reliable send queue. " +
-                $"Closing connection {m_Client1.ServerClientId} as reliability guarantees can't be maintained. " +
-                $"Perhaps 'Max Send Queue Size' ({UnityTransport.InitialMaxSendQueueSize}) is too small for workload.");
-
-            Assert.AreEqual(2, m_Client1Events.Count);
-            Assert.AreEqual(NetworkEvent.Disconnect, m_Client1Events[1].Type);
-
-            yield return null;
-        }
-
-        // Check that it's fine to overflow the unreliable send queue (traffic is flushed on overflow).
-        [UnityTest]
-        public IEnumerator SendCompletesOnUnreliableSendQueueOverflow()
-        {
-            InitializeTransport(out m_Server, out m_ServerEvents);
-            InitializeTransport(out m_Client1, out m_Client1Events);
->>>>>>> b2129fe2
-
-            m_Server.StartServer();
-            m_Client1.StartClient();
-
-            yield return WaitForNetworkEvent(NetworkEvent.Connect, m_Client1Events);
-
-<<<<<<< HEAD
+
+            m_Server.StartServer();
+            m_Client1.StartClient();
+
+            yield return WaitForNetworkEvent(NetworkEvent.Connect, m_Client1Events);
+
             var data = new ArraySegment<byte>(new byte[] { 42 });
             m_Client1.Send(m_Client1.ServerClientId, data, NetworkDelivery.Reliable);
 
             yield return new WaitForSeconds(MaxNetworkEventWaitTime);
 
             Assert.AreEqual(1, m_ServerEvents.Count);
-=======
-            var numSends = (UnityTransport.InitialMaxSendQueueSize / 1024) + 1;
-
-            for (int i = 0; i < numSends; i++)
-            {
-                var payload = new ArraySegment<byte>(new byte[1024]);
-                m_Client1.Send(m_Client1.ServerClientId, payload, NetworkDelivery.Unreliable);
-            }
-
-            // Manually wait. This ends up generating quite a bit of packets and it might take a
-            // while for everything to make it to the server.
-            yield return new WaitForSeconds(numSends * 0.02f);
-
-            // Extra event is the connect event.
-            Assert.AreEqual(numSends + 1, m_ServerEvents.Count);
-
-            for (int i = 1; i <= numSends; i++)
-            {
-                Assert.AreEqual(NetworkEvent.Data, m_ServerEvents[i].Type);
-                Assert.AreEqual(1024, m_ServerEvents[i].Data.Count);
-            }
->>>>>>> b2129fe2
 
             yield return null;
         }
