# Changelog

All notable changes to this package will be documented in this file. The format is based on [Keep a Changelog](http://keepachangelog.com/en/1.0.0/)

## [Unreleased]

### Added

### Changed

### Fixed

- Fixed issue where the server `NetworkEndPoint` would fail to be created when 'Server Listen Address' is empty. (#1636)
- Fixed issue with native collections not all being disposed of when destroying the component without shutting it down properly. This would result in errors in the console and memory leaks. (#1640)
<<<<<<< HEAD
- Fixed an issue where packets causing errors would not be removed from the send queue, which would cause the error message to be spammed on every frame as the adapter would try to resend the packet. (#1648)
=======
- Fixed and issue where a server would fail to disconnect a client if another client had previously disconnected itself. (#1673)
>>>>>>> 4de26c5b

## [1.0.0-pre.5] - 2022-01-26

### Added

- A new 'Server Listen Address' field under 'Connection Data' in the inspector has been added to specify the address a server should listen to, in case it differs from the main 'Address' field. The `SetConnectionData` method has been updated accordingly to take an optional parameter to specify that listen address. (#1605)
- Added new methods to set the relay server data: `SetHostRelayData` and `SetClientRelayData`. These are meant to be less error-prone than `SetRelayServerData` (which remains available). (#1609)

### Changed

- Updated Netcode for GameObjects dependency to 1.0.0-pre.5 (#1626)
- Updated Unity Transport package to 1.0.0-pre.12. (#1615)
- Rename the 'Send Queue Batch Size' property to 'Max Payload Size' to better reflect its usage. (#1584)
- Implicit conversions between `ConnectionAddressData` and `NetworkEndPoint` are now deprecated, since their semantics are no longer clear with the introduction of the new `ServerListenAddress` field (see above). (#1605)

### Fixed

- Lifted the limit of ~44KB for reliable payloads. Before the fix, attempting to send a payload larger than that with reliable delivery would silently fail. Note that it is still not recommended to send such large reliable payloads, since their delivery could take a few network round-trips. (#1596)
- Fixed a bug where NetworkList.contains value was inverted (#1363)

## [1.0.0-pre.4] - 2022-01-04

### Added

- Added new 'Max Send Queue Size' configuration field in the inspector. This controls the size of the send queue that is used to accumulate small sends together and also acts as an overflow queue when there are too many in-flight packets or when other internal queues are full. (#1491)

### Changed

- Updated Netcode for GameObjects dependency to 1.0.0-pre.4 (#1562)
- Removed 'Maximum Packet Size' configuration field in the inspector. This would cause confusion since the maximum packet size is in effect always the MTU (1400 bytes on most platforms). (#1403)
- Updated com.unity.transport to 1.0.0-pre.10 (#1501)
- All delivery methods now support fragmentation, meaning the 'Send Queue Batch Size' setting (which controls the maximum payload size) now applies to all delivery methods, not just reliable ones. (#1512)

### Fixed

- Fixed packet overflow errors when sending payloads too close to the MTU (was mostly visible when using Relay). (#1403)
- Don't throw an exception when the host disconnects (issue 1439 on GitHub). (#1441)
- Avoid "too many inflight packets" errors by queueing packets in a queue when the limit of inflight packets is reached in UTP. The size of this queue can be controlled with the 'Max Send Queue Size' configuration field. (#1491)

## [1.0.0-pre.3] - 2021-10-22

### Added 

- Exposed `m_HeartbeatTimeoutMS`, `m_ConnectTimeoutMS`, `m_MaxConnectAttempts`, and `m_DisconnectTimeoutMS` parameters. (#1314)

### Changed

- Updated Unity Transport package to 1.0.0-pre.7
- Updated Netcode for GameObjects dependency to 1.0.0-pre.3

### Fixed

- Fixed sends failing when send queue is filled or close to be filled. (#1317)
- Heartbeats API not working for Unity Transport when running in the editor or development builds. (#1314)

## [1.0.0-pre.2] - 2021-10-19

### Changed

- Updated Netcode for GameObjects dependency to 1.0.0-pre.2

## [1.0.0-pre.1] - 2021-10-19

### Added

- Support for Unity Relay (#887)
- New SetConnectionData function that takes in a NetworkEndpoint

### Changed 

- No longer use coroutines when connecting to relay
- Consolidated the Send/Recv queue properties as they always needed to be the same.
- Consolidated the Fragmentation/Queue size as they always needed to be the same.
- Updated Unity Transport package to 1.0.0-pre.6

### Fixed

- Fixed an issue where OnClientDisconnectCallback was not being called (#1243)
- Flush the UnityTransport send queue on shutdown (#1234)
- Exposed a way to set ip and port from code (#1208)
- Possible Editor crash when trying to read a batched packet where the size of the packet was larger than the max packet size.
- Removed the requirement that MaxPacketSize needs to be the same size as the batched/fragmentation buffer size.

## [0.0.1-preview.1] - 2020-12-20
This is the first release of Unity Transport for Netcode for Gameobjects<|MERGE_RESOLUTION|>--- conflicted
+++ resolved
@@ -12,11 +12,8 @@
 
 - Fixed issue where the server `NetworkEndPoint` would fail to be created when 'Server Listen Address' is empty. (#1636)
 - Fixed issue with native collections not all being disposed of when destroying the component without shutting it down properly. This would result in errors in the console and memory leaks. (#1640)
-<<<<<<< HEAD
 - Fixed an issue where packets causing errors would not be removed from the send queue, which would cause the error message to be spammed on every frame as the adapter would try to resend the packet. (#1648)
-=======
 - Fixed and issue where a server would fail to disconnect a client if another client had previously disconnected itself. (#1673)
->>>>>>> 4de26c5b
 
 ## [1.0.0-pre.5] - 2022-01-26
 
