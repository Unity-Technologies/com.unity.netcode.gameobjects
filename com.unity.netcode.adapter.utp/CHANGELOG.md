--- conflicted
+++ resolved
@@ -12,10 +12,7 @@
 ### Changed
 
 - Updated Unity Transport package to 1.0.0-pre.14. (#1760)
-<<<<<<< HEAD
-=======
 - Updated Netcode for GameObjects dependency to 1.0.0-pre.6 (#1771)
->>>>>>> bf6978ec
 - Overflowing the reliable send queue of a connection will now result in the connection being closed, rather than spamming the log with errors about not being able to send a payload. It is deemed better to close the connection than to lose reliable traffic (which could cause all sorts of weird synchronization issues). (#1747)
 
 ### Fixed
