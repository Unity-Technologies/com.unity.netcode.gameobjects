# Changelog

All notable changes to this package will be documented in this file. The format is based on [Keep a Changelog](http://keepachangelog.com/en/1.0.0/)

## [Unreleased]

<<<<<<< HEAD
### Changed

- Updated Unity Transport package to 1.0.0-pre.15. (#1797)
=======
### Fixed

- Flush internal send queues to the network during `Shutdown`. Prior to this fix, calling `NetworkManager.Shutdown` with `discardMessageQueue` set to false would not actually get messages from the outgoing queue to the network. (#1800)
>>>>>>> 3fa39705

## [1.0.0-pre.6] - 2022-03-02

### Added

- New parameters are available to simulate network conditions (delay, jitter, packet loss) in the editor and in development builds. The parameters are available under the 'Debug Simulator' section of the 'Unity Transport' component, or can be set with the `SetDebugSimulatorParameters` call. (#1745)
- `GetCurrentRtt` is now properly implemented. (#1755)

### Changed

- Updated Unity Transport package to 1.0.0-pre.14. (#1760)
- Updated Netcode for GameObjects dependency to 1.0.0-pre.6 (#1771)
- Overflowing the reliable send queue of a connection will now result in the connection being closed, rather than spamming the log with errors about not being able to send a payload. It is deemed better to close the connection than to lose reliable traffic (which could cause all sorts of weird synchronization issues). (#1747)

### Fixed

- Fixed issue where disconnecting from the server with data still in the queue would result in an error message about a stale connection. (#1649)
- Fixed issue where the server `NetworkEndPoint` would fail to be created when 'Server Listen Address' is empty. (#1636)
- Fixed issue with native collections not all being disposed of when destroying the component without shutting it down properly. This would result in errors in the console and memory leaks. (#1640)
- Fixed an issue where packets causing errors would not be removed from the send queue, which would cause the error message to be spammed on every frame as the adapter would try to resend the packet. (#1648)
- Fixed and issue where a server would fail to disconnect a client if another client had previously disconnected itself. (#1673)

## [1.0.0-pre.5] - 2022-01-26

### Added

- A new 'Server Listen Address' field under 'Connection Data' in the inspector has been added to specify the address a server should listen to, in case it differs from the main 'Address' field. The `SetConnectionData` method has been updated accordingly to take an optional parameter to specify that listen address. (#1605)
- Added new methods to set the relay server data: `SetHostRelayData` and `SetClientRelayData`. These are meant to be less error-prone than `SetRelayServerData` (which remains available). (#1609)

### Changed

- Updated Netcode for GameObjects dependency to 1.0.0-pre.5 (#1626)
- Updated Unity Transport package to 1.0.0-pre.12. (#1615)
- Rename the 'Send Queue Batch Size' property to 'Max Payload Size' to better reflect its usage. (#1584)
- Implicit conversions between `ConnectionAddressData` and `NetworkEndPoint` are now deprecated, since their semantics are no longer clear with the introduction of the new `ServerListenAddress` field (see above). (#1605)

### Fixed

- Lifted the limit of ~44KB for reliable payloads. Before the fix, attempting to send a payload larger than that with reliable delivery would silently fail. Note that it is still not recommended to send such large reliable payloads, since their delivery could take a few network round-trips. (#1596)

## [1.0.0-pre.4] - 2022-01-04

### Added

- Added new 'Max Send Queue Size' configuration field in the inspector. This controls the size of the send queue that is used to accumulate small sends together and also acts as an overflow queue when there are too many in-flight packets or when other internal queues are full. (#1491)

### Changed

- Updated Netcode for GameObjects dependency to 1.0.0-pre.4 (#1562)
- Removed 'Maximum Packet Size' configuration field in the inspector. This would cause confusion since the maximum packet size is in effect always the MTU (1400 bytes on most platforms). (#1403)
- Updated com.unity.transport to 1.0.0-pre.10 (#1501)
- All delivery methods now support fragmentation, meaning the 'Send Queue Batch Size' setting (which controls the maximum payload size) now applies to all delivery methods, not just reliable ones. (#1512)

### Fixed

- Fixed packet overflow errors when sending payloads too close to the MTU (was mostly visible when using Relay). (#1403)
- Don't throw an exception when the host disconnects (issue 1439 on GitHub). (#1441)
- Avoid "too many inflight packets" errors by queueing packets in a queue when the limit of inflight packets is reached in UTP. The size of this queue can be controlled with the 'Max Send Queue Size' configuration field. (#1491)

## [1.0.0-pre.3] - 2021-10-22

### Added 

- Exposed `m_HeartbeatTimeoutMS`, `m_ConnectTimeoutMS`, `m_MaxConnectAttempts`, and `m_DisconnectTimeoutMS` parameters. (#1314)

### Changed

- Updated Unity Transport package to 1.0.0-pre.7
- Updated Netcode for GameObjects dependency to 1.0.0-pre.3

### Fixed

- Fixed sends failing when send queue is filled or close to be filled. (#1317)
- Heartbeats API not working for Unity Transport when running in the editor or development builds. (#1314)

## [1.0.0-pre.2] - 2021-10-19

### Changed

- Updated Netcode for GameObjects dependency to 1.0.0-pre.2

## [1.0.0-pre.1] - 2021-10-19

### Added

- Support for Unity Relay (#887)
- New SetConnectionData function that takes in a NetworkEndpoint

### Changed 

- No longer use coroutines when connecting to relay
- Consolidated the Send/Recv queue properties as they always needed to be the same.
- Consolidated the Fragmentation/Queue size as they always needed to be the same.
- Updated Unity Transport package to 1.0.0-pre.6

### Fixed

- Fixed an issue where OnClientDisconnectCallback was not being called (#1243)
- Flush the UnityTransport send queue on shutdown (#1234)
- Exposed a way to set ip and port from code (#1208)
- Possible Editor crash when trying to read a batched packet where the size of the packet was larger than the max packet size.
- Removed the requirement that MaxPacketSize needs to be the same size as the batched/fragmentation buffer size.

## [0.0.1-preview.1] - 2020-12-20
This is the first release of Unity Transport for Netcode for Gameobjects<|MERGE_RESOLUTION|>--- conflicted
+++ resolved
@@ -4,15 +4,15 @@
 
 ## [Unreleased]
 
-<<<<<<< HEAD
+
 ### Changed
 
 - Updated Unity Transport package to 1.0.0-pre.15. (#1797)
-=======
+
 ### Fixed
 
 - Flush internal send queues to the network during `Shutdown`. Prior to this fix, calling `NetworkManager.Shutdown` with `discardMessageQueue` set to false would not actually get messages from the outgoing queue to the network. (#1800)
->>>>>>> 3fa39705
+
 
 ## [1.0.0-pre.6] - 2022-03-02
 
