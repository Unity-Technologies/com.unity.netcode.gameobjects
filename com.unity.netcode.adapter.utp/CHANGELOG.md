# Changelog
All notable changes to this package will be documented in this file. The format is based on [Keep a Changelog](http://keepachangelog.com/en/1.0.0/)

## [Unreleased]

### Added

- Added new 'Max Send Queue Size' configuration field in the inspector. This controls the size of the send queue that is used to accumulate small sends together and also acts as an overflow queue when there are too many in-flight packets or when other internal queues are full.

### Changed

- Removed 'Maximum Packet Size' configuration field in the inspector. This would cause confusion since the maximum packet size is in effect always the MTU (1400 bytes on most platforms).
- Updated com.unity.transport to 1.0.0-pre.8
<<<<<<< HEAD
- The 'Send Queue Batch Size' configuration field now controls the size of the send queue, rather than the size of a single batch of messages. Consequently, it should be set much higher than it was previously.
=======
- All delivery methods now support fragmentation, meaning the 'Send Queue Batch Size' setting (which controls the maximum payload size) now applies to all delivery methods, not just reliable ones.
>>>>>>> 784bafa2


### Fixed

- Fixed packet overflow errors when sending payloads too close to the MTU (was mostly visible when using Relay).
- Don't throw an exception when the host disconnects (issue 1439 on GitHub).
- Avoid "too many inflight packets" errors by queueing packets in a queue when the limit of inflight packets is reached in UTP. The size of this queue can be controlled with the 'Max Send Queue Size' configuration field.

## [1.0.0-pre.3] - 2021-10-22

### Added 

- Exposed `m_HeartbeatTimeoutMS`, `m_ConnectTimeoutMS`, `m_MaxConnectAttempts`, and `m_DisconnectTimeoutMS` parameters. (#1314)

### Changed

- Updated Unity Transport package to 1.0.0-pre.7
- Updated Netcode for GameObjects dependency to 1.0.0-pre.3

### Fixed

- Fixed sends failing when send queue is filled or close to be filled. (#1317)
- Heartbeats API not working for Unity Transport when running in the editor or development builds. (#1314)

## [1.0.0-pre.2] - 2020-12-20

### Changed

- Updated Netcode for GameObjects dependency to 1.0.0-pre.2

## [1.0.0-pre.1] - 2020-12-20

### Added

- Support for Unity Relay (#887)
- New SetConnectionData function that takes in a NetworkEndpoint

### Changed 

- No longer use coroutines when connecting to relay
- Consolidated the Send/Recv queue properties as they always needed to be the same.
- Consolidated the Fragmentation/Queue size as they always needed to be the same.
- Updated Unity Transport package to 1.0.0-pre.6

### Fixed

- Fixed an issue where OnClientDisconnectCallback was not being called (#1243)
- Flush the UnityTransport send queue on shutdown (#1234)
- Exposed a way to set ip and port from code (#1208)
- Possible Editor crash when trying to read a batched packet where the size of the packet was larger than the max packet size.
- Removed the requirement that MaxPacketSize needs to be the same size as the batched/fragmentation buffer size.

## [0.0.1-preview.1] - 2020-12-20
This is the first release of Unity Transport for Netcode for Gameobjects<|MERGE_RESOLUTION|>--- conflicted
+++ resolved
@@ -11,11 +11,8 @@
 
 - Removed 'Maximum Packet Size' configuration field in the inspector. This would cause confusion since the maximum packet size is in effect always the MTU (1400 bytes on most platforms).
 - Updated com.unity.transport to 1.0.0-pre.8
-<<<<<<< HEAD
 - The 'Send Queue Batch Size' configuration field now controls the size of the send queue, rather than the size of a single batch of messages. Consequently, it should be set much higher than it was previously.
-=======
 - All delivery methods now support fragmentation, meaning the 'Send Queue Batch Size' setting (which controls the maximum payload size) now applies to all delivery methods, not just reliable ones.
->>>>>>> 784bafa2
 
 
 ### Fixed
